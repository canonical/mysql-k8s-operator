# Copyright 2023 Canonical Ltd.
# See LICENSE file for licensing details.

"""MySQL cluster-set async replication module."""

import enum
import logging
import typing
from functools import cached_property
from time import sleep

from charms.mysql.v0.mysql import (
    MySQLFencingWritesError,
    MySQLPromoteClusterToPrimaryError,
    MySQLRejoinClusterError,
)
from constants import (
    BACKUPS_PASSWORD_KEY,
    BACKUPS_USERNAME,
    CLUSTER_ADMIN_PASSWORD_KEY,
    CLUSTER_ADMIN_USERNAME,
    MONITORING_PASSWORD_KEY,
    MONITORING_USERNAME,
    PEER,
    ROOT_PASSWORD_KEY,
    ROOT_USERNAME,
    SERVER_CONFIG_PASSWORD_KEY,
    SERVER_CONFIG_USERNAME,
)
from ops import (
    ActionEvent,
    ActiveStatus,
    BlockedStatus,
    MaintenanceStatus,
    Relation,
    RelationBrokenEvent,
    RelationCreatedEvent,
    RelationDataContent,
    Secret,
    SecretChangedEvent,
    SecretNotFoundError,
    WaitingStatus,
)
from ops.framework import Object
from tenacity import RetryError, Retrying, stop_after_attempt, wait_fixed
<<<<<<< HEAD

from constants import (
    BACKUPS_PASSWORD_KEY,
    BACKUPS_USERNAME,
    CLUSTER_ADMIN_PASSWORD_KEY,
    CLUSTER_ADMIN_USERNAME,
    MONITORING_PASSWORD_KEY,
    MONITORING_USERNAME,
    PEER,
    ROOT_PASSWORD_KEY,
    ROOT_USERNAME,
    SERVER_CONFIG_PASSWORD_KEY,
    SERVER_CONFIG_USERNAME,
)
=======
>>>>>>> 4f6fc086

if typing.TYPE_CHECKING:
    from charm import MySQLOperatorCharm

logger = logging.getLogger(__name__)

# The unique Charmhub library identifier, never change it
LIBID = "4de21f1a022c4e2c87ac8e672ec16f6a"
LIBAPI = 0
<<<<<<< HEAD
LIBPATCH = 9
=======
LIBPATCH = 10
>>>>>>> 4f6fc086

RELATION_OFFER = "replication-offer"
RELATION_CONSUMER = "replication"


class ClusterSetInstanceState(typing.NamedTuple):
    """Cluster set instance state."""

    cluster_role: str  # primary or replica
    instance_role: str  # primary or secondary
    relation_side: str  # primary or replica


class States(str, enum.Enum):
    """States for the relation."""

    UNINITIALIZED = "uninitialized"  # relation is not initialized
    SYNCING = "syncing"  # credentials are being synced
    INITIALIZING = "initializing"  # cluster to be added
    RECOVERING = "recovery"  # replica cluster is being recovered
    READY = "ready"  # cluster set is ready
    FAILED = "failed"  # cluster set is in a failed state


class MySQLAsyncReplication(Object):
    """MySQL async replication base class."""

    def __init__(self, charm: "MySQLOperatorCharm", relation_name: str):
        super().__init__(charm, relation_name)
        self._charm = charm

        # relation broken is observed on all units
        self.framework.observe(
            self._charm.on[RELATION_OFFER].relation_broken, self.on_async_relation_broken
        )
        self.framework.observe(
            self._charm.on[RELATION_CONSUMER].relation_broken, self.on_async_relation_broken
        )

    @cached_property
    def role(self) -> ClusterSetInstanceState:
        """Current cluster set role of the unit, after the relation is established."""
        is_replica = self._charm._mysql.is_cluster_replica()

        if is_replica:
            cluster_role = "replica"
        elif is_replica is False:
            cluster_role = "primary"
        else:
            cluster_role = "unset"

        _, instance_role = self._charm._mysql.get_member_state()

        if self.model.get_relation(RELATION_CONSUMER):
            relation_side = RELATION_CONSUMER
        else:
            relation_side = RELATION_OFFER

        return ClusterSetInstanceState(cluster_role, instance_role, relation_side)

    @property
    def cluster_name(self) -> str:
        """This cluster name."""
        return self._charm.app_peer_data["cluster-name"]

    @property
    def cluster_set_name(self) -> str:
        """Cluster set name."""
        return self._charm.app_peer_data["cluster-set-domain-name"]

    @property
    def relation(self) -> Relation | None:
        """Relation."""
        return self.model.get_relation(RELATION_OFFER) or self.model.get_relation(
            RELATION_CONSUMER
        )

    @property
    def relation_data(self) -> RelationDataContent | None:
        """Relation data."""
        if not self.relation:
            return
        return self.relation.data[self.model.app]

    @property
    def remote_relation_data(self) -> RelationDataContent | None:
        """Remote relation data."""
        if not self.relation or not self.relation.app:
            return
        return self.relation.data[self.relation.app]

    def _on_promote_to_primary(self, event: ActionEvent) -> None:
        """Promote a standby cluster to primary."""
        if event.params.get("scope") != "cluster":
            return

        if not self._charm.unit.is_leader():
            event.fail("Only the leader unit can promote a standby cluster")
            return

        if not self._charm._mysql.is_cluster_replica():
            event.fail("Only a standby cluster can be promoted")
            return

        # promote cluster to primary
        cluster_name = self.cluster_name
        force = event.params.get("force", False)

        try:
            self._charm._mysql.promote_cluster_to_primary(cluster_name, force)
            message = f"Cluster {cluster_name} promoted to primary"
            logger.info(message)
            event.set_results({"message": message})
            self._charm._on_update_status(None)
            # write counter to propagate status update on the other side
            self.relation_data["switchover"] = str(
                int(self.relation_data.get("switchover", 0)) + 1
            )
        except MySQLPromoteClusterToPrimaryError:
            logger.exception("Failed to promote cluster to primary")
            event.fail("Failed to promote cluster to primary")

    def _on_fence_unfence_writes_action(self, event: ActionEvent) -> None:
        """Fence or unfence writes to a cluster."""
        if event.params.get("cluster-set-name") != self.cluster_set_name:
            event.fail("Invalid/empty cluster set name")
            return
        if self.role.cluster_role == "replica":
            event.fail("Only a primary cluster can have writes fenced/unfence")
            return

        try:
            if (
                event.handle.kind == "fence_writes_action"
                and not self._charm._mysql.is_cluster_writes_fenced()
            ):
                logger.info("Fencing writes to the cluster")
                self._charm._mysql.fence_writes()
                event.set_results({"message": "Writes to the cluster are now fenced"})
            elif (
                event.handle.kind == "unfence_writes_action"
                and self._charm._mysql.is_cluster_writes_fenced()
            ):
                logger.info("Unfencing writes to the cluster")
                self._charm._mysql.unfence_writes()
                event.set_results({"message": "Writes to the cluster are now resumed"})
            else:
                event.fail("Writes are already fenced/unfenced")
                return
            # update status
            self._charm._on_update_status(None)
        except MySQLFencingWritesError:
            event.fail("Failed to fence writes. Check logs for details")

    def on_async_relation_broken(self, event: RelationBrokenEvent):  # noqa: C901
        """Handle the async relation being broken from either side."""
        # Remove the replica cluster, if this is the primary

        if self.role.cluster_role in ("replica", "unset") and not self._charm.removing_unit:
            # The cluster being removed is a replica cluster
            # role is `unset` when the primary cluster dissolved the replica before
            # this hook execution i.e. was faster on running the handler

            self._charm.unit.status = WaitingStatus("Waiting for cluster to be dissolved")
            try:
                # hold execution until the cluster is dissolved
                for attempt in Retrying(stop=stop_after_attempt(30), wait=wait_fixed(10)):
                    with attempt:
                        if self._charm._mysql.is_instance_in_cluster(self._charm.unit_label):
                            logger.debug("Waiting for cluster to be dissolved")
                            raise Exception
            except RetryError:
                self._charm.unit.status = BlockedStatus(
                    "Replica cluster not dissolved after relation broken"
                )
                logger.warning(
                    "Replica cluster not dissolved after relation broken by the primary cluster."
                    "\n\tThis happens when the primary cluster was removed prior to removing the async relation."
                    "\n\tThis cluster can be promoted to primary with the `promote-to-primary` action."
                )
                return

            self._charm.unit.status = BlockedStatus("Standalone read-only unit.")
            # reset flag to allow instances rejoining the cluster
            self._charm.unit_peer_data["member-state"] = "waiting"
            if not self._charm.unit.is_leader():
                # delay non leader to avoid `update_status` running before
                # leader updates app peer data
                sleep(10)
                return
            self._charm.app.status = BlockedStatus("Recreate or rejoin cluster.")
            logger.info(
                "\n\tThis is a replica cluster and will be dissolved.\n"
                "\tThe cluster can be recreated with the `recreate-cluster` action.\n"
                "\tAlternatively the cluster can be rejoined to the cluster set."
            )
            # set flag to persist removed from cluster-set state
            self._charm.app_peer_data["removed-from-cluster-set"] = "true"

        elif self.role.cluster_role == "primary":
            if self._charm.unit.is_leader():
                # only leader units can remove replica clusters
                remote_data = event.relation.data.get(event.relation.app) or {}
                if cluster_name := remote_data.get("cluster-name"):
                    if self._charm._mysql.is_cluster_in_cluster_set(cluster_name):
                        self._charm.unit.status = MaintenanceStatus("Removing replica cluster")
                        logger.info(f"Removing replica cluster {cluster_name}")

                        # force removal when cluster is invalidated
                        force = self._charm._mysql.get_replica_cluster_status(cluster_name) in [
                            "invalidated",
                            "unknown",
                        ]

                        self._charm._mysql.remove_replica_cluster(cluster_name, force=force)
                        logger.info(f"Replica cluster {cluster_name} removed")
                        self._charm.unit.status = ActiveStatus(self._charm.active_status_message)
                    else:
                        logger.warning(
                            f"Replica cluster {cluster_name} not found in cluster set, skipping removal"
                        )
                else:
                    # Relation being broken before setup, e.g.: due to replica with user data
                    logger.warning("No cluster name found, skipping removal")
            elif self._charm.unit_peer_data.get("member-state") == "waiting":
                # set member-state to allow status update
                # needed for secondaries status update when removing due to replica with user data
                self._charm.unit_peer_data["member-state"] = "unknown"
            self._charm._on_update_status(None)

        if self._charm.app_peer_data.get("async-ready"):
            # if set reset async-ready flag
            del self._charm.app_peer_data["async-ready"]

    def _on_rejoin_cluster_action(self, event: ActionEvent) -> None:
        """Rejoin cluster to cluster set action handler."""
        cluster = event.params.get("cluster-name")
        if not cluster:
            message = "Invalid/empty cluster name"
            event.fail(message)
            logger.info(message)
            return

        if not self._charm._mysql.is_cluster_in_cluster_set(cluster):
            message = f"Cluster {cluster=} not found in cluster set"
            event.fail(message)
            logger.info(message)
            return

        status = self._charm._mysql.get_replica_cluster_status(cluster)
        if status != "invalidated":
            message = f"Cluster {status=}. Only `invalidated` clusters can be rejoined"
            event.fail(message)
            logger.info(message)
            return

        try:
            self._charm._mysql.rejoin_cluster(cluster)
            message = f"{cluster=} rejoined to cluster set"
            logger.info(message)
            event.set_results({"message": message})
        except MySQLRejoinClusterError:
            message = f"Failed to rejoin {cluster=} to the cluster set"
            event.fail(message)
            logger.error(message)


class MySQLAsyncReplicationOffer(MySQLAsyncReplication):
    """MySQL async replication primary side.

    Implements the setup phase of the async replication for the primary side.
    """

    def __init__(self, charm: "MySQLOperatorCharm"):
        super().__init__(charm, RELATION_OFFER)

        # Actions observed only on the primary class to avoid duplicated execution
        # promotion action since both classes are always instantiated
        self.framework.observe(
            self._charm.on.promote_to_primary_action, self._on_promote_to_primary
        )

        # rejoin invalidated cluster action
        self.framework.observe(
            self._charm.on.rejoin_cluster_action, self._on_rejoin_cluster_action
        )

        # promote offer side as primary
        self.framework.observe(
            self._charm.on.create_replication_action, self._on_create_replication
        )

        self.framework.observe(
            self._charm.on[RELATION_OFFER].relation_created, self._on_offer_created
        )
        self.framework.observe(
            self._charm.on[RELATION_OFFER].relation_changed,
            self._on_offer_relation_changed,
        )

        self.framework.observe(
            self._charm.on[RELATION_OFFER].relation_broken, self._on_offer_relation_broken
        )

        self.framework.observe(self._charm.on.secret_changed, self._on_secret_change)

    @property
    def state(self) -> States | None:
        """State of the relation, on primary side."""
        if not self.relation:
            return States.UNINITIALIZED

        local_data = self.relation_data
        remote_data = self.remote_relation_data or {}

        if not local_data:
            return States.UNINITIALIZED

        if local_data.get("is-replica") == "true":
            return States.FAILED

        if local_data.get("secret-id") and not remote_data.get("endpoint"):
            return States.SYNCING

        if local_data.get("secret-id") and remote_data.get("endpoint"):
            # evaluate cluster status
            replica_status = self._charm._mysql.get_replica_cluster_status(
                remote_data["cluster-name"]
            )
            if replica_status in ["ok", "invalidated"]:
                return States.READY
            elif replica_status == "unknown":
                return States.INITIALIZING
            else:
                return States.RECOVERING
        if self.role.relation_side == RELATION_CONSUMER:
            # if on the consume and is primary
            # the cluster is ready when fully initialized
            if self._charm.cluster_fully_initialized:
                return States.READY
            return States.RECOVERING

    @property
    def idle(self) -> bool:
        """Whether the async replication is idle for all related clusters."""
        if not self.model.unit.is_leader():
            # non leader units are always idle
            return True

        if self._charm.app_peer_data.get("async-ready") == "true":
            # transitional state between relation created and setup_action
            return False

        return self.state in [States.READY, States.UNINITIALIZED]

    @property
    def secret(self) -> Secret | None:
        """Return the async replication secret."""
        if not self.relation:
            return
        if secret_id := self.relation_data.get("secret-id"):
            return self._charm.model.get_secret(id=secret_id)

    def _get_secret(self) -> Secret:
        """Return async replication necessary secrets."""
        app_secret = self._charm.model.get_secret(label=f"{PEER}.{self.model.app.name}.app")
        content = app_secret.peek_content()
        # filter out unnecessary secrets
        shared_content = dict(filter(lambda x: "password" in x[0], content.items()))

        return self._charm.model.app.add_secret(content=shared_content)

    def _on_create_replication(self, event: ActionEvent):
        """Promote the offer side to primary on initial setup."""
        if self._charm.app_peer_data.get("async-ready") != "true":
            event.fail("Relation created but not ready")
            return

        if self.role.relation_side == RELATION_CONSUMER:
            # given that only the offer side of the relation can
            # grant secret permissions for CMR relations, we
            # limit the primary setup to it
            event.fail("Only offer side can be setup as primary cluster")
            return

        if not self._charm.unit.is_leader():
            event.fail("Only the leader unit can promote a cluster")
            return

        if not self._charm.cluster_initialized:
            event.fail("Wait until cluster is initialized")
            return

        if not self.relation:
            event.fail(f"{RELATION_OFFER} relation not found")
            return

        if self.relation_data.get("secret-id"):
            event.fail("Action already run")
            return

        self._charm.app.status = MaintenanceStatus("Setting up replication")
        self._charm.unit.status = MaintenanceStatus("Sharing credentials with replica cluster")
        logger.info("Granting secrets access to replication relation")
        secret = self._get_secret()
        secret_id = secret.id or ""
        secret.grant(self.relation)

        # get workload version
        version = self._charm._mysql.get_mysql_version() or "Unset"

        logger.debug(f"Sharing {secret_id=} with replica cluster")
        # Set variables for credential sync and validations
        self.relation_data.update(  # pyright: ignore[reportCallIssue]
            {
                "secret-id": secret_id,
                "cluster-name": self.cluster_name,
                "mysql-version": version,
                "replication-name": event.params.get("name", "default"),
            }
        )
        # reset async-ready flag set on relation created
        del self._charm.app_peer_data["async-ready"]

    def _on_offer_created(self, event: RelationCreatedEvent):
        """Validate relations and share credentials with replica cluster."""
        if not self._charm.unit.is_leader():
            return

        if (
            isinstance(self._charm.app.status, BlockedStatus)
            and self._charm.app_peer_data.get("removed-from-cluster-set") == "true"
        ):
            # Test for a broken relation on the primary side
            logger.error(
                "Cannot setup async relation with primary cluster in blocked/read-only state\n"
                "Remove the relation."
            )
            message = f"Cluster is in a blocked state. Remove {RELATION_OFFER} relation"
            self._charm.unit.status = BlockedStatus(message)
            self._charm.app.status = BlockedStatus(message)

        if not self.model.get_relation(RELATION_OFFER):
            # safeguard against a deferred event a previous relation.
            logger.error(
                "Relation created running against removed relation.\n"
                f"Remove {RELATION_OFFER} relation and retry."
            )
            self._charm.unit.status = BlockedStatus(f"Remove {RELATION_OFFER} relation and retry")
            return

        if not self._charm.cluster_initialized:
            logger.info("Cluster not initialized, deferring event")
            event.defer()
            return

        if self._charm._mysql.is_cluster_replica():
            logger.error(
                f"This is a replica cluster, cannot be related as {RELATION_OFFER}. Remove relation."
            )
            self._charm.unit.status = BlockedStatus(
                f"This is a replica cluster. Unrelate from the {RELATION_OFFER} relation"
            )
            event.relation.data[self.model.app]["is-replica"] = "true"
            return

        self.relation_data.update(  # pyright: ignore[reportCallIssue]
            {
                "cluster-set-name": self.cluster_set_name,
            }
        )
        # sets ok flag
        self._charm.app_peer_data["async-ready"] = "true"
        message = "Ready to create replication"
        self._charm.unit.status = BlockedStatus(message)
        self._charm.app.status = BlockedStatus(message)

    def _on_offer_relation_changed(self, event):
        """Handle the async_primary relation being changed."""
        if not self._charm.unit.is_leader():
            return

        state = self.state

        if state == States.INITIALIZING:
            # Add replica cluster primary node
            logger.info("Creating replica cluster primary node")
            self._charm.unit.status = MaintenanceStatus("Adding replica cluster")
            remote_data = self.remote_relation_data or {}

            cluster = remote_data["cluster-name"]
            endpoint = remote_data["endpoint"]
            unit_label = remote_data["node-label"]

            logger.debug("Looking for a donor node")
            _, ro, _ = self._charm.get_cluster_endpoints(self.relation.name)

            if not ro:
                logger.debug(f"Adding replica {cluster=} with {endpoint=}. Primary is the donor")
                self._charm._mysql.create_replica_cluster(
                    endpoint, cluster, instance_label=unit_label
                )
            else:
                donor = ro.split(",")[0]
                logger.debug(f"Adding replica {cluster=} with {endpoint=} using {donor=}")
                self._charm._mysql.create_replica_cluster(
                    endpoint, cluster, instance_label=unit_label, donor=donor
                )

            event.relation.data[self.model.app]["replica-state"] = "initialized"
            logger.info("Replica cluster created")
            self._charm._on_update_status(None)

        elif state == States.RECOVERING:
            # Recover replica cluster
            self._charm.unit.status = MaintenanceStatus("Replica cluster in recovery")

        elif state == States.READY:
            # trigger update status on relation update when ready
            # speeds up status on switchover
            self._charm._on_update_status(None)

    def _on_offer_relation_broken(self, event: RelationBrokenEvent):
        """Handle the async_primary relation being broken."""
        if self._charm.unit.is_leader():
            # remove relation secret by id
            if secret_id := event.relation.data[self.model.app].get("secret-id"):
                logger.debug("Removing replication secret")
                secret = self._charm.model.get_secret(id=secret_id)
                secret.remove_all_revisions()
            else:
                logger.debug("Secret-id not set, skipping removal")

    def _on_secret_change(self, event: SecretChangedEvent):
        """Propagates the secret being changed."""
        if not self._charm.unit.is_leader():
            return

        if not self.relation:
            return

        if self.state != States.READY:
            # skip secret propagation on setup phase
            return

        if event.secret.label != f"{PEER}.{self.model.app.name}.app":
            # skip if secret is not main application secret
            return

        logger.debug("Updating secret on relation")
        self.secret.set_content(event.secret.peek_content())


class MySQLAsyncReplicationConsumer(MySQLAsyncReplication):
    """MySQL async replication replica side.

    Implements the setup phase of the async replication for the replica side.
    """

    def __init__(self, charm: "MySQLOperatorCharm"):
        super().__init__(charm, RELATION_CONSUMER)

        # leader/primary
        self.framework.observe(
            self._charm.on[RELATION_CONSUMER].relation_created, self._on_consumer_relation_created
        )
        self.framework.observe(
            self._charm.on[RELATION_CONSUMER].relation_changed, self._on_consumer_changed
        )
        # non-leader/secondaries
        self.framework.observe(
            self._charm.on[RELATION_CONSUMER].relation_created,
            self._on_consumer_non_leader_created,
        )
        self.framework.observe(
            self._charm.on[RELATION_CONSUMER].relation_changed,
            self._on_consumer_non_leader_changed,
        )
        self.framework.observe(self._charm.on.secret_changed, self._on_secret_change)

    @property
    def state(self) -> States | None:
        """State of the relation, on consumer side."""
        if not self.relation:
            return None

        if self.relation_data.get("user-data-found") == "true":
            return States.FAILED

        if self.remote_relation_data.get("secret-id") and not self.relation_data.get("endpoint"):
            # received credentials from primary cluster
            # and did not synced credentials
            return States.SYNCING

        if self.model.get_relation(RELATION_CONSUMER):
            if self.replica_initialized:
                # cluster added to cluster-set by primary cluster
                if self._charm.cluster_fully_initialized:
                    return States.READY
                return States.RECOVERING
        else:
            return States.READY

        return States.INITIALIZING

    @property
    def idle(self) -> bool:
        """Whether the async replication is idle."""
        if not self.model.unit.is_leader():
            # non leader units are always idle
            return True

        return self.state in [States.READY, None]

    @property
    def returning_cluster(self) -> bool:
        """Whether to skip checks.

        Used for skipping checks when a replica cluster was removed through broken relation.
        """
        remote_cluster_set_name = self.remote_relation_data.get("cluster-set-name")
        return (
            self._charm.app_peer_data.get("removed-from-cluster-set") == "true"
            and self.cluster_set_name == remote_cluster_set_name
        )

    @property
    def replica_initialized(self) -> bool:
        """Whether the replica cluster was initialized."""
        return self.remote_relation_data.get("replica-state") == "initialized"

    def _check_version(self) -> bool:
        """Check if the MySQL version is compatible with the primary cluster."""
        remote_version = self.remote_relation_data.get("mysql-version")
        local_version = self._charm._mysql.get_mysql_version()

        if not remote_version:
            return False

        if remote_version != local_version:
            logger.error(
                f"Primary cluster MySQL version {remote_version} is not compatible with this"
                f"cluster MySQL version {local_version}"
            )
            return False

        return True

    def _obtain_secret(self) -> Secret:
        """Get secret from primary cluster."""
        secret_id = self.remote_relation_data.get("secret-id")
        return self._charm.model.get_secret(id=secret_id)

    def _async_replication_credentials(self) -> dict[str, str]:
        """Get async replication credentials from primary cluster."""
        secret = self._obtain_secret()
        return secret.peek_content()

    def _get_endpoint(self) -> str | None:
        """Get endpoint to be used by the primary cluster.

        This is the address in which the unit must be reachable from the primary cluster.
        Not necessarily the locally resolved address, but an ingress address.
        """
        if self.relation.name == RELATION_CONSUMER:
            return self._charm.get_unit_address(self._charm.unit, RELATION_CONSUMER)
        if self.relation.name == RELATION_OFFER:
            return self._charm.get_unit_address(self._charm.unit, RELATION_OFFER)

    def _on_consumer_relation_created(self, event):
        """Handle the async_replica relation being created on the leader unit."""
        if not self._charm.unit.is_leader():
            return
        if not self._charm.unit_initialized() and not self.returning_cluster:
            # avoid running too early for non returning clusters
            self._charm.unit.status = BlockedStatus(
                "Wait until unit is initialized before running create-replication on offer side"
            )
            self._charm.app.status = MaintenanceStatus("Setting up replication")
            return
        if self.returning_cluster:
            # flag set on prior async relation broken
            # allows the relation to be created with user data so
            # rejoining to the cluster-set can be done incrementally
            # on incompatible user data, join fallbacks to clone
            logger.debug("User data check skipped")
        else:
            logger.debug("Checking for user data")
            if self._charm._mysql.get_non_system_databases():
                # don't check for user data if skip flag is set
                logger.info(
                    "\n\tUser data found, aborting async replication setup."
                    "\n\tEnsure the cluster has no user data before trying to join a cluster set."
                    "\n\tAfter removing/backing up the data, remove the relation and add it again."
                )
                self._charm.app.status = BlockedStatus(
                    "User data found, check instruction in the log"
                )
                self._charm.unit.status = BlockedStatus(
                    "User data found, aborting async replication setup"
                )
                self.relation_data["user-data-found"] = "true"
                return

        self._charm.app.status = MaintenanceStatus("Setting up replication")
        self._charm.unit.status = WaitingStatus("Awaiting sync data from primary cluster")

    def _on_consumer_changed(self, event):  # noqa: C901
        """Handle the async_replica relation being changed."""
        if not self._charm.unit.is_leader():
            return
        state = self.state
        logger.debug(f"Replica cluster {state.value=}")

        if state == States.SYNCING:
            if self.returning_cluster:
                # when running from and async relation broken
                # re-create the cluster and wait
                logger.debug("Recreating cluster prior to sync credentials")
                self._charm.create_cluster()
                # (re)set flags
                self._charm.app_peer_data.update({
                    "removed-from-cluster-set": "",
                    "rejoin-secondaries": "true",
                })
                event.defer()
                return
            if not self._charm.cluster_fully_initialized:
                # cluster is not fully initialized
                # avoid race on credentials sync
                logger.debug(
                    "Cluster not fully initialized yet, waiting until all units join the cluster"
                )
                self._charm.unit.status = WaitingStatus("Waiting other units join the cluster")
                event.defer()
                return

            if not self._check_version():
                self._charm.unit.status = BlockedStatus(
                    "MySQL version mismatch with primary cluster. Check logs for details"
                )
                logger.error("MySQL version mismatch with primary cluster. Remove relation.")
                return

            logger.debug("Syncing credentials from primary cluster")
            self._charm.unit.status = MaintenanceStatus("Syncing credentials")
            self._charm.app.status = MaintenanceStatus("Setting up replication")

            try:
                credentials = self._async_replication_credentials()
            except SecretNotFoundError:
                logger.debug("Secret not found, deferring event")
                event.defer()
                return
            sync_keys = {
                SERVER_CONFIG_PASSWORD_KEY: SERVER_CONFIG_USERNAME,
                CLUSTER_ADMIN_PASSWORD_KEY: CLUSTER_ADMIN_USERNAME,
                MONITORING_PASSWORD_KEY: MONITORING_USERNAME,
                BACKUPS_PASSWORD_KEY: BACKUPS_USERNAME,
                ROOT_PASSWORD_KEY: ROOT_USERNAME,
            }

            for key, password in credentials.items():
                # sync credentials only for necessary users
                user = sync_keys[key]
                if user == ROOT_USERNAME:
                    # root user is only local
                    self._charm._mysql.update_user_password(user, password, host="localhost")
                else:
                    self._charm._mysql.update_user_password(user, password)
                self._charm.set_secret("app", key, password)
                logger.debug(f"Synced {user=} password")

            self._charm.unit.status = MaintenanceStatus("Dissolving replica cluster")
            logger.info("Dissolving replica cluster")
            self._charm._mysql.dissolve_cluster()
            # reset force rejoin-secondaries flag
            del self._charm.app_peer_data["rejoin-secondaries"]

            if self.remote_relation_data["cluster-name"] == self.cluster_name:  # pyright: ignore
                # this cluster need a new cluster name
                # we append the model uuid, trimming to a max of 63 characters
                logger.warning(
                    "Cluster name is the same as the primary cluster. Appending model uuid"
                )
                self._charm.app_peer_data["cluster-name"] = (
                    f"{self.cluster_name}{self.model.uuid.replace('-', '')}"[:63]
                )

            self._charm.unit.status = MaintenanceStatus("Populate endpoint")

            # this cluster name is used by the primary cluster to identify the replica cluster
            self.relation_data["cluster-name"] = self.cluster_name
            # the reachable endpoint address
            self.relation_data["endpoint"] = self._get_endpoint()
            # the node label in the replica cluster to be created
            self.relation_data["node-label"] = self._charm.unit_label

            logger.debug("Data for adding replica cluster shared with primary cluster")

            self._charm.unit.status = WaitingStatus("Waiting for primary cluster")
        elif state == States.READY:
            # update status
            logger.info("Replica cluster is ready")

            # sync cluster-set domain name across clusters
            if cluster_set_domain_name := self._charm._mysql.get_cluster_set_name():
                self._charm.app_peer_data["cluster-set-domain-name"] = cluster_set_domain_name

            self._charm._on_update_status(None)
        elif state == States.RECOVERING:
            # recovering cluster (copying data and/or joining units)
            self._charm.app.status = MaintenanceStatus("Recovering replica cluster")
            self._charm.unit.status = WaitingStatus(
                "Waiting for recovery to complete on other units"
            )
            logger.debug("Awaiting other units to join the cluster")
            # set state flags to allow secondaries to join the cluster
            self._charm.unit_peer_data["member-state"] = "online"
            self._charm.unit_peer_data["member-role"] = "primary"
            event.defer()

    def _on_consumer_non_leader_created(self, _):
        """Handle the consumer relation being created for secondaries/non-leader."""
        # set waiting state to inhibit auto recovery, only when not already set
        if self._charm.unit.is_leader():
            return
        if self._charm.unit_peer_data.get("member-state") != "waiting":
            self._charm.unit_peer_data["member-state"] = "waiting"
            self._charm.unit.status = WaitingStatus("waiting replica cluster be configured")

    def _on_consumer_non_leader_changed(self, _):
        """Reset cluster secondaries to allow cluster rejoin after primary recovery."""
        # the replica state is initialized when the primary cluster finished
        # creating the replica cluster on this cluster primary/leader unit
        if self._charm.unit.is_leader():
            return
        if (
            self.replica_initialized
            or self._charm.app_peer_data.get("rejoin-secondaries") == "true"
        ) and not self._charm._mysql.is_instance_in_cluster(self._charm.unit_label):
            logger.debug("Reset secondary unit to allow cluster rejoin")
            # reset unit flag to allow cluster rejoin after primary recovery
            # the unit will rejoin on the next peer relation changed or update status
            self._charm.unit_peer_data["member-state"] = "waiting"
            self._charm.unit.status = WaitingStatus("waiting to join the cluster")

    def _on_secret_change(self, event: SecretChangedEvent):
        """Propagates the secret being changed."""
        if not self._charm.unit.is_leader():
            return

        if not self.relation:
            return

        if event.secret.id.removeprefix("secret:") not in self.remote_relation_data.get(
            "secret-id", "dummy"
        ):
            logger.info("Secret not related to replication")
            return

        logger.debug("Propagating secret change from the relation offer")
        credentials = self._async_replication_credentials()

        self._charm.model.get_secret(label=f"{PEER}.{self.model.app.name}.app").set_content(
            credentials
        )<|MERGE_RESOLUTION|>--- conflicted
+++ resolved
@@ -43,23 +43,6 @@
 )
 from ops.framework import Object
 from tenacity import RetryError, Retrying, stop_after_attempt, wait_fixed
-<<<<<<< HEAD
-
-from constants import (
-    BACKUPS_PASSWORD_KEY,
-    BACKUPS_USERNAME,
-    CLUSTER_ADMIN_PASSWORD_KEY,
-    CLUSTER_ADMIN_USERNAME,
-    MONITORING_PASSWORD_KEY,
-    MONITORING_USERNAME,
-    PEER,
-    ROOT_PASSWORD_KEY,
-    ROOT_USERNAME,
-    SERVER_CONFIG_PASSWORD_KEY,
-    SERVER_CONFIG_USERNAME,
-)
-=======
->>>>>>> 4f6fc086
 
 if typing.TYPE_CHECKING:
     from charm import MySQLOperatorCharm
@@ -69,11 +52,7 @@
 # The unique Charmhub library identifier, never change it
 LIBID = "4de21f1a022c4e2c87ac8e672ec16f6a"
 LIBAPI = 0
-<<<<<<< HEAD
-LIBPATCH = 9
-=======
 LIBPATCH = 10
->>>>>>> 4f6fc086
 
 RELATION_OFFER = "replication-offer"
 RELATION_CONSUMER = "replication"
