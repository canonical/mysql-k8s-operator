# Copyright 2023 Canonical Ltd.
#
# Licensed under the Apache License, Version 2.0 (the "License");
# you may not use this file except in compliance with the License.
# You may obtain a copy of the License at
#
# http://www.apache.org/licenses/LICENSE-2.0
#
# Unless required by applicable law or agreed to in writing, software
# distributed under the License is distributed on an "AS IS" BASIS,
# WITHOUT WARRANTIES OR CONDITIONS OF ANY KIND, either express or implied.
# See the License for the specific language governing permissions and
# limitations under the License.

"""Library containing the implementation of the tls certificates relation for mysql charm.

This library is used by the mysql charm to provide the TLS certificates relation.
It requires the TLS certificates library and the MySQL library.

"""

import base64
import logging
import re
import socket
import typing

import ops
from charms.mysql.v0.mysql import MySQLKillSessionError, MySQLTLSSetupError
from charms.tls_certificates_interface.v2.tls_certificates import (
    CertificateAvailableEvent,
    CertificateExpiringEvent,
    TLSCertificatesRequiresV2,
    generate_csr,
    generate_private_key,
)
from constants import (
    MYSQL_DATA_DIR,
    TLS_RELATION,
    TLS_SSL_CA_FILE,
    TLS_SSL_CERT_FILE,
    TLS_SSL_KEY_FILE,
)
from ops.charm import ActionEvent
from ops.framework import Object
from ops.model import ActiveStatus, BlockedStatus, MaintenanceStatus

logger = logging.getLogger(__name__)

LIBID = "eb73947deedd4380a3a90d527e0878eb"
LIBAPI = 0
<<<<<<< HEAD
LIBPATCH = 9
=======
LIBPATCH = 10
>>>>>>> 4f6fc086

SCOPE = "unit"

if typing.TYPE_CHECKING:
    from .mysql import MySQLCharmBase


class MySQLTLS(Object):
    """MySQL TLS Provider class."""

    def __init__(self, charm: "MySQLCharmBase"):
        super().__init__(charm, "certificates")
        self.charm = charm

        self.certs = TLSCertificatesRequiresV2(self.charm, TLS_RELATION)

        self.framework.observe(
            self.charm.on.set_tls_private_key_action,
            self._on_set_tls_private_key,
        )
        self.framework.observe(
            self.charm.on[TLS_RELATION].relation_joined, self._on_tls_relation_joined
        )
        self.framework.observe(
            self.charm.on[TLS_RELATION].relation_broken, self._on_tls_relation_broken
        )

        self.framework.observe(self.certs.on.certificate_available, self._on_certificate_available)
        self.framework.observe(self.certs.on.certificate_expiring, self._on_certificate_expiring)

    # =======================
    #  Event Handlers
    # =======================
    def _on_set_tls_private_key(self, event: ActionEvent) -> None:
        """Action for setting a TLS private key."""
        self._request_certificate(event.params.get("internal-key", None))

    def _on_tls_relation_joined(self, event) -> None:
        """Request certificate when TLS relation joined."""
        if not self.charm.unit_initialized():
            event.defer()
            return
        self._request_certificate(None)

    def _on_certificate_available(self, event: CertificateAvailableEvent) -> None:
        """Enable TLS when TLS certificate available."""
        if (
            event.certificate_signing_request.strip()
            != self.charm.get_secret(SCOPE, "csr").strip()
        ):
            logger.error("An unknown certificate expiring.")
            return

        if self.charm.unit_peer_data.get("tls") == "enabled":
            logger.debug("TLS is already enabled.")
            return

        state, _ = self.charm._mysql.get_member_state()
        if state != "online":
            logger.debug("Unit not initialized yet, deferring TLS configuration.")
            event.defer()
            return

        self.charm.unit.status = MaintenanceStatus("Setting up TLS")

        self.charm.set_secret(
            SCOPE, "chain", "\n".join(event.chain) if event.chain is not None else None
        )
        self.charm.set_secret(SCOPE, "certificate", event.certificate)
        self.charm.set_secret(SCOPE, "certificate-authority", event.ca)

        self.push_tls_files_to_workload()
        try:
            self.charm._mysql.tls_setup(
                ca_path=f"{MYSQL_DATA_DIR}/{TLS_SSL_CA_FILE}",
                key_path=f"{MYSQL_DATA_DIR}/{TLS_SSL_KEY_FILE}",
                cert_path=f"{MYSQL_DATA_DIR}/{TLS_SSL_CERT_FILE}",
                require_tls=True,
            )

            # kill any unencrypted sessions to force clients to reconnect
            self.charm._mysql.kill_unencrypted_sessions()
        except MySQLTLSSetupError:
            logger.error("Failed to set custom TLS configuration.")
            self.charm.unit.status = BlockedStatus("Failed to set TLS configuration.")
            return
        except MySQLKillSessionError:
            logger.warning("Failed to kill unencrypted sessions.")
        # set tls flag for unit
        self.charm.unit_peer_data.update({"tls": "enabled"})
        self.charm.unit.status = ActiveStatus()

    def _on_certificate_expiring(self, event: CertificateExpiringEvent) -> None:
        """Request the new certificate when old certificate is expiring."""
        if event.certificate != self.charm.get_secret(SCOPE, "certificate"):
            logger.error("An unknown certificate expiring.")
            return

        key = self.charm.get_secret(SCOPE, "key").encode("utf-8")
        old_csr = self.charm.get_secret(SCOPE, "csr").encode("utf-8")
        new_csr = generate_csr(
            private_key=key,
            subject=self.charm.get_unit_hostname(),
            organization=self.charm.app.name,
            sans=self._get_sans(),
        )
        self.certs.request_certificate_renewal(
            old_certificate_signing_request=old_csr,
            new_certificate_signing_request=new_csr,
        )
        self.charm.set_secret(SCOPE, "csr", new_csr.decode("utf-8"))

    def _on_tls_relation_broken(self, _) -> None:
        """Disable TLS when TLS relation broken."""
        if self.charm.removing_unit:
            logger.debug("Unit is being removed, skipping TLS cleanup.")
            return
        try:
            if not ops.jujuversion.JujuVersion.from_environ().has_secrets:
                self.charm.set_secret(SCOPE, "certificate-authority", None)
                self.charm.set_secret(SCOPE, "certificate", None)
                self.charm.set_secret(SCOPE, "chain", None)
        except KeyError:
            # ignore key error for unit teardown
            pass
        try:
            self.charm._mysql.tls_setup()
            self.charm.unit_peer_data.pop("tls")
        except MySQLTLSSetupError:
            logger.error("Failed to restore default TLS configuration.")
            self.charm.unit.status = BlockedStatus("Failed to restore default TLS configuration.")

    # =======================
    #  Helpers
    # =======================
    def _request_certificate(self, param: str | None):
        """Request a certificate to TLS Certificates Operator."""
        key = generate_private_key() if param is None else self._parse_tls_file(param)

        csr = generate_csr(
            private_key=key,
            subject=self.charm.get_unit_hostname(),
            organization=self.charm.app.name,
            sans=self._get_sans(),
        )

        # store secrets
        self.charm.set_secret(SCOPE, "key", key.decode("utf-8"))
        self.charm.set_secret(SCOPE, "csr", csr.decode("utf-8"))
        # set control flag
        self.charm.unit_peer_data.update({"tls": "requested"})
        if self.charm.model.get_relation(TLS_RELATION):
            self.certs.request_certificate_creation(certificate_signing_request=csr)

    @staticmethod
    def _parse_tls_file(raw_content: str) -> bytes:
        """Parse TLS files from both plain text or base64 format."""
        if re.match(r"(-+(BEGIN|END) [A-Z ]+-+)", raw_content):
            return re.sub(
                r"(-+(BEGIN|END) [A-Z ]+-+)",
                "\n\\1\n",
                raw_content,
            ).encode("utf-8")
        return base64.b64decode(raw_content)

    def _get_sans(self) -> list[str]:
        """Create a list of DNS names for a unit.

        Returns:
            A list representing the hostnames of the unit.
        """
        unit_id = self.charm.unit.name.split("/")[1]
        return [
            f"{self.charm.app.name}-{unit_id}",
            socket.getfqdn(),
            str(self.charm.model.get_binding(self.charm.peers).network.bind_address),
        ]

    def get_tls_content(self) -> tuple[str | None, str | None, str | None]:
        """Retrieve TLS content.

        Return TLS files as required by mysql.

        Returns:
            A tuple of strings with the content of server-key, ca and server-cert
        """
        ca = self.charm.get_secret(SCOPE, "certificate-authority")
        chain = self.charm.get_secret(SCOPE, "chain")
        ca_file = chain or ca

        key = self.charm.get_secret(SCOPE, "key")
        cert = self.charm.get_secret(SCOPE, "certificate")
        return key, ca_file, cert

    def push_tls_files_to_workload(self) -> None:
        """Push TLS files to unit."""
        ssl_key, ssl_ca, ssl_cert = self.get_tls_content()

        if ssl_key:
            self.charm._mysql.write_content_to_file(
                f"{MYSQL_DATA_DIR}/{TLS_SSL_KEY_FILE}", ssl_key, permission=0o400
            )

        if ssl_ca:
            self.charm._mysql.write_content_to_file(
                f"{MYSQL_DATA_DIR}/{TLS_SSL_CA_FILE}", ssl_ca, permission=0o400
            )

        if ssl_cert:
            self.charm._mysql.write_content_to_file(
                f"{MYSQL_DATA_DIR}/{TLS_SSL_CERT_FILE}", ssl_cert, permission=0o400
            )<|MERGE_RESOLUTION|>--- conflicted
+++ resolved
@@ -49,11 +49,7 @@
 
 LIBID = "eb73947deedd4380a3a90d527e0878eb"
 LIBAPI = 0
-<<<<<<< HEAD
-LIBPATCH = 9
-=======
 LIBPATCH = 10
->>>>>>> 4f6fc086
 
 SCOPE = "unit"
 
