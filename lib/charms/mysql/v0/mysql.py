--- conflicted
+++ resolved
@@ -2515,7 +2515,6 @@
             return None
 
     def flush_mysql_logs(self, logs_type: Union[MySQLTextLogs, list[MySQLTextLogs]]) -> None:
-<<<<<<< HEAD
         """Flushes the specified logs_type logs.
 
         Args:
@@ -2526,24 +2525,12 @@
         else:
             logs_str = [f'session.run_sql("FLUSH {logs_type.value}")']
 
-=======
-        """Flushes the specified logs_type logs."""
->>>>>>> d40a9f01
         flush_logs_commands = [
             f"shell.connect('{self.server_config_user}:{self.server_config_password}@{self.instance_address}')",
             'session.run_sql("SET sql_log_bin = 0")',
         ]
 
-<<<<<<< HEAD
         flush_logs_commands.extend(logs_str)
-=======
-        if type(logs_type) is list:
-            flush_logs_commands.extend(
-                [f"session.run_sql('FLUSH {log.value}')" for log in logs_type]
-            )
-        else:
-            flush_logs_commands.append(f'session.run_sql("FLUSH {logs_type.value}")')  # type: ignore
->>>>>>> d40a9f01
 
         try:
             self._run_mysqlsh_script("\n".join(flush_logs_commands))  # type: ignore
