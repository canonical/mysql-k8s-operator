# Copyright 2022 Canonical Ltd.
#
# Licensed under the Apache License, Version 2.0 (the "License");
# you may not use this file except in compliance with the License.
# You may obtain a copy of the License at
#
# http://www.apache.org/licenses/LICENSE-2.0
#
# Unless required by applicable law or agreed to in writing, software
# distributed under the License is distributed on an "AS IS" BASIS,
# WITHOUT WARRANTIES OR CONDITIONS OF ANY KIND, either express or implied.
# See the License for the specific language governing permissions and
# limitations under the License.

"""MySQL helper class and functions.

The `mysql` module provides an abstraction class and methods for for managing a
Group Replication enabled MySQL cluster.

The `MySQLBase` abstract class must be inherited and have its abstract methods
implemented for each platform (vm/k8s) before being directly used in charm code.

An example of inheriting `MySQLBase` and implementing the abstract methods plus extending it:

```python
from charms.mysql.v0.mysql import MySQLBase
from tenacity import retry, stop_after_delay, wait_fixed

class MySQL(MySQLBase):
    def __init__(
        self,
        instance_address: str,
        cluster_name: str,
        root_password: str,
        server_config_user: str,
        server_config_password: str,
        cluster_admin_user: str,
        cluster_admin_password: str,
        new_parameter: str
    ):
        super().__init__(
                instance_address=instance_address,
                cluster_name=cluster_name,
                root_password=root_password,
                server_config_user=server_config_user,
                server_config_password=server_config_password,
                cluster_admin_user=cluster_admin_user,
                cluster_admin_password=cluster_admin_password,
            )
        # Add new attribute
        self.new_parameter = new_parameter

    # abstract method implementation
    @retry(reraise=True, stop=stop_after_delay(30), wait=wait_fixed(5))
    def wait_until_mysql_connection(self) -> None:
        if not os.path.exists(MYSQLD_SOCK_FILE):
            raise MySQLServiceNotRunningError()

    ...
```

The module also provides a set of custom exceptions, used to trigger specific
error handling on the subclass and in the charm code.


"""

import configparser
import dataclasses
import enum
import hashlib
import io
import json
import logging
import os
import re
import socket
import sys
import time
from abc import ABC, abstractmethod
from pathlib import Path
from typing import (
    TYPE_CHECKING,
    Any,
    Dict,
    List,
    Literal,
    Optional,
    Tuple,
    Union,
    get_args,
)

import ops
from charms.data_platform_libs.v0.data_interfaces import DataPeerData, DataPeerUnitData
from ops.charm import ActionEvent, CharmBase, RelationBrokenEvent
from ops.model import Unit
from tenacity import (
    retry,
    retry_if_exception_type,
    stop_after_attempt,
    wait_fixed,
    wait_random,
)

from constants import (
    BACKUPS_PASSWORD_KEY,
    BACKUPS_USERNAME,
    CHARMED_MYSQL_PITR_HELPER,
    CLUSTER_ADMIN_PASSWORD_KEY,
    CLUSTER_ADMIN_USERNAME,
    COS_AGENT_RELATION_NAME,
    GR_MAX_MEMBERS,
    MONITORING_PASSWORD_KEY,
    MONITORING_USERNAME,
    PASSWORD_LENGTH,
    PEER,
    ROOT_PASSWORD_KEY,
    ROOT_USERNAME,
    SECRET_KEY_FALLBACKS,
    SERVER_CONFIG_PASSWORD_KEY,
    SERVER_CONFIG_USERNAME,
)
from utils import generate_random_password

logger = logging.getLogger(__name__)

if TYPE_CHECKING:
    from charms.mysql.v0.async_replication import MySQLAsyncReplicationOffer

# The unique Charmhub library identifier, never change it
LIBID = "8c1428f06b1b4ec8bf98b7d980a38a8c"

# Increment this major API version when introducing breaking changes
LIBAPI = 0

LIBPATCH = 85

UNIT_TEARDOWN_LOCKNAME = "unit-teardown"
UNIT_ADD_LOCKNAME = "unit-add"

BYTES_1GiB = 1073741824  # 1 gibibyte
BYTES_1GB = 1000000000  # 1 gigabyte
BYTES_1MB = 1000000  # 1 megabyte
BYTES_1MiB = 1048576  # 1 mebibyte
RECOVERY_CHECK_TIME = 10  # seconds
GET_MEMBER_STATE_TIME = 10  # seconds
MAX_CONNECTIONS_FLOOR = 10
MIM_MEM_BUFFERS = 200 * BYTES_1MiB
ADMIN_PORT = 33062

SECRET_INTERNAL_LABEL = "secret-id"
SECRET_DELETED_LABEL = "None"

APP_SCOPE = "app"
UNIT_SCOPE = "unit"
Scopes = Literal["app", "unit"]


class Error(Exception):
    """Base class for exceptions in this module."""

    def __init__(self, message: str = "") -> None:
        """Initialize the Error class.

        Args:
            message: Optional message to pass to the exception.
        """
        super().__init__(message)
        self.message = message

    def __repr__(self):
        """String representation of the Error class."""
        return "<{}.{} {}>".format(type(self).__module__, type(self).__name__, self.args)

    @property
    def name(self):
        """Return a string representation of the model plus class."""
        return "<{}.{}>".format(type(self).__module__, type(self).__name__)


class MySQLConfigureMySQLUsersError(Error):
    """Exception raised when creating a user fails."""


class MySQLCheckUserExistenceError(Error):
    """Exception raised when checking for the existence of a MySQL user."""


class MySQLConfigureRouterUserError(Error):
    """Exception raised when configuring the MySQLRouter user."""


class MySQLCreateApplicationDatabaseAndScopedUserError(Error):
    """Exception raised when creating application database and scoped user."""


class MySQLGetRouterUsersError(Error):
    """Exception raised when there is an issue getting MySQL Router users."""


class MySQLDeleteUsersForUnitError(Error):
    """Exception raised when there is an issue deleting users for a unit."""


class MySQLDeleteUsersForRelationError(Error):
    """Exception raised when there is an issue deleting users for a relation."""


class MySQLDeleteUserError(Error):
    """Exception raised when there is an issue deleting a user."""


class MySQLRemoveRouterFromMetadataError(Error):
    """Exception raised when there is an issue removing MySQL Router from cluster metadata."""


class MySQLConfigureInstanceError(Error):
    """Exception raised when there is an issue configuring a MySQL instance."""


class MySQLCreateClusterError(Error):
    """Exception raised when there is an issue creating an InnoDB cluster."""


class MySQLCreateClusterSetError(Error):
    """Exception raised when there is an issue creating an Cluster Set."""


class MySQLAddInstanceToClusterError(Error):
    """Exception raised when there is an issue add an instance to the MySQL InnoDB cluster."""


class MySQLRemoveInstanceRetryError(Error):
    """Exception raised when there is an issue removing an instance.

    Utilized by tenacity to retry the method.
    """


class MySQLRemoveInstanceError(Error):
    """Exception raised when there is an issue removing an instance.

    Exempt from the retry mechanism provided by tenacity.
    """


class MySQLInitializeJujuOperationsTableError(Error):
    """Exception raised when there is an issue initializing the juju units operations table."""


class MySQLClientError(Error):
    """Exception raised when there is an issue using the mysql cli or mysqlsh.

    Abstract platform specific exceptions for external commands execution Errors.
    """


class MySQLGetClusterMembersAddressesError(Error):
    """Exception raised when there is an issue getting the cluster members addresses."""


class MySQLGetMySQLVersionError(Error):
    """Exception raised when there is an issue getting the MySQL version."""


class MySQLGetClusterPrimaryAddressError(Error):
    """Exception raised when there is an issue getting the primary instance."""


class MySQLSetClusterPrimaryError(Error):
    """Exception raised when there is an issue setting the primary instance."""


class MySQLGrantPrivilegesToUserError(Error):
    """Exception raised when there is an issue granting privileges to user."""


class MySQLNoMemberStateError(Error):
    """Exception raised when there is no member state."""


class MySQLUnableToGetMemberStateError(Error):
    """Exception raised when unable to get member state."""


class MySQLGetClusterEndpointsError(Error):
    """Exception raised when there is an issue getting cluster endpoints."""


class MySQLRebootFromCompleteOutageError(Error):
    """Exception raised when there is an issue rebooting from complete outage."""


class MySQLSetInstanceOfflineModeError(Error):
    """Exception raised when there is an issue setting instance as offline."""


class MySQLSetInstanceOptionError(Error):
    """Exception raised when there is an issue setting instance option."""


class MySQLOfflineModeAndHiddenInstanceExistsError(Error):
    """Exception raised when there is an error checking if an instance is backing up.

    We check if an instance is in offline_mode and hidden from mysql-router to determine
    this.
    """


class MySQLGetAutoTuningParametersError(Error):
    """Exception raised when there is an error computing the innodb buffer pool parameters."""


class MySQLExecuteBackupCommandsError(Error):
    """Exception raised when there is an error executing the backup commands.

    The backup commands are executed in the workload container using the pebble API.
    """


class MySQLDeleteTempBackupDirectoryError(Error):
    """Exception raised when there is an error deleting the temp backup directory."""


class MySQLRetrieveBackupWithXBCloudError(Error):
    """Exception raised when there is an error retrieving a backup from S3 with xbcloud."""


class MySQLPrepareBackupForRestoreError(Error):
    """Exception raised when there is an error preparing a backup for restore."""


class MySQLEmptyDataDirectoryError(Error):
    """Exception raised when there is an error emptying the mysql data directory."""


class MySQLRestoreBackupError(Error):
    """Exception raised when there is an error restoring a backup."""


class MySQLRestorePitrError(Error):
    """Exception raised when there is an error during point-in-time-recovery restore."""


class MySQLDeleteTempRestoreDirectoryError(Error):
    """Exception raised when there is an error deleting the temp restore directory."""


class MySQLExecError(Error):
    """Exception raised when there is an error executing commands on the mysql server."""


class MySQLStopMySQLDError(Error):
    """Exception raised when there is an error stopping the MySQLD process."""


class MySQLStartMySQLDError(Error):
    """Exception raised when there is an error starting the MySQLD process."""


class MySQLServiceNotRunningError(Error):
    """Exception raised when the MySQL service is not running."""


class MySQLTLSSetupError(Error):
    """Exception raised when there is an issue setting custom TLS config."""


class MySQLKillSessionError(Error):
    """Exception raised when there is an issue killing a connection."""


class MySQLLockAcquisitionError(Error):
    """Exception raised when a lock fails to be acquired."""


class MySQLRescanClusterError(Error):
    """Exception raised when there is an issue rescanning the cluster."""


class MySQLSetVariableError(Error):
    """Exception raised when there is an issue setting a variable."""


class MySQLGetVariableError(Error):
    """Exception raised when there is an issue getting a variable."""


class MySQLServerNotUpgradableError(Error):
    """Exception raised when there is an issue checking for upgradeability."""


class MySQLSecretError(Error):
    """Exception raised when there is an issue setting/getting a secret."""


class MySQLGetAvailableMemoryError(Error):
    """Exception raised when there is an issue getting the available memory."""


class MySQLCreateReplicaClusterError(Error):
    """Exception raised when there is an issue creating a replica cluster."""


class MySQLRemoveReplicaClusterError(Error):
    """Exception raised when there is an issue removing a replica cluster."""


class MySQLPromoteClusterToPrimaryError(Error):
    """Exception raised when there is an issue promoting a replica cluster to primary."""


class MySQLFencingWritesError(Error):
    """Exception raised when there is an issue fencing or unfencing writes."""


class MySQLRejoinClusterError(Error):
    """Exception raised when there is an issue trying to rejoin a cluster to the cluster set."""


class MySQLPluginInstallError(Error):
    """Exception raised when there is an issue installing a MySQL plugin."""


<<<<<<< HEAD
class MySQLGetGroupReplicationIDError(Error):
    """Exception raised when there is an issue acquiring current current group replication id."""
=======
class MySQLClusterMetadataExistsError(Error):
    """Exception raised when there is an issue checking if cluster metadata exists."""
>>>>>>> 64607cc4


@dataclasses.dataclass
class RouterUser:
    """MySQL Router user."""

    username: str
    router_id: str


class MySQLCharmBase(CharmBase, ABC):
    """Base class to encapsulate charm related functionality.

    Meant as a means to share common charm related code between the MySQL VM and
    K8s charms.
    """

    replication_offer: "MySQLAsyncReplicationOffer"

    def __init__(self, *args):
        super().__init__(*args)

        # disable support
        disable_file = Path(f"{os.environ.get('CHARM_DIR')}/disable")  # pyright: ignore [reportArgumentType]
        if disable_file.exists():
            logger.warning(
                f"\n\tDisable file `{disable_file.resolve()}` found, the charm will skip all events."
                "\n\tTo resume normal operations, please remove the file."
            )
            self.unit.status = ops.BlockedStatus("Disabled")
            sys.exit(0)

        self.peer_relation_app = DataPeerData(
            self.model,
            relation_name=PEER,
            secret_field_name=SECRET_INTERNAL_LABEL,
            deleted_label=SECRET_DELETED_LABEL,
        )
        self.peer_relation_unit = DataPeerUnitData(
            self.model,
            relation_name=PEER,
            secret_field_name=SECRET_INTERNAL_LABEL,
            deleted_label=SECRET_DELETED_LABEL,
        )

        self.framework.observe(self.on.get_cluster_status_action, self._get_cluster_status)
        self.framework.observe(self.on.get_password_action, self._on_get_password)
        self.framework.observe(self.on.set_password_action, self._on_set_password)
        self.framework.observe(self.on.recreate_cluster_action, self._recreate_cluster)

        # Set in some event handlers in order to avoid passing event down a chain
        # of methods
        self.current_event = None

    @property
    @abstractmethod
    def _mysql(self) -> "MySQLBase":
        """Return the MySQL instance."""
        raise NotImplementedError

    @abstractmethod
    def get_unit_hostname(self):
        """Return unit hostname."""
        raise NotImplementedError

    @abstractmethod
    def get_unit_address(self, unit: Unit) -> str:
        """Return unit address."""
        # each platform has its own way to get an arbitrary unit address
        raise NotImplementedError

    def _on_get_password(self, event: ActionEvent) -> None:
        """Action used to retrieve the system user's password."""
        username = event.params.get("username") or ROOT_USERNAME

        valid_usernames = {
            ROOT_USERNAME: ROOT_PASSWORD_KEY,
            SERVER_CONFIG_USERNAME: SERVER_CONFIG_PASSWORD_KEY,
            CLUSTER_ADMIN_USERNAME: CLUSTER_ADMIN_PASSWORD_KEY,
            MONITORING_USERNAME: MONITORING_PASSWORD_KEY,
            BACKUPS_USERNAME: BACKUPS_PASSWORD_KEY,
        }

        secret_key = valid_usernames.get(username)
        if not secret_key:
            event.fail(
                f"The action can be run only for users used by the charm: {', '.join(valid_usernames.keys())} not {username}"
            )
            return

        event.set_results({"username": username, "password": self.get_secret("app", secret_key)})

    def _on_set_password(self, event: ActionEvent) -> None:
        """Action used to update/rotate the system user's password."""
        if not self.unit.is_leader():
            event.fail("set-password action can only be run on the leader unit.")
            return

        if self.replication_offer.role.relation_side != "replication-offer":
            event.fail("Only offer side can change password when replications is enabled")
            return

        username = event.params.get("username") or ROOT_USERNAME

        valid_usernames = {
            ROOT_USERNAME: ROOT_PASSWORD_KEY,
            SERVER_CONFIG_USERNAME: SERVER_CONFIG_PASSWORD_KEY,
            CLUSTER_ADMIN_USERNAME: CLUSTER_ADMIN_PASSWORD_KEY,
            MONITORING_USERNAME: MONITORING_PASSWORD_KEY,
            BACKUPS_USERNAME: BACKUPS_PASSWORD_KEY,
        }

        secret_key = valid_usernames.get(username)
        if not secret_key:
            event.fail(
                f"The action can be run only for users used by the charm: {', '.join(valid_usernames.keys())} not {username}"
            )
            return

        new_password = event.params.get("password") or generate_random_password(PASSWORD_LENGTH)
        host = "%" if username != ROOT_USERNAME else "localhost"

        self._mysql.update_user_password(username, new_password, host=host)

        self.set_secret("app", secret_key, new_password)

        if username == MONITORING_USERNAME and self.has_cos_relation:
            self._mysql.restart_mysql_exporter()

    def _get_cluster_status(self, event: ActionEvent) -> None:
        """Action used  to retrieve the cluster status."""
        if event.params.get("cluster-set"):
            logger.debug("Getting cluster set status")
            status = self._mysql.get_cluster_set_status(extended=0)
        else:
            logger.debug("Getting cluster status")
            status = self._mysql.get_cluster_status()

        if status:
            event.set_results({
                "success": True,
                "status": status,
            })
        else:
            event.set_results({
                "success": False,
                "message": "Failed to read cluster status.  See logs for more information.",
            })

    def _recreate_cluster(self, event: ActionEvent) -> None:
        """Action used to recreate the cluster, for special cases."""
        if not self.unit.is_leader():
            event.fail("recreate-cluster action can only be run on the leader unit.")
            return

        if self.app_peer_data.get("removed-from-cluster-set"):
            # remove the flag if it exists. Allow further cluster rejoin
            del self.app_peer_data["removed-from-cluster-set"]

        # reset cluster-set-name to config or previous value
        random_hash = self.generate_random_hash()
        self.app_peer_data["cluster-set-domain-name"] = self.model.config.get(
            "cluster-set-name", f"cluster-set-{random_hash}"
        )

        logger.info("Recreating cluster")
        try:
            self.create_cluster()
            self.unit.status = ops.ActiveStatus(self.active_status_message)
            self.app.status = ops.ActiveStatus()
        except (MySQLCreateClusterError, MySQLCreateClusterSetError) as e:
            logger.exception("Failed to recreate cluster")
            event.fail(str(e))

    def create_cluster(self) -> None:
        """Create the MySQL InnoDB cluster on the unit.

        Should only be run by the leader unit.
        """
        self._mysql.create_cluster(self.unit_label)
        self._mysql.create_cluster_set()
        self._mysql.initialize_juju_units_operations_table()
        # rescan cluster for cleanup of unused
        # recovery users
        self._mysql.rescan_cluster()

        state, role = self._mysql.get_member_state()

        self.unit_peer_data.update({"member-state": state, "member-role": role})

    @property
    def peers(self) -> Optional[ops.model.Relation]:
        """Retrieve the peer relation."""
        return self.model.get_relation(PEER)

    @property
    def cluster_initialized(self) -> bool:
        """Returns True if the cluster is initialized."""
        if not self.app_peer_data.get("cluster-name"):
            return False

        for unit in self.app_units:
            try:
                if unit != self.unit and self._mysql.cluster_metadata_exists(
                    self.get_unit_address(unit)
                ):
                    return True
                elif self._mysql.cluster_metadata_exists():
                    return True
            except MySQLClusterMetadataExistsError:
                pass

        return False

    @property
    def only_one_cluster_node_thats_uninitialized(self) -> Optional[bool]:
        """Check if only a single cluster node exists across all units."""
        if not self.app_peer_data.get("cluster-name"):
            return None

        total_cluster_nodes = 0
        for unit in self.app_units:
            total_cluster_nodes += self._mysql.get_cluster_node_count(
                from_instance=self.get_unit_address(unit)
            )

        total_online_cluster_nodes = 0
        for unit in self.app_units:
            total_online_cluster_nodes += self._mysql.get_cluster_node_count(
                from_instance=self.get_unit_address(unit), node_status=MySQLMemberState["ONLINE"]
            )

        return total_cluster_nodes == 1 and total_online_cluster_nodes == 0

    @property
    def cluster_fully_initialized(self) -> bool:
        """Returns True if the cluster is fully initialized.

        Fully initialized means that all unit that can be joined are joined.
        """
        return self._mysql.get_cluster_node_count(node_status=MySQLMemberState["ONLINE"]) == min(
            GR_MAX_MEMBERS, self.app.planned_units()
        )

    @property
    def unit_configured(self) -> bool:
        """Check if the unit is configured to be part of the cluster."""
        return self._mysql.is_instance_configured_for_innodb(
            self.get_unit_address(self.unit), self.unit_label
        )

    @property
    def app_peer_data(self) -> Union[ops.RelationDataContent, dict]:
        """Application peer relation data object."""
        if self.peers is None:
            return {}

        return self.peers.data[self.app]

    @property
    def unit_peer_data(self) -> Union[ops.RelationDataContent, dict]:
        """Unit peer relation data object."""
        if self.peers is None:
            return {}

        return self.peers.data[self.unit]

    @property
    def app_units(self) -> set[Unit]:
        """The peer-related units in the application."""
        if not self.peers:
            return set()

        return {self.unit, *self.peers.units}

    @property
    def unit_label(self):
        """Return unit label."""
        return self.unit.name.replace("/", "-")

    @property
    def _is_peer_data_set(self) -> bool:
        return bool(
            self.app_peer_data.get("cluster-name")
            and self.get_secret("app", ROOT_PASSWORD_KEY)
            and self.get_secret("app", SERVER_CONFIG_PASSWORD_KEY)
            and self.get_secret("app", CLUSTER_ADMIN_PASSWORD_KEY)
            and self.get_secret("app", MONITORING_PASSWORD_KEY)
            and self.get_secret("app", BACKUPS_PASSWORD_KEY)
        )

    @property
    def has_cos_relation(self) -> bool:
        """Returns a bool indicating whether a relation with COS is present."""
        cos_relations = self.model.relations.get(COS_AGENT_RELATION_NAME, [])
        active_cos_relations = list(
            filter(
                lambda relation: not (
                    isinstance(self.current_event, RelationBrokenEvent)
                    and self.current_event.relation.id == relation.id
                ),
                cos_relations,
            )
        )

        return len(active_cos_relations) > 0

    @property
    def active_status_message(self) -> str:
        """Active status message."""
        if self.unit_peer_data.get("member-role") == "primary":
            if self._mysql.is_cluster_replica():
                status = self._mysql.get_replica_cluster_status()
                if status == "ok":
                    return "Standby"
                else:
                    return f"Standby ({status})"
            elif self._mysql.is_cluster_writes_fenced():
                return "Primary (fenced writes)"
            else:
                return "Primary"

        return ""

    @property
    def removing_unit(self) -> bool:
        """Check if the unit is being removed."""
        return self.unit_peer_data.get("unit-status") == "removing"

    def unit_initialized(self, raise_exceptions: bool = False) -> bool:
        """Check if the unit is added to the cluster."""
        try:
            return self._mysql.cluster_metadata_exists()
        except MySQLClusterMetadataExistsError:
            if raise_exceptions:
                raise
            return False

    def peer_relation_data(self, scope: Scopes) -> DataPeerData:
        """Returns the peer relation data per scope."""
        if scope == APP_SCOPE:
            return self.peer_relation_app
        elif scope == UNIT_SCOPE:
            return self.peer_relation_unit

    def get_secret(
        self,
        scope: Scopes,
        key: str,
    ) -> Optional[str]:
        """Get secret from the secret storage.

        Retrieve secret from juju secrets backend if secret exists there.
        Else retrieve from peer databag. This is to account for cases where secrets are stored in
        peer databag but the charm is then refreshed to a newer revision.
        """
        if scope not in get_args(Scopes):
            raise ValueError("Unknown secret scope")

        if not (peers := self.model.get_relation(PEER)):
            logger.warning("Peer relation unavailable.")
            return

        # NOTE: here we purposefully search both in secrets and in databag by using
        # the fetch_my_relation_field instead of peer_relation_data(scope).get_secrets().
        if not (value := self.peer_relation_data(scope).fetch_my_relation_field(peers.id, key)):
            if key in SECRET_KEY_FALLBACKS:
                value = self.peer_relation_data(scope).fetch_my_relation_field(
                    peers.id, SECRET_KEY_FALLBACKS[key]
                )
        return value

    def set_secret(self, scope: Scopes, key: str, value: Optional[str]) -> None:
        """Set a secret in the secret storage."""
        if scope not in get_args(Scopes):
            raise MySQLSecretError(f"Invalid secret {scope=}")

        if scope == APP_SCOPE and not self.unit.is_leader():
            raise MySQLSecretError("Can only set app secrets on the leader unit")

        if not (peers := self.model.get_relation(PEER)):
            logger.warning("Peer relation unavailable.")
            return

        if not value:
            if key in SECRET_KEY_FALLBACKS:
                self.remove_secret(scope, SECRET_KEY_FALLBACKS[key])
            self.remove_secret(scope, key)
            return

        fallback_key_to_secret_key = {v: k for k, v in SECRET_KEY_FALLBACKS.items()}
        if key in fallback_key_to_secret_key:
            if self.peer_relation_data(scope).fetch_my_relation_field(peers.id, key):
                self.remove_secret(scope, key)
            self.peer_relation_data(scope).set_secret(
                peers.id, fallback_key_to_secret_key[key], value
            )
        else:
            self.peer_relation_data(scope).set_secret(peers.id, key, value)

    def remove_secret(self, scope: Scopes, key: str) -> None:
        """Removing a secret."""
        if scope not in get_args(Scopes):
            raise RuntimeError("Unknown secret scope.")

        if peers := self.model.get_relation(PEER):
            self.peer_relation_data(scope).delete_relation_data(peers.id, [key])
        else:
            logger.warning("Peer relation unavailable.")

    @staticmethod
    def generate_random_hash() -> str:
        """Generate a hash based on a random string.

        Returns:
            A hash based on a random string.
        """
        random_characters = generate_random_password(10)
        return hashlib.md5(random_characters.encode("utf-8")).hexdigest()


class MySQLMemberState(str, enum.Enum):
    """MySQL Cluster member state."""

    # TODO: python 3.11 has new enum.StrEnum
    #       that can remove str inheritance

    ONLINE = "online"
    RECOVERING = "recovering"
    OFFLINE = "offline"
    ERROR = "error"
    UNREACHABLE = "unreachable"
    UNKNOWN = "unknown"


class MySQLClusterState(str, enum.Enum):
    """MySQL Cluster state."""

    OK = "ok"
    FENCED = "fenced_writes"


class MySQLTextLogs(str, enum.Enum):
    """MySQL Text logs."""

    # TODO: python 3.11 has new enum.StrEnum
    #       that can remove str inheritance

    ERROR = "ERROR LOGS"
    GENERAL = "GENERAL LOGS"
    SLOW = "SLOW LOGS"
    AUDIT = "AUDIT LOGS"


class MySQLBase(ABC):
    """Abstract class to encapsulate all operations related to the MySQL workload.

    This class handles the configuration of MySQL instances, and also the
    creation and configuration of MySQL InnoDB clusters via Group Replication.
    Some methods are platform specific and must be implemented in the related
    charm code.
    """

    def __init__(
        self,
        instance_address: str,
        socket_path: str,
        cluster_name: str,
        cluster_set_name: str,
        root_password: str,
        server_config_user: str,
        server_config_password: str,
        cluster_admin_user: str,
        cluster_admin_password: str,
        monitoring_user: str,
        monitoring_password: str,
        backups_user: str,
        backups_password: str,
    ):
        """Initialize the MySQL class."""
        self.instance_address = instance_address
        self.socket_uri = f"({socket_path})"
        self.cluster_name = cluster_name
        self.cluster_set_name = cluster_set_name
        self.root_password = root_password
        self.server_config_user = server_config_user
        self.server_config_password = server_config_password
        self.cluster_admin_user = cluster_admin_user
        self.cluster_admin_password = cluster_admin_password
        self.monitoring_user = monitoring_user
        self.monitoring_password = monitoring_password
        self.backups_user = backups_user
        self.backups_password = backups_password
        self.passwords = [
            self.root_password,
            self.server_config_password,
            self.cluster_admin_password,
            self.monitoring_password,
            self.backups_password,
        ]

    def instance_def(self, user: str, host: Optional[str] = None) -> str:
        """Return instance definition used on mysqlsh.

        Args:
            user: User name.
            host: Host name, default to unit address.
        """
        if host and ":" in host:
            # strip port from address
            host = host.split(":")[0]

        if user in (self.server_config_user, self.backups_user):
            # critical operator users use admin address
            return f"{host or self.instance_address}:{ADMIN_PORT}"
        elif host != self.instance_address:
            return f"{host}:3306"
        return f"{self.socket_uri}"

    def render_mysqld_configuration(  # noqa: C901
        self,
        *,
        profile: str,
        audit_log_enabled: bool,
        audit_log_strategy: str,
        audit_log_policy: str,
        memory_limit: Optional[int] = None,
        experimental_max_connections: Optional[int] = None,
        binlog_retention_days: int,
        snap_common: str = "",
    ) -> tuple[str, dict]:
        """Render mysqld ini configuration file."""
        max_connections = None
        performance_schema_instrument = ""
        if profile == "testing":
            innodb_buffer_pool_size = 20 * BYTES_1MiB
            innodb_buffer_pool_chunk_size = 1 * BYTES_1MiB
            group_replication_message_cache_size = 128 * BYTES_1MiB
            max_connections = 100
            performance_schema_instrument = "'memory/%=OFF'"
        else:
            available_memory = self.get_available_memory()
            if memory_limit:
                # when memory limit is set, we need to use the minimum
                # between the available memory and the limit
                available_memory = min(available_memory, memory_limit)

            if experimental_max_connections:
                # when set, we use the experimental max connections
                # and it takes precedence over buffers usage
                max_connections = experimental_max_connections
                # we reserve 200MiB for memory buffers
                # even when there's some overcommittment
                available_memory = max(
                    available_memory - max_connections * 12 * BYTES_1MiB,
                    200 * BYTES_1MiB,
                )

            (
                innodb_buffer_pool_size,
                innodb_buffer_pool_chunk_size,
                group_replication_message_cache_size,
            ) = self.get_innodb_buffer_pool_parameters(available_memory)

            # constrain max_connections based on the available memory
            # after innodb_buffer_pool_size calculation
            available_memory -= innodb_buffer_pool_size + (
                group_replication_message_cache_size or 0
            )
            if not max_connections:
                max_connections = max(
                    self.get_max_connections(available_memory), MAX_CONNECTIONS_FLOOR
                )

            if available_memory < 2 * BYTES_1GiB:
                # disable memory instruments if we have less than 2GiB of RAM
                performance_schema_instrument = "'memory/%=OFF'"

        binlog_retention_seconds = binlog_retention_days * 24 * 60 * 60
        config = configparser.ConfigParser(interpolation=None)

        # do not enable slow query logs, but specify a log file path in case
        # the admin enables them manually
        config["mysqld"] = {
            "bind-address": "0.0.0.0",
            "mysqlx-bind-address": "0.0.0.0",
            "admin_address": self.instance_address,
            "report_host": self.instance_address,
            "max_connections": str(max_connections),
            "innodb_buffer_pool_size": str(innodb_buffer_pool_size),
            "log_error_services": "log_filter_internal;log_sink_internal",
            "log_error": f"{snap_common}/var/log/mysql/error.log",
            "general_log": "OFF",
            "general_log_file": f"{snap_common}/var/log/mysql/general.log",
            "slow_query_log_file": f"{snap_common}/var/log/mysql/slow.log",
            "binlog_expire_logs_seconds": f"{binlog_retention_seconds}",
            "loose-audit_log_policy": audit_log_policy.upper(),
            "loose-audit_log_file": f"{snap_common}/var/log/mysql/audit.log",
            "gtid_mode": "ON",
            "enforce_gtid_consistency": "ON",
        }

        if audit_log_enabled:
            # This is used for being able to know the current state of the
            # audit plugin on config changes
            config["mysqld"]["loose-audit_log_format"] = "JSON"
        if audit_log_strategy == "async":
            config["mysqld"]["loose-audit_log_strategy"] = "ASYNCHRONOUS"
        else:
            config["mysqld"]["loose-audit_log_strategy"] = "SEMISYNCHRONOUS"

        if innodb_buffer_pool_chunk_size:
            config["mysqld"]["innodb_buffer_pool_chunk_size"] = str(innodb_buffer_pool_chunk_size)
        if performance_schema_instrument:
            config["mysqld"]["performance-schema-instrument"] = performance_schema_instrument
        if group_replication_message_cache_size:
            config["mysqld"]["loose-group_replication_message_cache_size"] = str(
                group_replication_message_cache_size
            )

        with io.StringIO() as string_io:
            config.write(string_io)
            return string_io.getvalue(), dict(config["mysqld"])

    def configure_mysql_users(self) -> None:
        """Configure the MySQL users for the instance."""
        # SYSTEM_USER and SUPER privileges to revoke from the root users
        # Reference: https://dev.mysql.com/doc/refman/8.0/en/privileges-provided.html#priv_super
        privileges_to_revoke = (
            "SYSTEM_USER",
            "SYSTEM_VARIABLES_ADMIN",
            "SUPER",
            "REPLICATION_SLAVE_ADMIN",
            "GROUP_REPLICATION_ADMIN",
            "BINLOG_ADMIN",
            "SET_USER_ID",
            "ENCRYPTION_KEY_ADMIN",
            "VERSION_TOKEN_ADMIN",
            "CONNECTION_ADMIN",
        )

        # privileges for the backups user:
        #   https://docs.percona.com/percona-xtrabackup/8.0/using_xtrabackup/privileges.html#permissions-and-privileges-needed
        # CONNECTION_ADMIN added to provide it privileges to connect to offline_mode node
        configure_users_commands = (
            f"CREATE USER '{self.server_config_user}'@'%' IDENTIFIED BY '{self.server_config_password}'",
            f"GRANT ALL ON *.* TO '{self.server_config_user}'@'%' WITH GRANT OPTION",
            f"CREATE USER '{self.monitoring_user}'@'%' IDENTIFIED BY '{self.monitoring_password}' WITH MAX_USER_CONNECTIONS 3",
            f"GRANT SYSTEM_USER, SELECT, PROCESS, SUPER, REPLICATION CLIENT, RELOAD ON *.* TO '{self.monitoring_user}'@'%'",
            f"CREATE USER '{self.backups_user}'@'%' IDENTIFIED BY '{self.backups_password}'",
            f"GRANT CONNECTION_ADMIN, BACKUP_ADMIN, PROCESS, RELOAD, LOCK TABLES, REPLICATION CLIENT ON *.* TO '{self.backups_user}'@'%'",
            f"GRANT SELECT ON performance_schema.log_status TO '{self.backups_user}'@'%'",
            f"GRANT SELECT ON performance_schema.keyring_component_status TO '{self.backups_user}'@'%'",
            f"GRANT SELECT ON performance_schema.replication_group_members TO '{self.backups_user}'@'%'",
            "UPDATE mysql.user SET authentication_string=null WHERE User='root' and Host='localhost'",
            f"ALTER USER 'root'@'localhost' IDENTIFIED BY '{self.root_password}'",
            f"REVOKE {', '.join(privileges_to_revoke)} ON *.* FROM 'root'@'localhost'",
            "FLUSH PRIVILEGES",
        )

        try:
            logger.debug(f"Configuring MySQL users for {self.instance_address}")
            self._run_mysqlcli_script(
                configure_users_commands,
                password=self.root_password,
            )
        except MySQLClientError:
            logger.error(f"Failed to configure users for: {self.instance_address}")
            raise MySQLConfigureMySQLUsersError

    def _plugin_file_exists(self, plugin_file_name: str) -> bool:
        """Check if the plugin file exists.

        Args:
            plugin_file_name: Plugin file name, with the extension.

        """
        path = self.get_variable_value("plugin_dir")
        return self._file_exists(f"{path}/{plugin_file_name}")

    def install_plugins(self, plugins: list[str]) -> None:
        """Install extra plugins."""
        supported_plugins = {
            "audit_log": ("INSTALL PLUGIN audit_log SONAME", "audit_log.so"),
            "audit_log_filter": ("INSTALL PLUGIN audit_log_filter SONAME", "audit_log_filter.so"),
            "binlog_utils_udf": ("INSTALL PLUGIN binlog_utils_udf SONAME", "binlog_utils_udf.so"),
        }

        try:
            super_read_only = self.get_variable_value("super_read_only").lower() == "on"
            installed_plugins = self._get_installed_plugins()
            # disable super_read_only to install plugins
            for plugin in plugins:
                if plugin in installed_plugins:
                    # skip if the plugin is already installed
                    logger.info(f"{plugin=} already installed")
                    continue
                if plugin not in supported_plugins:
                    logger.warning(f"{plugin=} is not supported")
                    continue

                command_prefix, plugin_file = (
                    supported_plugins[plugin][0],
                    supported_plugins[plugin][1],
                )

                if not self._plugin_file_exists(plugin_file):
                    logger.warning(f"{plugin=} file not found. Skip installation")
                    continue

                command = f"{command_prefix} '{plugin_file}';"
                if super_read_only:
                    command = (
                        "SET GLOBAL super_read_only=OFF",
                        command,
                        "SET GLOBAL super_read_only=ON",
                    )
                else:
                    command = (command,)
                logger.info(f"Installing {plugin=}")
                self._run_mysqlcli_script(
                    command,
                    user=self.server_config_user,
                    password=self.server_config_password,
                )
        except MySQLClientError:
            logger.error(f"Failed to install {plugin=}")  # type: ignore
            raise MySQLPluginInstallError
        except MySQLGetVariableError:
            # workaround for config changed triggered after failed upgrade
            # the check fails for charms revisions not using admin address
            logger.warning("Failed to get super_read_only variable. Skip plugin installation")

    def uninstall_plugins(self, plugins: list[str]) -> None:
        """Uninstall plugins."""
        super_read_only = self.get_variable_value("super_read_only").lower() == "on"
        try:
            installed_plugins = self._get_installed_plugins()
            # disable super_read_only to uninstall plugins
            for plugin in plugins:
                if plugin not in installed_plugins:
                    # skip if the plugin is not installed
                    continue
                logger.debug(f"Uninstalling plugin {plugin}")

                command = f"UNINSTALL PLUGIN {plugin};"
                if super_read_only:
                    command = (
                        "SET GLOBAL super_read_only=OFF",
                        command,
                        "SET GLOBAL super_read_only=ON",
                    )
                else:
                    command = (command,)
                self._run_mysqlcli_script(
                    command,
                    user=self.server_config_user,
                    password=self.server_config_password,
                )
        except MySQLClientError:
            logger.error(
                f"Failed to uninstall {plugin=}",  # type: ignore
            )
            raise MySQLPluginInstallError

    def _get_installed_plugins(self) -> set[str]:
        """Return a set of explicitly installed plugins."""
        try:
            output = self._run_mysqlcli_script(
                ("select name from mysql.plugin",),
                password=self.root_password,
            )
            return {
                plugin[0] for plugin in output if plugin[0] not in ["clone", "group_replication"]
            }
        except MySQLClientError:
            logger.error("Failed to get installed plugins")
            raise

    def does_mysql_user_exist(self, username: str, hostname: str) -> bool:
        """Checks if a mysql user already exists."""
        user_existence_commands = (
            f"select user from mysql.user where user = '{username}' and host = '{hostname}'",
        )

        try:
            output = self._run_mysqlcli_script(
                user_existence_commands,
                user=self.server_config_user,
                password=self.server_config_password,
            )
            return len(output) == 1
        except MySQLClientError:
            logger.error(f"Failed to check for existence of mysql user {username}@{hostname}")
            raise MySQLCheckUserExistenceError()

    def configure_mysqlrouter_user(
        self, username: str, password: str, hostname: str, unit_name: str
    ) -> None:
        """Configure a mysqlrouter user and grant the appropriate permissions to the user."""
        try:
            escaped_mysqlrouter_user_attributes = json.dumps({"unit_name": unit_name}).replace(
                '"', r"\""
            )
            # Using server_config_user as we are sure it has create user grants
            create_mysqlrouter_user_commands = (
                "shell.connect_to_primary()",
                f"session.run_sql(\"CREATE USER '{username}'@'{hostname}' IDENTIFIED BY '{password}' ATTRIBUTE '{escaped_mysqlrouter_user_attributes}';\")",
            )

            # Using server_config_user as we are sure it has create user grants
            mysqlrouter_user_grant_commands = (
                "shell.connect_to_primary()",
                f"session.run_sql(\"GRANT CREATE USER ON *.* TO '{username}'@'{hostname}' WITH GRANT OPTION;\")",
                f"session.run_sql(\"GRANT SELECT, INSERT, UPDATE, DELETE, EXECUTE ON mysql_innodb_cluster_metadata.* TO '{username}'@'{hostname}';\")",
                f"session.run_sql(\"GRANT SELECT ON mysql.user TO '{username}'@'{hostname}';\")",
                f"session.run_sql(\"GRANT SELECT ON performance_schema.replication_group_members TO '{username}'@'{hostname}';\")",
                f"session.run_sql(\"GRANT SELECT ON performance_schema.replication_group_member_stats TO '{username}'@'{hostname}';\")",
                f"session.run_sql(\"GRANT SELECT ON performance_schema.global_variables TO '{username}'@'{hostname}';\")",
            )

            logger.debug(f"Configuring MySQLRouter {username=}")
            self._run_mysqlsh_script(
                "\n".join(create_mysqlrouter_user_commands),
                user=self.server_config_user,
                password=self.server_config_password,
                host=self.instance_def(self.server_config_user),
            )
            # grant permissions to the newly created mysqlrouter user
            self._run_mysqlsh_script(
                "\n".join(mysqlrouter_user_grant_commands),
                user=self.server_config_user,
                password=self.server_config_password,
                host=self.instance_def(self.server_config_user),
            )
        except MySQLClientError:
            logger.error(f"Failed to configure mysqlrouter {username=}")
            raise MySQLConfigureRouterUserError

    def create_application_database_and_scoped_user(
        self,
        database_name: str,
        username: str,
        password: str,
        hostname: str,
        *,
        unit_name: Optional[str] = None,
        create_database: bool = True,
    ) -> None:
        """Create an application database and a user scoped to the created database."""
        attributes = {}
        if unit_name is not None:
            attributes["unit_name"] = unit_name
        try:
            # Using server_config_user as we are sure it has create database grants
            connect_command = ("shell.connect_to_primary()",)
            create_database_commands = (
                f'session.run_sql("CREATE DATABASE IF NOT EXISTS `{database_name}`;")',
            )

            escaped_user_attributes = json.dumps(attributes).replace('"', r"\"")
            # Using server_config_user as we are sure it has create user grants
            create_scoped_user_commands = (
                f"session.run_sql(\"CREATE USER `{username}`@`{hostname}` IDENTIFIED BY '{password}' ATTRIBUTE '{escaped_user_attributes}';\")",
                f'session.run_sql("GRANT USAGE ON *.* TO `{username}`@`{hostname}`;")',
                f'session.run_sql("GRANT ALL PRIVILEGES ON `{database_name}`.* TO `{username}`@`{hostname}`;")',
            )

            if create_database:
                commands = connect_command + create_database_commands + create_scoped_user_commands
            else:
                commands = connect_command + create_scoped_user_commands

            self._run_mysqlsh_script(
                "\n".join(commands),
                user=self.server_config_user,
                password=self.server_config_password,
                host=self.instance_def(self.server_config_user),
            )
        except MySQLClientError as e:
            logger.error(
                f"Failed to create application database {database_name} and scoped user {username}@{hostname}"
            )
            raise MySQLCreateApplicationDatabaseAndScopedUserError(e.message)

    @staticmethod
    def _get_statements_to_delete_users_with_attribute(
        attribute_name: str, attribute_value: str
    ) -> list[str]:
        """Generate mysqlsh statements to delete users with an attribute.

        If the value of the attribute is a string, include single quotes in the string.
        (e.g. "'bar'")
        """
        return [
            (
                "session.run_sql(\"SELECT IFNULL(CONCAT('DROP USER ', GROUP_CONCAT(QUOTE(USER),"
                " '@', QUOTE(HOST))), 'SELECT 1') INTO @sql FROM INFORMATION_SCHEMA.USER_ATTRIBUTES"
                f" WHERE ATTRIBUTE->'$.{attribute_name}'={attribute_value}\")"
            ),
            'session.run_sql("PREPARE stmt FROM @sql")',
            'session.run_sql("EXECUTE stmt")',
            'session.run_sql("DEALLOCATE PREPARE stmt")',
        ]

    def get_mysql_router_users_for_unit(
        self, *, relation_id: int, mysql_router_unit_name: str
    ) -> list[RouterUser]:
        """Get users for related MySQL Router unit."""
        relation_user = f"relation-{relation_id}"
        command = [
            (
                "result = session.run_sql(\"SELECT USER, ATTRIBUTE->>'$.router_id' FROM "
                f"INFORMATION_SCHEMA.USER_ATTRIBUTES WHERE ATTRIBUTE->'$.created_by_user'='{relation_user}' "
                f"AND ATTRIBUTE->'$.created_by_juju_unit'='{mysql_router_unit_name}'\")"
            ),
            "print(result.fetch_all())",
        ]
        try:
            output = self._run_mysqlsh_script(
                "\n".join(command),
                user=self.server_config_user,
                password=self.server_config_password,
                host=self.instance_def(self.server_config_user),
            )
        except MySQLClientError as e:
            logger.error(
                f"Failed to get MySQL Router users for relation {relation_id} and unit {mysql_router_unit_name}"
            )
            raise MySQLGetRouterUsersError(e.message)
        rows = json.loads(output)
        return [RouterUser(username=row[0], router_id=row[1]) for row in rows]

    def delete_users_for_unit(self, unit_name: str) -> None:
        """Delete users for a unit."""
        drop_users_command = [
            "shell.connect_to_primary()",
        ]
        drop_users_command.extend(
            self._get_statements_to_delete_users_with_attribute("unit_name", f"'{unit_name}'")
        )
        try:
            self._run_mysqlsh_script(
                "\n".join(drop_users_command),
                user=self.server_config_user,
                password=self.server_config_password,
                host=self.instance_def(self.server_config_user),
            )
        except MySQLClientError as e:
            logger.error(f"Failed to query and delete users for unit {unit_name}")
            raise MySQLDeleteUsersForUnitError(e.message)

    def delete_users_for_relation(self, username: str) -> None:
        """Delete users for a relation."""
        drop_users_command = [
            "shell.connect_to_primary()",
            f"session.run_sql(\"DROP USER IF EXISTS '{username}'@'%';\")",
        ]
        # If the relation is with a MySQL Router charm application, delete any users
        # created by that application.
        drop_users_command.extend(
            self._get_statements_to_delete_users_with_attribute("created_by_user", f"'{username}'")
        )
        try:
            self._run_mysqlsh_script(
                "\n".join(drop_users_command),
                user=self.server_config_user,
                password=self.server_config_password,
                host=self.instance_def(self.server_config_user),
            )
        except MySQLClientError as e:
            logger.error(f"Failed to delete {username=}")
            raise MySQLDeleteUsersForRelationError(e.message)

    def delete_user(self, username: str) -> None:
        """Delete user."""
        drop_user_command = [
            "shell.connect_to_primary()",
            f"session.run_sql(\"DROP USER `{username}`@'%'\")",
        ]
        try:
            self._run_mysqlsh_script(
                "\n".join(drop_user_command),
                user=self.server_config_user,
                password=self.server_config_password,
                host=self.instance_def(self.server_config_user),
            )
        except MySQLClientError as e:
            logger.error(f"Failed to delete user {username}")
            raise MySQLDeleteUserError(e.message)

    def remove_router_from_cluster_metadata(self, router_id: str) -> None:
        """Remove MySQL Router from InnoDB Cluster metadata."""
        command = [
            "cluster = dba.get_cluster()",
            f'cluster.remove_router_metadata("{router_id}")',
        ]
        try:
            self._run_mysqlsh_script(
                "\n".join(command),
                user=self.server_config_user,
                password=self.server_config_password,
                host=self.instance_def(self.server_config_user),
            )
        except MySQLClientError as e:
            logger.error(f"Failed to remove router from metadata with ID {router_id}")
            raise MySQLRemoveRouterFromMetadataError(e.message)

    def set_dynamic_variable(
        self,
        variable: str,
        value: str,
        persist: bool = False,
        instance_address: Optional[str] = None,
    ) -> None:
        """Set a dynamic variable value for the instance."""
        # escape variable values when needed
        if not re.match(r"^[0-9,a-z,A-Z$_]+$", value):
            value = f"`{value}`"

        logger.debug(f"Setting {variable=} to {value=}")
        set_var_command = (
            f'session.run_sql("SET {"PERSIST" if persist else "GLOBAL"} {variable}={value}")'
        )

        try:
            self._run_mysqlsh_script(
                set_var_command,
                user=self.server_config_user,
                password=self.server_config_password,
                host=self.instance_def(self.server_config_user, instance_address),
            )
        except MySQLClientError:
            logger.error(f"Failed to set {variable=} to {value=}")
            raise MySQLSetVariableError

    def get_variable_value(self, variable: str) -> str:
        """Get the value of a variable."""
        get_var_command = [
            f"result = session.run_sql(\"SHOW VARIABLES LIKE '{variable}'\")",
            "print(result.fetch_all())",
        ]

        try:
            output = self._run_mysqlsh_script(
                "\n".join(get_var_command),
                user=self.server_config_user,
                password=self.server_config_password,
                host=self.instance_def(self.server_config_user),
            )
        except MySQLClientError:
            logger.error(f"Failed to get value for {variable=}")
            raise MySQLGetVariableError

        rows = json.loads(output)
        return rows[0][1]

    def configure_instance(self, create_cluster_admin: bool = True) -> None:
        """Configure the instance to be used in an InnoDB cluster.

        Args:
            create_cluster_admin: Whether to create the cluster admin user.
        """
        options = {
            "restart": "true",
        }

        if create_cluster_admin:
            options.update({
                "clusterAdmin": self.cluster_admin_user,
                "clusterAdminPassword": self.cluster_admin_password,
            })

        configure_instance_command = f"dba.configure_instance(options={options})"

        try:
            logger.debug(f"Configuring instance for InnoDB on {self.instance_address}")
            self._run_mysqlsh_script(
                configure_instance_command,
                user=self.server_config_user,
                password=self.server_config_password,
                host=self.instance_def(self.server_config_user),
            )
            self.wait_until_mysql_connection()
        except MySQLClientError:
            logger.error(f"Failed to configure instance {self.instance_address}")
            raise MySQLConfigureInstanceError

    def create_cluster(self, unit_label: str) -> None:
        """Create an InnoDB cluster with Group Replication enabled."""
        # defaulting group replication communication stack to MySQL instead of XCOM
        # since it will encrypt gr members communication by default
        options = {
            "communicationStack": "MySQL",
        }

        commands = (
            f"cluster = dba.create_cluster('{self.cluster_name}', {options})",
            f"cluster.set_instance_option('{self.instance_address}', 'label', '{unit_label}')",
        )

        try:
            logger.debug(f"Creating a MySQL InnoDB cluster on {self.instance_address}")
            self._run_mysqlsh_script(
                "\n".join(commands),
                user=self.server_config_user,
                password=self.server_config_password,
                host=self.instance_def(self.server_config_user),
            )
        except MySQLClientError:
            logger.error(f"Failed to create cluster on instance: {self.instance_address}")
            raise MySQLCreateClusterError

    def create_cluster_set(self) -> None:
        """Create a cluster set for the cluster on cluster primary."""
        commands = (
            "shell.connect_to_primary()",
            f"cluster = dba.get_cluster('{self.cluster_name}')",
            f"cluster.create_cluster_set('{self.cluster_set_name}')",
        )

        try:
            logger.debug(f"Creating cluster set name {self.cluster_set_name}")
            self._run_mysqlsh_script(
                "\n".join(commands),
                user=self.server_config_user,
                password=self.server_config_password,
                host=self.instance_def(self.server_config_user),
            )
        except MySQLClientError:
            logger.error("Failed to create cluster-set")
            raise MySQLCreateClusterSetError from None

    def create_replica_cluster(
        self,
        endpoint: str,
        replica_cluster_name: str,
        instance_label: str,
        donor: Optional[str] = None,
        method: Optional[str] = "auto",
    ) -> None:
        """Create a replica cluster from the primary cluster."""
        options = {
            "recoveryProgress": 0,
            "recoveryMethod": method,
            "timeout": 0,
            "communicationStack": "MySQL",
        }

        if donor:
            options["cloneDonor"] = donor

        commands = (
            "shell.connect_to_primary()",
            "cs = dba.get_cluster_set()",
            f"repl_cluster = cs.create_replica_cluster('{endpoint}','{replica_cluster_name}', {options})",
            f"repl_cluster.set_instance_option('{endpoint}', 'label', '{instance_label}')",
        )

        try:
            logger.debug(f"Creating replica cluster {replica_cluster_name}")

            # hide exception logging on auto try
            log_exception = method == "auto"
            self._run_mysqlsh_script(
                "\n".join(commands),
                user=self.server_config_user,
                password=self.server_config_password,
                host=self.instance_def(self.server_config_user),
                exception_as_warning=log_exception,
            )
        except MySQLClientError:
            if method == "auto":
                logger.warning(
                    "Failed to create replica cluster with auto method, fallback to clone method"
                )
                self.create_replica_cluster(
                    endpoint,
                    replica_cluster_name,
                    instance_label,
                    donor,
                    method="clone",
                )
            else:
                logger.error("Failed to create replica cluster")
                raise MySQLCreateReplicaClusterError

    def promote_cluster_to_primary(self, cluster_name: str, force: bool = False) -> None:
        """Promote a cluster to become the primary cluster on the cluster set."""
        commands = (
            "shell.connect_to_primary()",
            "cs = dba.get_cluster_set()",
            (
                f"cs.force_primary_cluster('{cluster_name}')"
                if force
                else f"cs.set_primary_cluster('{cluster_name}')"
            ),
        )

        if force:
            logger.warning(f"Promoting {cluster_name=} to primary with {force=}")
        else:
            logger.debug(f"Promoting {cluster_name=} to primary with {force=}")

        try:
            self._run_mysqlsh_script(
                "\n".join(commands),
                user=self.server_config_user,
                password=self.server_config_password,
                host=self.instance_def(self.server_config_user),
            )
        except MySQLClientError:
            logger.error("Failed to promote cluster to primary")
            raise MySQLPromoteClusterToPrimaryError

    def fence_writes(self) -> None:
        """Fence writes on the primary cluster."""
        commands = (
            "c = dba.get_cluster()",
            "c.fence_writes()",
        )

        try:
            self._run_mysqlsh_script(
                "\n".join(commands),
                user=self.server_config_user,
                password=self.server_config_password,
                host=self.instance_def(self.server_config_user),
            )
        except MySQLClientError:
            logger.error("Failed to fence writes on cluster")
            raise MySQLFencingWritesError

    def unfence_writes(self) -> None:
        """Unfence writes on the primary cluster and reset read_only flag."""
        commands = (
            "c = dba.get_cluster()",
            "c.unfence_writes()",
            "session.run_sql('SET GLOBAL read_only=OFF')",
        )

        try:
            self._run_mysqlsh_script(
                "\n".join(commands),
                user=self.server_config_user,
                password=self.server_config_password,
                host=self.instance_def(self.server_config_user),
            )
        except MySQLClientError:
            logger.error("Failed to resume writes on primary cluster")
            raise MySQLFencingWritesError

    def is_cluster_writes_fenced(self) -> Optional[bool]:
        """Check if the cluster is fenced against writes."""
        status = self.get_cluster_status()
        if not status:
            return

        return status["defaultreplicaset"]["status"] == MySQLClusterState.FENCED

    def is_cluster_in_cluster_set(self, cluster_name: str) -> Optional[bool]:
        """Check if a cluster is in the cluster set."""
        cs_status = self.get_cluster_set_status(extended=0)

        if cs_status is None:
            return None

        return cluster_name in cs_status["clusters"]

    def cluster_metadata_exists(self, from_instance: Optional[str] = None) -> bool:
        """Check if this cluster metadata exists on database.

        Use mysqlsh when querying clusters from remote instances. However, use
        mysqlcli when querying locally since this method can be called before
        the cluster is initialized (before serverconfig and root users are set up
        correctly)
        """
        get_clusters_query = (
            "SELECT cluster_name "
            "FROM mysql_innodb_cluster_metadata.clusters "
            "WHERE EXISTS ("
            "SELECT * "
            "FROM information_schema.schemata "
            "WHERE schema_name = 'mysql_innodb_cluster_metadata'"
            ")"
        )

        if from_instance:
            check_cluster_metadata_commands = (
                f'cursor = session.run_sql("{get_clusters_query}")',
                "print(cursor.fetch_all())",
            )

            try:
                output = self._run_mysqlsh_script(
                    "\n".join(check_cluster_metadata_commands),
                    user=self.server_config_user,
                    password=self.server_config_password,
                    host=self.instance_def(self.server_config_user, from_instance),
                    timeout=60,
                    exception_as_warning=True,
                )
            except MySQLClientError:
                logger.warning(f"Failed to check if cluster metadata exists {from_instance=}")
                raise MySQLClusterMetadataExistsError(
                    f"Failed to check if cluster metadata exists {from_instance=}"
                )

            return self.cluster_name in output

        try:
            output = self._run_mysqlcli_script(
                (get_clusters_query,),
                user=ROOT_USERNAME,
                password=self.root_password,
                timeout=60,
                exception_as_warning=True,
                log_errors=False,
            )
        except MySQLClientError:
            logger.warning("Failed to check if local cluster metadata exists")
            raise MySQLClusterMetadataExistsError("Failed to check if cluster metadata exists")

        cluster_names = [entry[0].strip() for entry in output]
        return self.cluster_name in cluster_names

    def rejoin_cluster(self, cluster_name) -> None:
        """Try to rejoin a cluster to the cluster set."""
        commands = (
            "shell.connect_to_primary()",
            "cs = dba.get_cluster_set()",
            f"cs.rejoin_cluster('{cluster_name}')",
        )

        try:
            logger.debug(f"Rejoining {cluster_name=}")
            self._run_mysqlsh_script(
                "\n".join(commands),
                user=self.server_config_user,
                password=self.server_config_password,
                host=self.instance_def(self.server_config_user),
            )

            logger.info(f"Rejoined {cluster_name=}")
        except MySQLClientError:
            logger.error("Failed to rejoin cluster")
            raise MySQLRejoinClusterError

    def remove_replica_cluster(self, replica_cluster_name: str, force: bool = False) -> None:
        """Remove a replica cluster from the cluster-set."""
        commands = [
            "shell.connect_to_primary()",
            "cs = dba.get_cluster_set()",
        ]
        if force:
            commands.append(f"cs.remove_cluster('{replica_cluster_name}', {{'force': True}})")
        else:
            commands.append(f"cs.remove_cluster('{replica_cluster_name}')")

        try:
            logger.debug(f"Removing replica cluster {replica_cluster_name}")
            self._run_mysqlsh_script(
                "\n".join(commands),
                user=self.server_config_user,
                password=self.server_config_password,
                host=self.instance_def(self.server_config_user),
            )
        except MySQLClientError:
            logger.error("Failed to remove replica cluster")
            raise MySQLRemoveReplicaClusterError

    def initialize_juju_units_operations_table(self) -> None:
        """Initialize the mysql.juju_units_operations table using the serverconfig user."""
        initialize_table_commands = (
            "DROP TABLE IF EXISTS mysql.juju_units_operations",
            "CREATE TABLE mysql.juju_units_operations (task varchar(20), executor "
            "varchar(20), status varchar(20), primary key(task))",
            f"INSERT INTO mysql.juju_units_operations values ('{UNIT_TEARDOWN_LOCKNAME}', '', "
            "'not-started') ON DUPLICATE KEY UPDATE executor = '', status = 'not-started'",
            f"INSERT INTO mysql.juju_units_operations values ('{UNIT_ADD_LOCKNAME}', '', "
            "'not-started') ON DUPLICATE KEY UPDATE executor = '', status = 'not-started'",
        )

        try:
            logger.debug(
                f"Initializing the juju_units_operations table on {self.instance_address}"
            )

            self._run_mysqlcli_script(
                initialize_table_commands,
                user=self.server_config_user,
                password=self.server_config_password,
            )
        except MySQLClientError:
            logger.error("Failed to initialize mysql.juju_units_operations table with error")
            raise MySQLInitializeJujuOperationsTableError

    def add_instance_to_cluster(
        self,
        *,
        instance_address: str,
        instance_unit_label: str,
        from_instance: Optional[str] = None,
        lock_instance: Optional[str] = None,
        method: str = "auto",
    ) -> None:
        """Add an instance to the InnoDB cluster."""
        options = {
            "password": self.cluster_admin_password,
            "label": instance_unit_label,
        }

        local_lock_instance = lock_instance or from_instance or self.instance_address

        if not self._acquire_lock(
            local_lock_instance,
            instance_unit_label,
            UNIT_ADD_LOCKNAME,
        ):
            raise MySQLLockAcquisitionError("Lock not acquired")

        connect_instance = from_instance or self.instance_address
        connect_commands = (
            f"cluster = dba.get_cluster('{self.cluster_name}')",
            "shell.options['dba.restartWaitTimeout'] = 3600",
        )

        # Prefer "auto" recovery method, but if it fails, try "clone"
        try:
            options["recoveryMethod"] = method
            add_instance_command = (
                f"cluster.add_instance('{self.cluster_admin_user}@{instance_address}', {options})",
            )

            logger.info(
                f"Adding instance {instance_address}/{instance_unit_label} to {self.cluster_name=}"
                f"with recovery {method=}"
            )
            # hide exception logging on auto try
            log_exception = method == "auto"
            self._run_mysqlsh_script(
                "\n".join(connect_commands + add_instance_command),
                user=self.server_config_user,
                password=self.server_config_password,
                host=self.instance_def(self.server_config_user, connect_instance),
                exception_as_warning=log_exception,
            )

        except MySQLClientError:
            if method == "clone":
                logger.error(
                    f"Failed to add {instance_address=} to {self.cluster_name=} on {self.instance_address=}",
                )
                raise MySQLAddInstanceToClusterError

            logger.debug(
                f"Cannot add {instance_address=} to {self.cluster_name=} with recovery {method=}. Trying method 'clone'"
            )
            self.add_instance_to_cluster(
                instance_address=instance_address,
                instance_unit_label=instance_unit_label,
                from_instance=from_instance,
                lock_instance=lock_instance,
                method="clone",
            )
        finally:
            # always release the lock
            self._release_lock(local_lock_instance, instance_unit_label, UNIT_ADD_LOCKNAME)

    def is_instance_configured_for_innodb(
        self, instance_address: str, instance_unit_label: str
    ) -> bool:
        """Confirm if instance is configured for use in an InnoDB cluster."""
        commands = (
            "instance_configured = dba.check_instance_configuration()['status'] == 'ok'",
            'print("INSTANCE_CONFIGURED" if instance_configured else "INSTANCE_NOT_CONFIGURED")',
        )

        try:
            logger.debug(
                f"Confirming instance {instance_address}/{instance_unit_label} configuration for InnoDB"
            )

            output = self._run_mysqlsh_script(
                "\n".join(commands),
                user=self.server_config_user,
                password=self.server_config_password,
                host=self.instance_def(self.server_config_user, instance_address),
            )
            return "INSTANCE_CONFIGURED" in output
        except MySQLClientError as e:
            # confirmation can fail if the clusteradmin user does not yet exist on the instance
            logger.warning(
                f"Failed to confirm instance configuration for {instance_address} with error {e.message}",
            )
            return False

    def drop_group_replication_metadata_schema(self) -> None:
        """Drop the group replication metadata schema from current unit."""
        commands = "dba.drop_metadata_schema()"

        try:
            self._run_mysqlsh_script(
                commands,
                user=self.server_config_user,
                password=self.server_config_password,
                host=self.instance_def(self.server_config_user),
            )
        except MySQLClientError:
            logger.error("Failed to drop group replication metadata schema")

    def are_locks_acquired(self, from_instance: Optional[str] = None) -> bool:
        """Report if any topology change is being executed."""
        commands = (
            "result = session.run_sql(\"SELECT COUNT(*) FROM mysql.juju_units_operations WHERE status='in-progress';\")",
            "print(f'<LOCKS>{result.fetch_one()[0]}</LOCKS>')",
        )
        try:
            output = self._run_mysqlsh_script(
                "\n".join(commands),
                user=self.server_config_user,
                password=self.server_config_password,
                host=self.instance_def(self.server_config_user, from_instance),
            )
        except MySQLClientError:
            # log error and fallback to assuming topology is changing
            logger.error("Failed to get locks count")
            return True

        matches = re.search(r"<LOCKS>(\d)</LOCKS>", output)

        return int(matches.group(1)) > 0 if matches else False

    def rescan_cluster(
        self,
        from_instance: Optional[str] = None,
        remove_instances: bool = False,
        add_instances: bool = False,
    ) -> None:
        """Rescan the cluster for topology changes."""
        options = {}
        if remove_instances:
            options["removeInstances"] = "auto"
        if add_instances:
            options["addInstances"] = "auto"

        rescan_cluster_commands = (
            f"cluster = dba.get_cluster('{self.cluster_name}')",
            f"cluster.rescan({options})",
        )
        try:
            logger.debug("Rescanning cluster")
            self._run_mysqlsh_script(
                "\n".join(rescan_cluster_commands),
                user=self.server_config_user,
                password=self.server_config_password,
                host=self.instance_def(self.server_config_user, from_instance),
            )
        except MySQLClientError as e:
            logger.error("Error rescanning the cluster")
            raise MySQLRescanClusterError(e.message)

    def is_instance_in_cluster(self, unit_label: str) -> bool:
        """Confirm if instance is in the cluster."""
        try:
            if not self.cluster_metadata_exists(self.instance_address):
                # early return if instance has no cluster metadata
                return False
        except MySQLClusterMetadataExistsError:
            return False

        commands = (
            f"cluster = dba.get_cluster('{self.cluster_name}')",
            f"print(cluster.status()['defaultReplicaSet']['topology'].get('{unit_label}', {{}}).get('status', 'NOT_A_MEMBER'))",
        )

        try:
            logger.debug(f"Checking existence of unit {unit_label} in cluster {self.cluster_name}")

            output = self._run_mysqlsh_script(
                "\n".join(commands),
                user=self.server_config_user,
                password=self.server_config_password,
                host=self.instance_def(self.server_config_user),
                exception_as_warning=True,
            )
            return (
                MySQLMemberState.ONLINE in output.lower()
                or MySQLMemberState.RECOVERING in output.lower()
            )
        except MySQLClientError:
            # confirmation can fail if the clusteradmin user does not yet exist on the instance
            logger.debug(
                f"Failed to confirm existence of unit {unit_label} in cluster {self.cluster_name}"
            )
            return False

    @retry(
        wait=wait_fixed(2),
        stop=stop_after_attempt(3),
        retry=retry_if_exception_type(TimeoutError),
    )
    def get_cluster_status(
        self, from_instance: Optional[str] = None, extended: Optional[bool] = False
    ) -> Optional[dict]:
        """Get the cluster status dictionary."""
        options = {"extended": extended}
        status_commands = (
            f"cluster = dba.get_cluster('{self.cluster_name}')",
            f"print(cluster.status({options}))",
        )

        try:
            output = self._run_mysqlsh_script(
                "\n".join(status_commands),
                user=self.server_config_user,
                password=self.server_config_password,
                host=self.instance_def(self.server_config_user, from_instance),
                timeout=30,
            )
            output_dict = json.loads(output.lower())
            return output_dict
        except MySQLClientError:
            logger.error(f"Failed to get cluster status for {self.cluster_name}")

    def get_cluster_set_status(
        self, extended: Optional[int] = 1, from_instance: Optional[str] = None
    ) -> Optional[dict]:
        """Get the cluster-set status dictionary."""
        options = {"extended": extended}
        status_commands = (
            "cs = dba.get_cluster_set()",
            f"print(cs.status({options}))",
        )

        try:
            output = self._run_mysqlsh_script(
                "\n".join(status_commands),
                user=self.server_config_user,
                password=self.server_config_password,
                host=self.instance_def(self.server_config_user, from_instance),
                timeout=150,
                exception_as_warning=True,
            )
            output_dict = json.loads(output.lower())
            return output_dict
        except MySQLClientError:
            logger.warning("Failed to get cluster set status")

    def get_cluster_names(self) -> set[str]:
        """Get the names of the clusters in the cluster set."""
        status = self.get_cluster_set_status()
        if not status:
            return set()
        return set(status["clusters"])

    def get_replica_cluster_status(self, replica_cluster_name: Optional[str] = None) -> str:
        """Get the replica cluster status."""
        if not replica_cluster_name:
            replica_cluster_name = self.cluster_name
        status_commands = (
            "cs = dba.get_cluster_set()",
            f"print(cs.status(extended=1)['clusters']['{replica_cluster_name}']['globalStatus'])",
        )

        try:
            output = self._run_mysqlsh_script(
                "\n".join(status_commands),
                user=self.server_config_user,
                password=self.server_config_password,
                host=self.instance_def(self.server_config_user),
                timeout=150,
                exception_as_warning=True,
            )
            return output.lower().strip()
        except MySQLClientError:
            logger.warning(f"Failed to get replica cluster status for {replica_cluster_name}")
            return "unknown"

    def get_cluster_node_count(
        self,
        from_instance: Optional[str] = None,
        node_status: Optional[MySQLMemberState] = None,
    ) -> int:
        """Retrieve current count of cluster nodes, optionally filtered by status."""
        if not node_status:
            query = "SELECT COUNT(*) FROM performance_schema.replication_group_members"
        else:
            query = (
                "SELECT COUNT(*) FROM performance_schema.replication_group_members"
                f" WHERE member_state = '{node_status.value.upper()}'"
            )
        size_commands = (
            f'result = session.run_sql("{query}")',
            'print(f"<NODES>{result.fetch_one()[0]}</NODES>")',
        )

        try:
            output = self._run_mysqlsh_script(
                "\n".join(size_commands),
                user=self.server_config_user,
                password=self.server_config_password,
                host=self.instance_def(self.server_config_user, from_instance),
                timeout=30,
                exception_as_warning=True,
            )
        except MySQLClientError:
            logger.warning("Failed to get node count")
            return 0

        matches = re.search(r"<NODES>(\d)</NODES>", output)

        return int(matches.group(1)) if matches else 0

    def get_cluster_endpoints(self, get_ips: bool = True) -> Tuple[str, str, str]:
        """Return (rw, ro, ofline) endpoints tuple names or IPs."""
        status = self.get_cluster_status()

        if not status:
            raise MySQLGetClusterEndpointsError("Failed to get endpoints from cluster status")

        topology = status["defaultreplicaset"]["topology"]

        def _get_host_ip(host: str) -> str:
            try:
                port = None
                if ":" in host:
                    host, port = host.split(":")

                host_ip = socket.gethostbyname(host)
                return f"{host_ip}:{port}" if port else host_ip
            except socket.gaierror:
                raise MySQLGetClusterEndpointsError(f"Failed to query IP for host {host}")

        ro_endpoints = {
            _get_host_ip(v["address"]) if get_ips else v["address"]
            for v in topology.values()
            if v["mode"] == "r/o" and v["status"] == MySQLMemberState.ONLINE
        }

        if self.is_cluster_replica():
            # replica return global primary address
            global_primary = self.get_cluster_set_global_primary_address()
            if not global_primary:
                raise MySQLGetClusterEndpointsError("Failed to get global primary address")
            rw_endpoints = {_get_host_ip(global_primary) if get_ips else global_primary}
        else:
            rw_endpoints = {
                _get_host_ip(v["address"]) if get_ips else v["address"]
                for v in topology.values()
                if v["mode"] == "r/w" and v["status"] == MySQLMemberState.ONLINE
            }
        # won't get offline endpoints to IP as they maybe unreachable
        no_endpoints = {
            v["address"] for v in topology.values() if v["status"] != MySQLMemberState.ONLINE
        }

        return ",".join(rw_endpoints), ",".join(ro_endpoints), ",".join(no_endpoints)

    def execute_remove_instance(
        self, connect_instance: Optional[str] = None, force: bool = False
    ) -> None:
        """Execute the remove_instance() script with mysqlsh.

        Args:
            connect_instance: (optional) The instance from where to run the remove_instance()
            force: (optional) Whether to force the removal of the instance
        """
        remove_instance_options = {
            "password": self.cluster_admin_password,
            "force": "true" if force else "false",
        }
        remove_instance_commands = (
            f"cluster = dba.get_cluster('{self.cluster_name}')",
            "cluster.remove_instance("
            f"'{self.cluster_admin_user}@{self.instance_address}', {remove_instance_options})",
        )
        self._run_mysqlsh_script(
            "\n".join(remove_instance_commands),
            user=self.server_config_user,
            password=self.server_config_password,
            host=self.instance_def(self.server_config_user, connect_instance),
        )

    @retry(
        retry=retry_if_exception_type(MySQLRemoveInstanceRetryError),
        stop=stop_after_attempt(15),
        reraise=True,
        wait=wait_random(min=4, max=30),
    )
    def remove_instance(  # noqa: C901
        self, unit_label: str, lock_instance: Optional[str] = None
    ) -> None:
        """Remove instance from the cluster.

        This method is called from each unit being torn down, thus we must obtain
        locks on the cluster primary. There is a retry mechanism for any issues
        obtaining the lock, removing instances/dissolving the cluster, or releasing
        the lock.
        """
        remaining_cluster_member_addresses = []
        skip_release_lock = False
        try:
            # Get the cluster primary's address to direct lock acquisition request to.
            primary_address = self.get_cluster_primary_address()
            if not primary_address:
                raise MySQLRemoveInstanceRetryError(
                    "Unable to retrieve the cluster primary's address"
                )

            # Attempt to acquire a lock on the primary instance
            acquired_lock = self._acquire_lock(
                lock_instance or primary_address, unit_label, UNIT_TEARDOWN_LOCKNAME
            )
            if not acquired_lock:
                logger.debug(f"Failed to acquire lock to remove unit {unit_label}. Retrying.")
                raise MySQLRemoveInstanceRetryError("Did not acquire lock to remove unit")

            # Remove instance from cluster, or dissolve cluster if no other members remain
            logger.debug(
                f"Removing instance {self.instance_address} from cluster {self.cluster_name}"
            )

            if self.get_cluster_node_count() == 1:
                # Last instance in the cluster, dissolve the cluster
                cluster_names = self.get_cluster_names()
                if len(cluster_names) > 1 and not self.is_cluster_replica():
                    # when last instance from a primary cluster belonging to a cluster set
                    # promote another cluster to primary prior to dissolving
                    another_cluster = (cluster_names - {self.cluster_name}).pop()
                    self.promote_cluster_to_primary(another_cluster)
                    # update lock instance
                    lock_instance = self.get_cluster_set_global_primary_address()
                    self.remove_replica_cluster(self.cluster_name)
                else:
                    skip_release_lock = True
                self.dissolve_cluster()

            else:
                # Get remaining cluster member addresses before calling mysqlsh.remove_instance()
                remaining_cluster_member_addresses, valid = self._get_cluster_member_addresses(
                    exclude_unit_labels=[unit_label]
                )
                if not valid:
                    raise MySQLRemoveInstanceRetryError(
                        "Unable to retrieve cluster member addresses"
                    )

                # Just remove instance
                self.execute_remove_instance(force=True)
        except MySQLClientError as e:
            # In case of an error, raise an error and retry
            logger.warning(
                f"Failed to acquire lock and remove instance {self.instance_address} with error {e.message}"
            )
            raise MySQLRemoveInstanceRetryError(e.message)
        finally:
            # There is no need to release the lock if single cluster was dissolved
            if skip_release_lock:
                return

            try:
                if not lock_instance:
                    if len(remaining_cluster_member_addresses) == 0:
                        raise MySQLRemoveInstanceRetryError(
                            "No remaining instance to query cluster primary from."
                        )

                    # Retrieve the cluster primary's address again (in case the old primary is
                    # scaled down)
                    # Release the lock by making a request to this primary member's address
                    lock_instance = self.get_cluster_primary_address(
                        connect_instance_address=remaining_cluster_member_addresses[0]
                    )
                    if not lock_instance:
                        raise MySQLRemoveInstanceError(
                            "Unable to retrieve the address of the cluster primary"
                        )

                self._release_lock(lock_instance, unit_label, UNIT_TEARDOWN_LOCKNAME)
            except MySQLClientError as e:
                # Raise an error that does not lead to a retry of this method
                logger.error(f"Failed to release lock on {unit_label}")
                raise MySQLRemoveInstanceError(e.message)

    def dissolve_cluster(self) -> None:
        """Dissolve the cluster independently of the unit teardown process."""
        logger.debug(f"Dissolving cluster {self.cluster_name}")
        dissolve_cluster_commands = (
            f"cluster = dba.get_cluster('{self.cluster_name}')",
            "cluster.dissolve({'force': 'true'})",
        )
        self._run_mysqlsh_script(
            "\n".join(dissolve_cluster_commands),
            user=self.server_config_user,
            password=self.server_config_password,
            host=self.instance_def(self.server_config_user),
        )

    def _acquire_lock(self, primary_address: str, unit_label: str, lock_name: str) -> bool:
        """Attempts to acquire a lock by using the mysql.juju_units_operations table."""
        logger.debug(
            f"Attempting to acquire lock {lock_name} on {primary_address} for unit {unit_label}"
        )

        acquire_lock_commands = (
            (
                f"session.run_sql(\"UPDATE mysql.juju_units_operations SET executor='{unit_label}',"
                f" status='in-progress' WHERE task='{lock_name}' AND executor='';\")"
            ),
            (
                'acquired_lock = session.run_sql("SELECT count(*) FROM mysql.juju_units_operations'
                f" WHERE task='{lock_name}' AND executor='{unit_label}';\").fetch_one()[0]"
            ),
            "print(f'<ACQUIRED_LOCK>{acquired_lock}</ACQUIRED_LOCK>')",
        )

        try:
            output = self._run_mysqlsh_script(
                "\n".join(acquire_lock_commands),
                user=self.server_config_user,
                password=self.server_config_password,
                host=self.instance_def(self.server_config_user, primary_address),
            )
        except MySQLClientError:
            logger.debug(f"Failed to acquire lock {lock_name}")
            return False
        matches = re.search(r"<ACQUIRED_LOCK>(\d)</ACQUIRED_LOCK>", output)
        if not matches:
            return False

        return bool(int(matches.group(1)))

    def _release_lock(self, primary_address: str, unit_label: str, lock_name: str) -> None:
        """Releases a lock in the mysql.juju_units_operations table."""
        logger.debug(f"Releasing {lock_name=} @{primary_address=} for {unit_label=}")

        release_lock_commands = (
            "r = session.run_sql(\"UPDATE mysql.juju_units_operations SET executor='', status='not-started'"
            f" WHERE task='{lock_name}' AND executor='{unit_label}';\")",
            "print(r.get_affected_items_count())",
        )
        affected_rows = self._run_mysqlsh_script(
            "\n".join(release_lock_commands),
            user=self.server_config_user,
            password=self.server_config_password,
            host=self.instance_def(self.server_config_user, primary_address),
        )
        if affected_rows:
            if int(affected_rows) == 0:
                logger.warning("No lock to release")
            else:
                logger.debug(f"{lock_name=} released for {unit_label=}")

    def _get_cluster_member_addresses(self, exclude_unit_labels: List = []) -> Tuple[List, bool]:
        """Get the addresses of the cluster's members."""
        logger.debug(f"Getting cluster member addresses, excluding units {exclude_unit_labels}")

        get_cluster_members_commands = (
            f"cluster = dba.get_cluster('{self.cluster_name}')",
            (
                "member_addresses = ','.join([member['address'] for label, member in "
                f"cluster.status()['defaultReplicaSet']['topology'].items() if label not in {exclude_unit_labels}])"
            ),
            "print(f'<MEMBER_ADDRESSES>{member_addresses}</MEMBER_ADDRESSES>')",
        )

        output = self._run_mysqlsh_script(
            "\n".join(get_cluster_members_commands),
            user=self.server_config_user,
            password=self.server_config_password,
            host=self.instance_def(self.server_config_user),
        )
        matches = re.search(r"<MEMBER_ADDRESSES>(.*)</MEMBER_ADDRESSES>", output)

        if not matches:
            return ([], False)

        # Filter out any empty values (in case there are no members)
        member_addresses = [
            member_address for member_address in matches.group(1).split(",") if member_address
        ]

        return (member_addresses, "<MEMBER_ADDRESSES>" in output)

    def get_cluster_primary_address(
        self, connect_instance_address: Optional[str] = None
    ) -> Optional[str]:
        """Get the cluster primary's address."""
        logger.debug("Getting cluster primary member's address")

        get_cluster_primary_commands = (
            "shell.connect_to_primary()",
            "primary_address = shell.parse_uri(session.uri)['host']",
            "print(f'<PRIMARY_ADDRESS>{primary_address}</PRIMARY_ADDRESS>')",
        )

        try:
            output = self._run_mysqlsh_script(
                "\n".join(get_cluster_primary_commands),
                user=self.server_config_user,
                password=self.server_config_password,
                host=self.instance_def(self.server_config_user, connect_instance_address),
            )
        except MySQLClientError as e:
            logger.warning("Failed to get cluster primary addresses")
            raise MySQLGetClusterPrimaryAddressError(e.message)
        matches = re.search(r"<PRIMARY_ADDRESS>(.+)</PRIMARY_ADDRESS>", output)

        if not matches:
            return None

        return matches.group(1)

    def get_cluster_set_global_primary_address(
        self, connect_instance_address: Optional[str] = None
    ) -> Optional[str]:
        """Get the cluster set global primary's address."""
        logger.debug("Getting cluster set global primary member's address")

        get_cluster_set_global_primary_commands = (
            "cs = dba.get_cluster_set()",
            "global_primary = cs.status()['globalPrimaryInstance']",
            "print(f'<PRIMARY_ADDRESS>{global_primary}</PRIMARY_ADDRESS>')",
        )

        try:
            output = self._run_mysqlsh_script(
                "\n".join(get_cluster_set_global_primary_commands),
                user=self.server_config_user,
                password=self.server_config_password,
                host=self.instance_def(self.server_config_user, connect_instance_address),
            )
        except MySQLClientError as e:
            logger.warning("Failed to get cluster set global primary addresses")
            raise MySQLGetClusterPrimaryAddressError(e.message)
        matches = re.search(r"<PRIMARY_ADDRESS>(.+)</PRIMARY_ADDRESS>", output)

        if not matches:
            return None

        address = matches.group(1)
        if ":" in address:
            # strip port from address
            address = address.split(":")[0]

        return address

    def get_primary_label(self) -> Optional[str]:
        """Get the label of the cluster's primary."""
        status = self.get_cluster_status()
        if not status:
            return None
        for label, value in status["defaultreplicaset"]["topology"].items():
            if value["memberrole"] == "primary":
                return label

    def is_unit_primary(self, unit_label: str) -> bool:
        """Test if a given unit is the cluster primary."""
        primary_label = self.get_primary_label()
        return primary_label == unit_label

    def set_cluster_primary(self, new_primary_address: str) -> None:
        """Set the cluster primary."""
        logger.debug(f"Setting cluster primary to {new_primary_address}")

        set_cluster_primary_commands = (
            "shell.connect_to_primary()",
            f"cluster = dba.get_cluster('{self.cluster_name}')",
            f"cluster.set_primary_instance('{new_primary_address}')",
        )
        try:
            self._run_mysqlsh_script(
                "\n".join(set_cluster_primary_commands),
                user=self.server_config_user,
                password=self.server_config_password,
                host=self.instance_def(self.server_config_user),
            )
        except MySQLClientError as e:
            logger.error("Failed to set cluster primary")
            raise MySQLSetClusterPrimaryError(e.message)

    def verify_server_upgradable(self, instance: Optional[str] = None) -> None:
        """Wrapper for API check_for_server_upgrade."""
        # use cluster admin user to enforce standard port usage
        check_command = [
            "try:",
            "    util.check_for_server_upgrade(options={'outputFormat': 'JSON'})",
            "except ValueError:",  # ValueError is raised for same version check
            "    if session.run_sql('select @@version').fetch_all()[0][0].split('-')[0] in shell.version:",
            "        print('SAME_VERSION')",
            "    else:",
            "        raise",
        ]

        def _strip_output(output: str):
            # output may need first line stripped to
            # remove information header text
            if not output.split("\n")[0].startswith("{"):
                return "\n".join(output.split("\n")[1:])
            return output

        try:
            output = self._run_mysqlsh_script(
                "\n".join(check_command),
                user=self.server_config_user,
                password=self.server_config_password,
                host=self.instance_def(self.server_config_user, instance),
            )
            if "SAME_VERSION" in output:
                return
            result = json.loads(_strip_output(output))
            if result["errorCount"] == 0:
                return
            raise MySQLServerNotUpgradableError(result.get("summary"))
        except MySQLClientError:
            raise MySQLServerNotUpgradableError("Failed to check for server upgrade")

    def get_mysql_version(self) -> Optional[str]:
        """Get the running mysqld version."""
        logger.debug("Getting InnoDB version")

        get_version_commands = (
            'result = session.run_sql("SELECT version()")',
            'print(f"<VERSION>{result.fetch_one()[0]}</VERSION>")',
        )

        try:
            output = self._run_mysqlsh_script(
                "\n".join(get_version_commands),
                user=self.server_config_user,
                password=self.server_config_password,
                host=self.instance_def(self.server_config_user),
            )
        except MySQLClientError as e:
            logger.warning("Failed to get workload version")
            raise MySQLGetMySQLVersionError(e.message)

        matches = re.search(r"<VERSION>(.+)</VERSION>", output)

        if not matches:
            return None

        return matches.group(1)

    def grant_privileges_to_user(
        self, username, hostname, privileges, with_grant_option=False
    ) -> None:
        """Grants specified privileges to the provided database user."""
        grant_privileges_commands = (
            "shell.connect_to_primary()",
            (
                f"session.run_sql(\"GRANT {', '.join(privileges)} ON *.* TO '{username}'@'{hostname}'"
                f'{" WITH GRANT OPTION" if with_grant_option else ""}")'
            ),
        )

        try:
            self._run_mysqlsh_script(
                "\n".join(grant_privileges_commands),
                user=self.server_config_user,
                password=self.server_config_password,
                host=self.instance_def(self.server_config_user),
            )
        except MySQLClientError as e:
            logger.warning(f"Failed to grant privileges to user {username}@{hostname}")
            raise MySQLGrantPrivilegesToUserError(e.message)

    def update_user_password(self, username: str, new_password: str, host: str = "%") -> None:
        """Updates user password in MySQL database."""
        # password is set on the global primary
        if not (instance_address := self.get_cluster_set_global_primary_address()):
            raise MySQLCheckUserExistenceError("No primary found")

        update_user_password_commands = (
            f"session.run_sql(\"ALTER USER '{username}'@'{host}' IDENTIFIED BY '{new_password}';\")",
            'session.run_sql("FLUSH PRIVILEGES;")',
        )

        logger.debug(f"Updating password for {username}.")
        try:
            self._run_mysqlsh_script(
                "\n".join(update_user_password_commands),
                user=self.server_config_user,
                password=self.server_config_password,
                host=self.instance_def(self.server_config_user, instance_address),
            )
        except MySQLClientError:
            logger.error(f"Failed to update user password for user {username}")
            raise MySQLCheckUserExistenceError

    @retry(reraise=True, stop=stop_after_attempt(3), wait=wait_fixed(GET_MEMBER_STATE_TIME))
    def get_member_state(self) -> Tuple[str, str]:
        """Get member status (MEMBER_STATE, MEMBER_ROLE) in the cluster."""
        member_state_query = (
            "SELECT MEMBER_STATE, MEMBER_ROLE, MEMBER_ID, @@server_uuid"
            " FROM performance_schema.replication_group_members",
        )

        try:
            output = self._run_mysqlcli_script(
                member_state_query,
                user=self.cluster_admin_user,
                password=self.cluster_admin_password,
                timeout=10,
            )
        except MySQLClientError:
            logger.error("Failed to get member state: mysqld daemon is down")
            raise MySQLUnableToGetMemberStateError

        # output is like:
        # [('ONLINE',
        #  'PRIMARY',
        #  '1de30105-ce16-11ef-bb27-00163e3cb985',
        #  '1de30105-ce16-11ef-bb27-00163e3cb985'), (...)]
        if len(output) == 0:
            raise MySQLNoMemberStateError("No member state retrieved")

        def lower_or_unknown(value) -> str:
            return value.lower() if value else "unknown"

        if len(output) == 1:
            # Instance just know it own state
            # sometimes member_id is not populated
            return lower_or_unknown(output[0][0]), lower_or_unknown(output[0][1])

        for row in output:
            # results will be like:
            # ['online', 'primary', 'a6c00302-1c07-11ee-bca1-...', 'a6c00302-1c07-11ee-bca1-...']
            if row[2] == row[3]:
                # filter server uuid
                return lower_or_unknown(row[0]), lower_or_unknown(row[1])

        raise MySQLNoMemberStateError("No member state retrieved")

    def is_cluster_auto_rejoin_ongoing(self):
        """Check if the instance is performing a cluster auto rejoin operation."""
        cluster_auto_rejoin_command = (
            "cursor = session.run_sql(\"SELECT work_completed, work_estimated FROM performance_schema.events_stages_current WHERE event_name LIKE '%auto-rejoin%'\")",
            "result = cursor.fetch_one() or [0,0]",
            "print(f'<COMPLETED_ATTEMPTS>{result[0]}</COMPLETED_ATTEMPTS>')",
            "print(f'<ESTIMATED_ATTEMPTS>{result[1]}</ESTIMATED_ATTEMPTS>')",
        )

        try:
            output = self._run_mysqlsh_script(
                "\n".join(cluster_auto_rejoin_command),
                user=self.server_config_user,
                password=self.server_config_password,
                host=self.instance_def(self.server_config_user),
            )
        except MySQLClientError as e:
            logger.error("Failed to get cluster auto-rejoin information", exc_info=e)
            raise

        completed_matches = re.search(r"<COMPLETED_ATTEMPTS>(\d)</COMPLETED_ATTEMPTS>", output)
        estimated_matches = re.search(r"<ESTIMATED_ATTEMPTS>(\d)</ESTIMATED_ATTEMPTS>", output)

        return int(completed_matches.group(1)) < int(estimated_matches.group(1))

    def is_cluster_replica(self, from_instance: Optional[str] = None) -> Optional[bool]:
        """Check if this cluster is a replica in a cluster set."""
        cs_status = self.get_cluster_set_status(extended=0, from_instance=from_instance)
        if not cs_status:
            return

        return cs_status["clusters"][self.cluster_name.lower()]["clusterrole"] == "replica"

    def get_cluster_set_name(self, from_instance: Optional[str] = None) -> Optional[str]:
        """Get cluster set name."""
        cs_status = self.get_cluster_set_status(extended=0, from_instance=from_instance)
        if not cs_status:
            return None

        return cs_status["domainname"]

    def stop_group_replication(self) -> None:
        """Stop Group replication if enabled on the instance."""
        stop_gr_command = (
            "data = session.run_sql('SELECT 1 FROM performance_schema.replication_group_members')",
            "if len(data.fetch_all()) > 0:",
            "    session.run_sql('STOP GROUP_REPLICATION')",
        )
        try:
            logger.debug("Stopping Group Replication for unit")
            self._run_mysqlsh_script(
                "\n".join(stop_gr_command),
                user=self.server_config_user,
                password=self.server_config_password,
                host=self.instance_def(self.server_config_user),
            )
        except MySQLClientError:
            logger.warning("Failed to stop Group Replication for unit")

    def start_group_replication(self) -> None:
        """Start Group replication on the instance."""
        start_gr_command = "session.run_sql('START GROUP_REPLICATION')"

        try:
            logger.debug("Starting Group Replication for unit")
            self._run_mysqlsh_script(
                start_gr_command,
                user=self.server_config_user,
                password=self.server_config_password,
                host=self.instance_def(self.server_config_user),
            )
        except MySQLClientError:
            logger.warning("Failed to start Group Replication for unit")

    def reboot_from_complete_outage(self) -> None:
        """Wrapper for reboot_cluster_from_complete_outage command."""
        reboot_from_outage_command = (
            f"dba.reboot_cluster_from_complete_outage('{self.cluster_name}')"
        )

        try:
            self._run_mysqlsh_script(
                reboot_from_outage_command,
                user=self.server_config_user,
                password=self.server_config_password,
                host=self.instance_def(self.server_config_user),
            )
        except MySQLClientError as e:
            logger.error("Failed to reboot cluster")
            raise MySQLRebootFromCompleteOutageError(e.message)

    def hold_if_recovering(self) -> None:
        """Hold execution if member is recovering."""
        while True:
            try:
                member_state, _ = self.get_member_state()
            except (MySQLNoMemberStateError, MySQLUnableToGetMemberStateError):
                break
            if member_state == MySQLMemberState.RECOVERING:
                logger.debug("Unit is recovering")
                time.sleep(RECOVERY_CHECK_TIME)
            else:
                break

    def set_instance_offline_mode(self, offline_mode: bool = False) -> None:
        """Sets the instance offline_mode."""
        mode = "ON" if offline_mode else "OFF"
        set_instance_offline_mode_commands = (f"SET @@GLOBAL.offline_mode = {mode}",)

        try:
            self._run_mysqlcli_script(
                set_instance_offline_mode_commands,
                user=self.server_config_user,
                password=self.server_config_password,
            )
        except MySQLClientError:
            logger.error(f"Failed to set instance state to offline_mode {mode}")
            raise MySQLSetInstanceOfflineModeError

    def set_instance_option(self, option: str, value: Any) -> None:
        """Sets an instance option."""
        set_instance_option_commands = (
            f"cluster = dba.get_cluster('{self.cluster_name}')",
            f"cluster.set_instance_option('{self.instance_address}', '{option}', '{value}')",
        )

        try:
            self._run_mysqlsh_script(
                "\n".join(set_instance_option_commands),
                user=self.server_config_user,
                password=self.server_config_password,
                host=self.instance_def(self.server_config_user),
            )
        except MySQLClientError:
            logger.error(f"Failed to set option {option} with value {value}")
            raise MySQLSetInstanceOptionError

    def offline_mode_and_hidden_instance_exists(self) -> bool:
        """Indicates whether an instance exists in offline_mode and hidden from router."""
        offline_mode_message = "Instance has offline_mode enabled"
        commands = (
            f"cluster_topology = dba.get_cluster('{self.cluster_name}').status()['defaultReplicaSet']['topology']",
            f"selected_instances = [label for label, member in cluster_topology.items() if '{offline_mode_message}' in member.get('instanceErrors', '') and member.get('hiddenFromRouter')]",
            "print(f'<OFFLINE_MODE_INSTANCES>{len(selected_instances)}</OFFLINE_MODE_INSTANCES>')",
        )

        try:
            output = self._run_mysqlsh_script(
                "\n".join(commands),
                user=self.server_config_user,
                password=self.server_config_password,
                host=self.instance_def(self.server_config_user),
            )
        except MySQLClientError:
            logger.error("Failed to query offline mode instances")
            raise MySQLOfflineModeAndHiddenInstanceExistsError

        matches = re.search(r"<OFFLINE_MODE_INSTANCES>(.*)</OFFLINE_MODE_INSTANCES>", output)

        if not matches:
            raise MySQLOfflineModeAndHiddenInstanceExistsError("Failed to parse command output")

        return matches.group(1) != "0"

    def get_innodb_buffer_pool_parameters(
        self, available_memory: int
    ) -> Tuple[int, Optional[int], Optional[int]]:
        """Calculate innodb buffer pool parameters for the instance."""
        # Reference: based off xtradb-cluster-operator
        # https://github.com/percona/percona-xtradb-cluster-operator/blob/main/pkg/pxc/app/config/autotune.go#L31-L54

        chunk_size_min = BYTES_1MiB
        chunk_size_default = 128 * BYTES_1MiB
        group_replication_message_cache_default = BYTES_1GiB

        try:
            innodb_buffer_pool_chunk_size = None
            group_replication_message_cache = None

            pool_size = int(available_memory * 0.75) - group_replication_message_cache_default

            if pool_size < 0 or available_memory - pool_size < BYTES_1GB:
                group_replication_message_cache = 128 * BYTES_1MiB
                pool_size = int(available_memory * 0.5)

            if pool_size % chunk_size_default != 0:
                # round pool_size to be a multiple of chunk_size_default
                pool_size += chunk_size_default - (pool_size % chunk_size_default)

            if pool_size > BYTES_1GiB:
                chunk_size = int(pool_size / 8)

                if chunk_size % chunk_size_min != 0:
                    # round chunk_size to a multiple of chunk_size_min
                    chunk_size += chunk_size_min - (chunk_size % chunk_size_min)

                pool_size = chunk_size * 8

                innodb_buffer_pool_chunk_size = chunk_size

            return (
                pool_size,
                innodb_buffer_pool_chunk_size,
                group_replication_message_cache,
            )
        except Exception:
            logger.error("Failed to compute innodb buffer pool parameters")
            raise MySQLGetAutoTuningParametersError("Error computing buffer pool parameters")

    def get_max_connections(self, available_memory: int) -> int:
        """Calculate max_connections parameter for the instance."""
        # Reference: based off xtradb-cluster-operator
        # https://github.com/percona/percona-xtradb-cluster-operator/blob/main/pkg/pxc/app/config/autotune.go#L61-L70

        bytes_per_connection = 12 * BYTES_1MiB

        if available_memory < bytes_per_connection:
            logger.error(f"Not enough memory for running MySQL: {available_memory=}")
            raise MySQLGetAutoTuningParametersError("Not enough memory for running MySQL")

        return available_memory // bytes_per_connection

    @abstractmethod
    def get_available_memory(self) -> int:
        """Platform dependent method to get the available memory for mysql-server."""
        raise NotImplementedError

    def execute_backup_commands(
        self,
        s3_path: str,
        s3_parameters: Dict[str, str],
        xtrabackup_location: str,
        xbcloud_location: str,
        xtrabackup_plugin_dir: str,
        mysqld_socket_file: str,
        tmp_base_directory: str,
        defaults_config_file: str,
        user: Optional[str] = None,
        group: Optional[str] = None,
    ) -> Tuple[str, str]:
        """Executes commands to create a backup with the given args."""
        nproc_command = ["nproc"]
        make_temp_dir_command = f"mktemp --directory {tmp_base_directory}/xtra_backup_XXXX".split()

        try:
            nproc, _ = self._execute_commands(nproc_command)
            tmp_dir, _ = self._execute_commands(make_temp_dir_command, user=user, group=group)
        except MySQLExecError:
            logger.error("Failed to execute commands prior to running backup")
            raise MySQLExecuteBackupCommandsError
        except Exception:
            # Catch all other exceptions to prevent the database being stuck in
            # a bad state due to pre-backup operations
            logger.error("Failed unexpectedly to execute commands prior to running backup")
            raise MySQLExecuteBackupCommandsError

        # TODO: remove flags --no-server-version-check
        # when MySQL and XtraBackup versions are in sync
        xtrabackup_commands = [
            f"{xtrabackup_location} --defaults-file={defaults_config_file}",
            "--defaults-group=mysqld",
            "--no-version-check",
            f"--parallel={nproc}",
            f"--user={self.backups_user}",
            f"--password={self.backups_password}",
            f"--socket={mysqld_socket_file}",
            "--lock-ddl",
            "--backup",
            "--stream=xbstream",
            f"--xtrabackup-plugin-dir={xtrabackup_plugin_dir}",
            f"--target-dir={tmp_dir}",
            "--no-server-version-check",
            f"| {xbcloud_location} put",
            "--curl-retriable-errors=7",
            "--insecure",
            "--parallel=10",
            "--md5",
            "--storage=S3",
            f"--s3-region={s3_parameters['region']}",
            f"--s3-bucket={s3_parameters['bucket']}",
            f"--s3-endpoint={s3_parameters['endpoint']}",
            f"--s3-api-version={s3_parameters['s3-api-version']}",
            f"--s3-bucket-lookup={s3_parameters['s3-uri-style']}",
            f"{s3_path}",
        ]

        try:
            logger.debug(
                f"Command to create backup: {' '.join(xtrabackup_commands).replace(self.backups_password, 'xxxxxxxxxxxx')}"
            )

            # ACCESS_KEY_ID and SECRET_ACCESS_KEY envs auto picked by xbcloud
            return self._execute_commands(
                xtrabackup_commands,
                bash=True,
                user=user,
                group=group,
                env_extra={
                    "ACCESS_KEY_ID": s3_parameters["access-key"],
                    "SECRET_ACCESS_KEY": s3_parameters["secret-key"],
                },
                stream_output="stderr",
            )
        except MySQLExecError:
            logger.error("Failed to execute backup commands")
            raise MySQLExecuteBackupCommandsError
        except Exception:
            # Catch all other exceptions to prevent the database being stuck in
            # a bad state due to pre-backup operations
            logger.error("Failed unexpectedly to execute backup commands")
            raise MySQLExecuteBackupCommandsError

    def delete_temp_backup_directory(
        self,
        tmp_base_directory: str,
        user: Optional[str] = None,
        group: Optional[str] = None,
    ) -> None:
        """Delete the temp backup directory."""
        delete_temp_dir_command = f"find {tmp_base_directory} -wholename {tmp_base_directory}/xtra_backup_* -delete".split()

        try:
            logger.debug(
                f"Command to delete temp backup directory: {' '.join(delete_temp_dir_command)}"
            )

            self._execute_commands(
                delete_temp_dir_command,
                user=user,
                group=group,
            )
        except MySQLExecError as e:
            logger.error("Failed to delete temp backup directory")
            raise MySQLDeleteTempBackupDirectoryError(e.message)
        except Exception:
            logger.error("Failed to delete temp backup directory")
            raise MySQLDeleteTempBackupDirectoryError

    def retrieve_backup_with_xbcloud(
        self,
        backup_id: str,
        s3_parameters: Dict[str, str],
        temp_restore_directory: str,
        xbcloud_location: str,
        xbstream_location: str,
        user: Optional[str] = None,
        group: Optional[str] = None,
    ) -> Tuple[str, str, str]:
        """Retrieve the specified backup from S3."""
        nproc_command = ["nproc"]
        make_temp_dir_command = (
            f"mktemp --directory {temp_restore_directory}/#mysql_sst_XXXX".split()
        )

        try:
            nproc, _ = self._execute_commands(nproc_command)

            tmp_dir, _ = self._execute_commands(
                make_temp_dir_command,
                user=user,
                group=group,
            )
        except MySQLExecError as e:
            logger.error("Failed to execute commands prior to running xbcloud get")
            raise MySQLRetrieveBackupWithXBCloudError(e.message)

        retrieve_backup_command = [
            f"{xbcloud_location} get",
            "--curl-retriable-errors=7",
            "--parallel=10",
            "--storage=S3",
            f"--s3-region={s3_parameters['region']}",
            f"--s3-bucket={s3_parameters['bucket']}",
            f"--s3-endpoint={s3_parameters['endpoint']}",
            f"--s3-bucket-lookup={s3_parameters['s3-uri-style']}",
            f"--s3-api-version={s3_parameters['s3-api-version']}",
            f"{s3_parameters['path']}/{backup_id}",
            f"| {xbstream_location}",
            "--decompress",
            "-x",
            f"-C {tmp_dir}",
            f"--parallel={nproc}",
        ]

        try:
            logger.debug(f"Command to retrieve backup: {' '.join(retrieve_backup_command)}")

            # ACCESS_KEY_ID and SECRET_ACCESS_KEY envs auto picked by xbcloud
            stdout, stderr = self._execute_commands(
                retrieve_backup_command,
                bash=True,
                env_extra={
                    "ACCESS_KEY_ID": s3_parameters["access-key"],
                    "SECRET_ACCESS_KEY": s3_parameters["secret-key"],
                },
                user=user,
                group=group,
                stream_output="stderr",
            )
            return (stdout, stderr, tmp_dir)
        except MySQLExecError as e:
            logger.error("Failed to retrieve backup")
            raise MySQLRetrieveBackupWithXBCloudError(e.message)
        except Exception:
            logger.error("Failed to retrieve backup")
            raise MySQLRetrieveBackupWithXBCloudError

    def prepare_backup_for_restore(
        self,
        backup_location: str,
        xtrabackup_location: str,
        xtrabackup_plugin_dir: str,
        user: Optional[str] = None,
        group: Optional[str] = None,
    ) -> Tuple[str, str]:
        """Prepare the backup in the provided dir for restore."""
        try:
            innodb_buffer_pool_size, _, _ = self.get_innodb_buffer_pool_parameters(
                self.get_available_memory()
            )
        except MySQLGetAutoTuningParametersError as e:
            raise MySQLPrepareBackupForRestoreError(e.message)

        prepare_backup_command = [
            xtrabackup_location,
            "--prepare",
            f"--use-memory={innodb_buffer_pool_size}",
            "--no-version-check",
            "--rollback-prepared-trx",
            f"--xtrabackup-plugin-dir={xtrabackup_plugin_dir}",
            f"--target-dir={backup_location}",
        ]

        try:
            logger.debug(
                f"Command to prepare backup for restore: {' '.join(prepare_backup_command)}"
            )

            return self._execute_commands(
                prepare_backup_command,
                user=user,
                group=group,
            )
        except MySQLExecError as e:
            logger.error("Failed to prepare backup for restore")
            raise MySQLPrepareBackupForRestoreError(e.message)
        except Exception:
            logger.error("Failed to prepare backup for restore")
            raise MySQLPrepareBackupForRestoreError

    def empty_data_files(
        self,
        mysql_data_directory: str,
        user: Optional[str] = None,
        group: Optional[str] = None,
    ) -> None:
        """Empty the mysql data directory in preparation of backup restore."""
        empty_data_files_command = [
            "find",
            mysql_data_directory,
            "-not",
            "-path",
            f"{mysql_data_directory}/#mysql_sst_*",
            "-not",
            "-path",
            mysql_data_directory,
            "-delete",
        ]

        try:
            logger.debug(f"Command to empty data directory: {' '.join(empty_data_files_command)}")
            self._execute_commands(
                empty_data_files_command,
                user=user,
                group=group,
            )
        except MySQLExecError as e:
            logger.error("Failed to empty data directory in prep for backup restore")
            raise MySQLEmptyDataDirectoryError(e.message)
        except Exception:
            logger.error("Failed to empty data directory in prep for backup restore")
            raise MySQLEmptyDataDirectoryError

    def restore_backup(
        self,
        backup_location: str,
        xtrabackup_location: str,
        defaults_config_file: str,
        mysql_data_directory: str,
        xtrabackup_plugin_directory: str,
        user: Optional[str] = None,
        group: Optional[str] = None,
    ) -> Tuple[str, str]:
        """Restore the provided prepared backup."""
        restore_backup_command = [
            xtrabackup_location,
            f"--defaults-file={defaults_config_file}",
            "--defaults-group=mysqld",
            f"--datadir={mysql_data_directory}",
            "--no-version-check",
            "--move-back",
            "--force-non-empty-directories",
            f"--xtrabackup-plugin-dir={xtrabackup_plugin_directory}",
            f"--target-dir={backup_location}",
        ]

        try:
            logger.debug(f"Command to restore backup: {' '.join(restore_backup_command)}")

            return self._execute_commands(
                restore_backup_command,
                user=user,
                group=group,
            )
        except MySQLExecError as e:
            logger.error("Failed to restore backup")
            raise MySQLRestoreBackupError(e.message)
        except Exception:
            logger.error("Failed to restore backup")
            raise MySQLRestoreBackupError

    def restore_pitr(
        self,
        host: str,
        mysql_user: str,
        password: str,
        s3_parameters: Dict[str, str],
        restore_to_time: str,
        user: str | None = None,
        group: str | None = None,
    ) -> Tuple[str, str]:
        """Run point-in-time-recovery using binary logs from the S3 repository.

        Args:
            host: the MySQL host to connect to.
            mysql_user: the MySQL user to connect to.
            password: the password of the provided MySQL user.
            s3_parameters: S3 relation parameters.
            restore_to_time: the MySQL timestamp to restore to or keyword `latest`.
            user: the user with which to execute the commands.
            group: the group with which to execute the commands.
        """
        bucket_url = (
            f"{s3_parameters['bucket']}/{s3_parameters['path']}binlogs"
            if s3_parameters["path"][-1] == "/"
            else f"{s3_parameters['bucket']}/{s3_parameters['path']}/binlogs"
        )

        try:
            return self._execute_commands(
                [
                    CHARMED_MYSQL_PITR_HELPER,
                    "recover",
                ],
                user=user,
                group=group,
                env_extra={
                    "BINLOG_S3_ENDPOINT": s3_parameters["endpoint"],
                    "HOST": host,
                    "USER": mysql_user,
                    "PASS": password,
                    "PITR_DATE": restore_to_time if restore_to_time != "latest" else "",
                    "PITR_RECOVERY_TYPE": "latest" if restore_to_time == "latest" else "date",
                    "STORAGE_TYPE": "s3",
                    "BINLOG_ACCESS_KEY_ID": s3_parameters["access-key"],
                    "BINLOG_SECRET_ACCESS_KEY": s3_parameters["secret-key"],
                    "BINLOG_S3_REGION": s3_parameters["region"],
                    "BINLOG_S3_BUCKET_URL": bucket_url,
                },
            )
        except MySQLExecError as e:
            logger.exception("Failed to restore pitr")
            raise MySQLRestorePitrError(e.message)
        except Exception:
            logger.exception("Failed to restore pitr")
            raise MySQLRestorePitrError

    def delete_temp_restore_directory(
        self,
        temp_restore_directory: str,
        user: Optional[str] = None,
        group: Optional[str] = None,
    ) -> None:
        """Delete the temp restore directory from the mysql data directory."""
        logger.info(f"Deleting temp restore directory in {temp_restore_directory}")
        delete_temp_restore_directory_command = [
            "find",
            temp_restore_directory,
            "-wholename",
            f"{temp_restore_directory}/#mysql_sst_*",
            "-delete",
        ]

        try:
            logger.debug(
                f"Command to delete temp restore directory: {' '.join(delete_temp_restore_directory_command)}"
            )
            self._execute_commands(
                delete_temp_restore_directory_command,
                user=user,
                group=group,
            )
        except MySQLExecError as e:
            logger.error("Failed to remove temp backup directory")
            raise MySQLDeleteTempRestoreDirectoryError(e.message)

    @abstractmethod
    def _execute_commands(
        self,
        commands: List[str],
        bash: bool = False,
        user: Optional[str] = None,
        group: Optional[str] = None,
        env_extra: Dict = {},
        stream_output: Optional[str] = None,
    ) -> Tuple[str, str]:
        """Execute commands on the server where MySQL is running."""
        raise NotImplementedError

    def tls_setup(
        self,
        ca_path: str = "ca.pem",
        key_path: str = "server-key.pem",
        cert_path: str = "server-cert.pem",
        require_tls: bool = False,
    ) -> None:
        """Setup TLS files and requirement mode."""
        enable_commands = (
            f"SET PERSIST ssl_ca='{ca_path}'",
            f"SET PERSIST ssl_key='{key_path}'",
            f"SET PERSIST ssl_cert='{cert_path}'",
            f"SET PERSIST require_secure_transport={'on' if require_tls else 'off'}",
            "ALTER INSTANCE RELOAD TLS",
        )

        try:
            self._run_mysqlcli_script(
                enable_commands,
                user=self.server_config_user,
                password=self.server_config_password,
            )
        except MySQLClientError:
            logger.error("Failed to set custom TLS configuration")
            raise MySQLTLSSetupError("Failed to set custom TLS configuration")

    def kill_unencrypted_sessions(self) -> None:
        """Kill non local, non system open unencrypted connections."""
        kill_connections_command = (
            (
                'processes = session.run_sql("'
                "SELECT processlist_id FROM performance_schema.threads WHERE "
                "connection_type = 'TCP/IP' AND type = 'FOREGROUND';"
                '")'
            ),
            "process_id_list = [id[0] for id in processes.fetch_all()]",
            'for process_id in process_id_list:\n  session.run_sql(f"KILL CONNECTION {process_id}")',
        )

        try:
            self._run_mysqlsh_script(
                "\n".join(kill_connections_command),
                user=self.server_config_user,
                password=self.server_config_password,
                host=self.instance_def(self.server_config_user),
            )
        except MySQLClientError:
            logger.error("Failed to kill external sessions")
            raise MySQLKillSessionError

    def kill_client_sessions(self) -> None:
        """Kill non local, non system open unencrypted connections."""
        kill_connections_command = (
            (
                'processes = session.run_sql("'
                "SELECT processlist_id FROM performance_schema.threads WHERE "
                "type = 'FOREGROUND' and connection_type is not NULL and processlist_id != CONNECTION_ID();"
                '")'
            ),
            "process_id_list = [id[0] for id in processes.fetch_all()]",
            'for process_id in process_id_list:\n  session.run_sql(f"KILL CONNECTION {process_id}")',
        )

        try:
            self._run_mysqlsh_script(
                "\n".join(kill_connections_command),
                user=self.server_config_user,
                password=self.server_config_password,
                host=self.instance_def(self.server_config_user),
            )
        except MySQLClientError:
            logger.error("Failed to kill external sessions")
            raise MySQLKillSessionError

    def check_mysqlcli_connection(self) -> bool:
        """Checks if it is possible to connect to the server with mysqlcli."""
        connect_commands = ("SELECT 1",)

        try:
            self._run_mysqlcli_script(
                connect_commands,
                user=self.server_config_user,
                password=self.server_config_password,
            )
            return True
        except MySQLClientError:
            logger.warning("Failed to connect to MySQL with mysqlcli with server config user")

            try:
                self._run_mysqlcli_script(connect_commands)
                return True
            except MySQLClientError:
                logger.error("Failed to connect to MySQL with mysqlcli with default root user")
                return False

    def get_pid_of_port_3306(self) -> Optional[str]:
        """Retrieves the PID of the process that is bound to port 3306."""
        get_pid_command = ["fuser", "3306/tcp"]

        try:
            stdout, _ = self._execute_commands(get_pid_command)
            return stdout
        except MySQLExecError:
            return None

    def flush_mysql_logs(self, logs_type: Union[MySQLTextLogs, list[MySQLTextLogs]]) -> None:
        """Flushes the specified logs_type logs."""
        flush_logs_commands = [
            'session.run_sql("SET sql_log_bin = 0")',
        ]

        if isinstance(logs_type, list):
            flush_logs_commands.extend([
                f"session.run_sql('FLUSH {log.value}')"
                for log in logs_type
                if log != MySQLTextLogs.AUDIT
            ])
            if MySQLTextLogs.AUDIT in logs_type:
                flush_logs_commands.append("session.run_sql(\"set global audit_log_flush='ON'\")")
        elif logs_type != MySQLTextLogs.AUDIT:
            flush_logs_commands.append(f'session.run_sql("FLUSH {logs_type.value}")')  # type: ignore
        else:
            flush_logs_commands.append("session.run_sql(\"set global audit_log_flush='ON'\")")

        try:
            self._run_mysqlsh_script(
                "\n".join(flush_logs_commands),
                user=self.server_config_user,
                password=self.server_config_password,
                host=self.instance_def(self.server_config_user),
                timeout=50,
                exception_as_warning=True,
            )
        except MySQLClientError:
            logger.warning(f"Failed to flush {logs_type} logs.")

    def get_databases(self) -> set[str]:
        """Return a set with all databases on the server."""
        list_databases_commands = (
            'result = session.run_sql("SHOW DATABASES")',
            "for db in result.fetch_all():\n  print(db[0])",
        )

        output = self._run_mysqlsh_script(
            "\n".join(list_databases_commands),
            user=self.server_config_user,
            password=self.server_config_password,
            host=self.instance_def(self.server_config_user),
        )
        return set(output.split())

    def get_non_system_databases(self) -> set[str]:
        """Return a set with all non system databases on the server."""
        return self.get_databases() - {
            "information_schema",
            "mysql",
            "mysql_innodb_cluster_metadata",
            "performance_schema",
            "sys",
        }

    def strip_off_passwords(self, input_string: Optional[str]) -> str:
        """Strips off passwords from the input string."""
        if not input_string:
            return ""
        stripped_input = input_string
        hidden_pass = "*****"
        for password in self.passwords:
            stripped_input = stripped_input.replace(password, hidden_pass)
        if "IDENTIFIED" in input_string:
            # when failure occurs for password setting (user creation, password rotation)
            pattern = r"(?<=IDENTIFIED BY\ \')[^\']+(?=\')"
            stripped_input = re.sub(pattern, hidden_pass, stripped_input)
        return stripped_input

    def strip_off_passwords_from_exception(self, e: Exception) -> None:
        """Remove password from execution exceptions.

        Checks from known exceptions for password. Known exceptions are:
        * ops.pebble: ExecError
        * subprocess: CalledProcessError, TimeoutExpired
        """
        if hasattr(e, "cmd"):
            for i, v in enumerate(e.cmd):  # type: ignore
                e.cmd[i] = self.strip_off_passwords(v)  # type: ignore
        if hasattr(e, "command"):
            for i, v in enumerate(e.command):  # type: ignore
                e.command[i] = self.strip_off_passwords(v)  # type: ignore

    def get_current_group_replication_id(self) -> str:
        """Get the current group replication id."""
        logger.debug("Getting current group replication id")

        commands = (
            'result = session.run_sql("SELECT @@GLOBAL.group_replication_group_name")',
            'print(f"<ID>{result.fetch_one()[0]}</ID>")',
        )

        try:
            output = self._run_mysqlsh_script(
                "\n".join(commands),
                user=self.server_config_user,
                password=self.server_config_password,
                host=self.instance_def(self.server_config_user),
            )
        except MySQLClientError as e:
            logger.warning("Failed to get current group replication id", exc_info=e)
            raise MySQLGetGroupReplicationIDError(e.message)

        matches = re.search(r"<ID>(.+)</ID>", output)

        if not matches:
            raise MySQLGetGroupReplicationIDError("Failed to get current group replication id")

        return matches.group(1)

    @abstractmethod
    def is_mysqld_running(self) -> bool:
        """Returns whether mysqld is running."""
        raise NotImplementedError

    @abstractmethod
    def is_server_connectable(self) -> bool:
        """Returns whether the server is connectable."""
        raise NotImplementedError

    @abstractmethod
    def stop_mysqld(self) -> None:
        """Stops the mysqld process."""
        raise NotImplementedError

    @abstractmethod
    def start_mysqld(self) -> None:
        """Starts the mysqld process."""
        raise NotImplementedError

    @abstractmethod
    def restart_mysql_exporter(self) -> None:
        """Restart the mysqld exporter."""
        raise NotImplementedError

    @abstractmethod
    def wait_until_mysql_connection(self, check_port: bool = True) -> None:
        """Wait until a connection to MySQL has been obtained.

        Implemented in subclasses, test for socket file existence.
        """
        raise NotImplementedError

    @abstractmethod
    def reset_data_dir(self) -> None:
        """Reset the data directory."""
        raise NotImplementedError

    @abstractmethod
    def _run_mysqlsh_script(
        self,
        script: str,
        user: str,
        host: str,
        password: str,
        timeout: Optional[int] = None,
        exception_as_warning: bool = False,
    ) -> str:
        """Execute a MySQL shell script.

        Raises MySQLClientError if script execution fails.

        Args:
            script: Mysqlsh script string
            user: User to invoke the mysqlsh script with
            host: Host to run the script on
            password: Password to invoke the mysqlsh script
            timeout: Optional timeout for script execution
            exception_as_warning: (optional) whether the exception should be treated as warning

        Returns:
            String representing the output of the mysqlsh command
        """
        raise NotImplementedError

    @abstractmethod
    def _run_mysqlcli_script(
        self,
        script: Union[Tuple[Any, ...], List[Any]],
        user: str = "root",
        password: Optional[str] = None,
        timeout: Optional[int] = None,
        exception_as_warning: bool = False,
        log_errors: bool = False,
    ) -> list:
        """Execute a MySQL CLI script.

        Execute SQL script as instance with given user.

        Raises:
            MySQLClientError if script execution fails.
            TimeoutError if script execution times out.

        Args:
            script: raw SQL script string
            user: (optional) user to invoke the mysql cli script with (default is "root")
            password: (optional) password to invoke the mysql cli script with
            timeout: (optional) time before the query should timeout
            exception_as_warning: (optional) whether the exception should be treated as warning
            log_errors: (optional) whether errors in the output should be logged
        """
        raise NotImplementedError

    @abstractmethod
    def _file_exists(self, path: str) -> bool:
        """Check if a file exists.

        Args:
            path: Path to the file to check
        """
        raise NotImplementedError

    @abstractmethod
    def reconcile_binlogs_collection(
        self, force_restart: bool = False, ignore_inactive_error: bool = False
    ) -> bool:
        """Start or stop binlogs collecting service.

        Based on the `binlogs-collecting` app peer data value and unit leadership.

        Args:
            force_restart: whether to restart service even if it's already running.
            ignore_inactive_error: whether to not log an error when the service should be enabled but not active right now.

        Returns: whether the operation was successful.
        """
        raise NotImplementedError

    @abstractmethod
    def get_cluster_members(self) -> list[str]:
        """Get cluster members in MySQL MEMBER_HOST format.

        Returns: list of the cluster members in the MySQL MEMBER_HOST format.
        """
        raise NotImplementedError<|MERGE_RESOLUTION|>--- conflicted
+++ resolved
@@ -423,13 +423,12 @@
     """Exception raised when there is an issue installing a MySQL plugin."""
 
 
-<<<<<<< HEAD
 class MySQLGetGroupReplicationIDError(Error):
     """Exception raised when there is an issue acquiring current current group replication id."""
-=======
+
+
 class MySQLClusterMetadataExistsError(Error):
     """Exception raised when there is an issue checking if cluster metadata exists."""
->>>>>>> 64607cc4
 
 
 @dataclasses.dataclass
