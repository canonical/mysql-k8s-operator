--- conflicted
+++ resolved
@@ -91,11 +91,7 @@
 
 # Increment this PATCH version before using `charmcraft publish-lib` or reset
 # to 0 if you are raising the major API version
-<<<<<<< HEAD
-LIBPATCH = 30
-=======
-LIBPATCH = 32
->>>>>>> 6d401e72
+LIBPATCH = 33
 
 UNIT_TEARDOWN_LOCKNAME = "unit-teardown"
 UNIT_ADD_LOCKNAME = "unit-add"
@@ -295,13 +291,12 @@
     """Exception raised when there is an issue killing a connection."""
 
 
-<<<<<<< HEAD
 class MySQLLockAcquisitionError(Error):
     """Exception raised when a lock fails to be acquired."""
-=======
+
+
 class MySQLRescanClusterError(Error):
     """Exception raised when there is an issue rescanning the cluster."""
->>>>>>> 6d401e72
 
 
 @dataclasses.dataclass
@@ -813,6 +808,7 @@
                 f"@{from_instance or self.instance_address}')"
             ),
             f"cluster = dba.get_cluster('{self.cluster_name}')",
+            "shell.options['dba.restartWaitTimeout'] = 3600",
         )
 
         for recovery_method in ["auto", "clone"]:
@@ -875,6 +871,34 @@
                 f"Failed to confirm instance configuration for {instance_address} with error {e.message}",
             )
             return False
+
+    def are_locks_acquired(self, from_instance: Optional[str] = None) -> bool:
+        """Report if any topology change is being executed.
+
+        Query the mysql.juju_units_operations table for any
+        in-progress lock for either unit add or removal.
+
+        Args:
+            from_instance: member instance to run the command from (fallback to current one)
+        """
+        commands = (
+            (
+                f"shell.connect('{self.server_config_user}:{self.server_config_password}"
+                f"@{from_instance or self.instance_address}')"
+            ),
+            "result = session.run_sql(\"SELECT COUNT(*) FROM mysql.juju_units_operations WHERE status='in-progress';\")",
+            "print(f'<LOCKS>{result.fetch_one()[0]}</LOCKS>')",
+        )
+        try:
+            output = self._run_mysqlsh_script("\n".join(commands))
+        except MySQLClientError:
+            # log error and fallback to assuming topology is changing
+            logger.exception("Failed to get locks count")
+            return True
+
+        matches = re.search(r"<LOCKS>(\d)</LOCKS>", output)
+
+        return int(matches.group(1)) > 0 if matches else False
 
     def rescan_cluster(
         self,
