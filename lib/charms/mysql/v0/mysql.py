# Copyright 2022 Canonical Ltd.
#
# Licensed under the Apache License, Version 2.0 (the "License");
# you may not use this file except in compliance with the License.
# You may obtain a copy of the License at
#
# http://www.apache.org/licenses/LICENSE-2.0
#
# Unless required by applicable law or agreed to in writing, software
# distributed under the License is distributed on an "AS IS" BASIS,
# WITHOUT WARRANTIES OR CONDITIONS OF ANY KIND, either express or implied.
# See the License for the specific language governing permissions and
# limitations under the License.

"""MySQL helper class and functions.

The `mysql` module provides an abstraction class and methods for for managing a
Group Replication enabled MySQL cluster.

The `MySQLBase` abstract class must be inherited and have its abstract methods
implemented for each platform (vm/k8s) before being directly used in charm code.

An example of inheriting `MySQLBase` and implementing the abstract methods plus extending it:

```python
from charms.mysql.v0.mysql import MySQLBase
from tenacity import retry, stop_after_delay, wait_fixed

class MySQL(MySQLBase):
    def __init__(
        self,
        instance_address: str,
        cluster_name: str,
        root_password: str,
        server_config_user: str,
        server_config_password: str,
        cluster_admin_user: str,
        cluster_admin_password: str,
        new_parameter: str
    ):
        super().__init__(
                instance_address=instance_address,
                cluster_name=cluster_name,
                root_password=root_password,
                server_config_user=server_config_user,
                server_config_password=server_config_password,
                cluster_admin_user=cluster_admin_user,
                cluster_admin_password=cluster_admin_password,
            )
        # Add new attribute
        self.new_parameter = new_parameter

    # abstract method implementation
    @retry(reraise=True, stop=stop_after_delay(30), wait=wait_fixed(5))
    def wait_until_mysql_connection(self) -> None:
        if not os.path.exists(MYSQLD_SOCK_FILE):
            raise MySQLServiceNotRunningError()

    ...
```

The module also provides a set of custom exceptions, used to trigger specific
error handling on the subclass and in the charm code.


"""

import configparser
import dataclasses
import enum
import io
import json
import logging
import re
import socket
import time
from abc import ABC, abstractmethod
from typing import Any, Dict, Iterable, List, Optional, Tuple, Union

import ops
from ops.charm import ActionEvent, CharmBase, RelationBrokenEvent
from ops.model import Unit
from tenacity import (
    retry,
    retry_if_exception_type,
    stop_after_attempt,
    wait_fixed,
    wait_random,
)

from constants import (
    BACKUPS_PASSWORD_KEY,
    BACKUPS_USERNAME,
    CLUSTER_ADMIN_PASSWORD_KEY,
    CLUSTER_ADMIN_USERNAME,
    COS_AGENT_RELATION_NAME,
    MONITORING_PASSWORD_KEY,
    MONITORING_USERNAME,
    PASSWORD_LENGTH,
    PEER,
    ROOT_PASSWORD_KEY,
    ROOT_USERNAME,
    SECRET_ID_KEY,
    SERVER_CONFIG_PASSWORD_KEY,
    SERVER_CONFIG_USERNAME,
)
from utils import generate_random_password

logger = logging.getLogger(__name__)

# The unique Charmhub library identifier, never change it
LIBID = "8c1428f06b1b4ec8bf98b7d980a38a8c"

# Increment this major API version when introducing breaking changes
LIBAPI = 0

# Increment this PATCH version before using `charmcraft publish-lib` or reset
# to 0 if you are raising the major API version
<<<<<<< HEAD
LIBPATCH = 51
=======
LIBPATCH = 50
>>>>>>> e414ad93

UNIT_TEARDOWN_LOCKNAME = "unit-teardown"
UNIT_ADD_LOCKNAME = "unit-add"

BYTES_1GiB = 1073741824  # 1 gibibyte
BYTES_1GB = 1000000000  # 1 gigabyte
BYTES_1MB = 1000000  # 1 megabyte
BYTES_1MiB = 1048576  # 1 mebibyte
RECOVERY_CHECK_TIME = 10  # seconds
GET_MEMBER_STATE_TIME = 10  # seconds


class Error(Exception):
    """Base class for exceptions in this module."""

    def __init__(self, message: str = "") -> None:
        """Initialize the Error class.

        Args:
            message: Optional message to pass to the exception.
        """
        super().__init__(message)
        self.message = message

    def __repr__(self):
        """String representation of the Error class."""
        return "<{}.{} {}>".format(type(self).__module__, type(self).__name__, self.args)

    @property
    def name(self):
        """Return a string representation of the model plus class."""
        return "<{}.{}>".format(type(self).__module__, type(self).__name__)


class MySQLConfigureMySQLUsersError(Error):
    """Exception raised when creating a user fails."""


class MySQLCheckUserExistenceError(Error):
    """Exception raised when checking for the existence of a MySQL user."""


class MySQLConfigureRouterUserError(Error):
    """Exception raised when configuring the MySQLRouter user."""


class MySQLCreateApplicationDatabaseAndScopedUserError(Error):
    """Exception raised when creating application database and scoped user."""


class MySQLGetRouterUsersError(Error):
    """Exception raised when there is an issue getting MySQL Router users."""


class MySQLDeleteUsersForUnitError(Error):
    """Exception raised when there is an issue deleting users for a unit."""


class MySQLDeleteUsersForRelationError(Error):
    """Exception raised when there is an issue deleting users for a relation."""


class MySQLDeleteUserError(Error):
    """Exception raised when there is an issue deleting a user."""


class MySQLRemoveRouterFromMetadataError(Error):
    """Exception raised when there is an issue removing MySQL Router from cluster metadata."""


class MySQLConfigureInstanceError(Error):
    """Exception raised when there is an issue configuring a MySQL instance."""


class MySQLCreateClusterError(Error):
    """Exception raised when there is an issue creating an InnoDB cluster."""


class MySQLCreateClusterSetError(Error):
    """Exception raised when there is an issue creating an Cluster Set."""


class MySQLAddInstanceToClusterError(Error):
    """Exception raised when there is an issue add an instance to the MySQL InnoDB cluster."""


class MySQLRemoveInstanceRetryError(Error):
    """Exception raised when there is an issue removing an instance.

    Utilized by tenacity to retry the method.
    """


class MySQLRemoveInstanceError(Error):
    """Exception raised when there is an issue removing an instance.

    Exempt from the retry mechanism provided by tenacity.
    """


class MySQLInitializeJujuOperationsTableError(Error):
    """Exception raised when there is an issue initializing the juju units operations table."""


class MySQLClientError(Error):
    """Exception raised when there is an issue using the mysql cli or mysqlsh.

    Abstract platform specific exceptions for external commands execution Errors.
    """


class MySQLGetClusterMembersAddressesError(Error):
    """Exception raised when there is an issue getting the cluster members addresses."""


class MySQLGetMySQLVersionError(Error):
    """Exception raised when there is an issue getting the MySQL version."""


class MySQLGetClusterPrimaryAddressError(Error):
    """Exception raised when there is an issue getting the primary instance."""


class MySQLSetClusterPrimaryError(Error):
    """Exception raised when there is an issue setting the primary instance."""


class MySQLGrantPrivilegesToUserError(Error):
    """Exception raised when there is an issue granting privileges to user."""


class MySQLGetMemberStateError(Error):
    """Exception raised when there is an issue getting member state."""


class MySQLGetClusterEndpointsError(Error):
    """Exception raised when there is an issue getting cluster endpoints."""


class MySQLRebootFromCompleteOutageError(Error):
    """Exception raised when there is an issue rebooting from complete outage."""


class MySQLSetInstanceOfflineModeError(Error):
    """Exception raised when there is an issue setting instance as offline."""


class MySQLSetInstanceOptionError(Error):
    """Exception raised when there is an issue setting instance option."""


class MySQLOfflineModeAndHiddenInstanceExistsError(Error):
    """Exception raised when there is an error checking if an instance is backing up.

    We check if an instance is in offline_mode and hidden from mysql-router to determine
    this.
    """


class MySQLGetAutoTunningParametersError(Error):
    """Exception raised when there is an error computing the innodb buffer pool parameters."""


class MySQLExecuteBackupCommandsError(Error):
    """Exception raised when there is an error executing the backup commands.

    The backup commands are executed in the workload container using the pebble API.
    """


class MySQLDeleteTempBackupDirectoryError(Error):
    """Exception raised when there is an error deleting the temp backup directory."""


class MySQLRetrieveBackupWithXBCloudError(Error):
    """Exception raised when there is an error retrieving a backup from S3 with xbcloud."""


class MySQLPrepareBackupForRestoreError(Error):
    """Exception raised when there is an error preparing a backup for restore."""


class MySQLEmptyDataDirectoryError(Error):
    """Exception raised when there is an error emptying the mysql data directory."""


class MySQLRestoreBackupError(Error):
    """Exception raised when there is an error restoring a backup."""


class MySQLDeleteTempRestoreDirectoryError(Error):
    """Exception raised when there is an error deleting the temp restore directory."""


class MySQLExecError(Error):
    """Exception raised when there is an error executing commands on the mysql server."""


class MySQLStopMySQLDError(Error):
    """Exception raised when there is an error stopping the MySQLD process."""


class MySQLStartMySQLDError(Error):
    """Exception raised when there is an error starting the MySQLD process."""


class MySQLServiceNotRunningError(Error):
    """Exception raised when the MySQL service is not running."""


class MySQLTLSSetupError(Error):
    """Exception raised when there is an issue setting custom TLS config."""


class MySQLKillSessionError(Error):
    """Exception raised when there is an issue killing a connection."""


class MySQLLockAcquisitionError(Error):
    """Exception raised when a lock fails to be acquired."""


class MySQLRescanClusterError(Error):
    """Exception raised when there is an issue rescanning the cluster."""


class MySQLSetVariableError(Error):
    """Exception raised when there is an issue setting a variable."""


class MySQLServerNotUpgradableError(Error):
    """Exception raised when there is an issue checking for upgradeability."""


class MySQLSecretError(Error):
    """Exception raised when there is an issue setting/getting a secret."""


class MySQLGetAvailableMemoryError(Error):
    """Exception raised when there is an issue getting the available memory."""


@dataclasses.dataclass
class RouterUser:
    """MySQL Router user."""

    username: str
    router_id: str


class MySQLCharmBase(CharmBase, ABC):
    """Base class to encapsulate charm related functionality.

    Meant as a means to share common charm related code between the MySQL VM and
    K8s charms.
    """

    def __init__(self, *args):
        super().__init__(*args)

        self.app_secrets, self.unit_secrets = None, None

        self.framework.observe(self.on.get_cluster_status_action, self._get_cluster_status)
        self.framework.observe(self.on.get_password_action, self._on_get_password)
        self.framework.observe(self.on.set_password_action, self._on_set_password)

        # Set in some event handlers in order to avoid passing event down a chain
        # of methods
        self.current_event = None

    @property
    @abstractmethod
    def _mysql(self) -> "MySQLBase":
        """Return the MySQL instance."""
        raise NotImplementedError

    def _on_get_password(self, event: ActionEvent) -> None:
        """Action used to retrieve the system user's password."""
        username = event.params.get("username") or ROOT_USERNAME

        valid_usernames = {
            ROOT_USERNAME: ROOT_PASSWORD_KEY,
            SERVER_CONFIG_USERNAME: SERVER_CONFIG_PASSWORD_KEY,
            CLUSTER_ADMIN_USERNAME: CLUSTER_ADMIN_PASSWORD_KEY,
            MONITORING_USERNAME: MONITORING_PASSWORD_KEY,
            BACKUPS_USERNAME: BACKUPS_PASSWORD_KEY,
        }

        secret_key = valid_usernames.get(username)
        if not secret_key:
            event.fail(
                f"The action can be run only for users used by the charm: {', '.join(valid_usernames.keys())} not {username}"
            )
            return

        event.set_results({"username": username, "password": self.get_secret("app", secret_key)})

    def _on_set_password(self, event: ActionEvent) -> None:
        """Action used to update/rotate the system user's password."""
        if not self.unit.is_leader():
            event.fail("set-password action can only be run on the leader unit.")
            return

        username = event.params.get("username") or ROOT_USERNAME

        valid_usernames = {
            ROOT_USERNAME: ROOT_PASSWORD_KEY,
            SERVER_CONFIG_USERNAME: SERVER_CONFIG_PASSWORD_KEY,
            CLUSTER_ADMIN_USERNAME: CLUSTER_ADMIN_PASSWORD_KEY,
            MONITORING_USERNAME: MONITORING_PASSWORD_KEY,
            BACKUPS_USERNAME: BACKUPS_PASSWORD_KEY,
        }

        secret_key = valid_usernames.get(username)
        if not secret_key:
            event.fail(
                f"The action can be run only for users used by the charm: {', '.join(valid_usernames.keys())} not {username}"
            )
            return

        new_password = event.params.get("password") or generate_random_password(PASSWORD_LENGTH)
        host = "%" if username != ROOT_USERNAME else "localhost"

        self._mysql.update_user_password(username, new_password, host=host)

        self.set_secret("app", secret_key, new_password)

        if username == MONITORING_USERNAME and self.has_cos_relation:
            self._mysql.restart_mysql_exporter()

    def _get_cluster_status(self, event: ActionEvent) -> None:
        """Action used  to retrieve the cluster status."""
        if status := self._mysql.get_cluster_status():
            event.set_results(
                {
                    "success": True,
                    "status": status,
                }
            )
        else:
            event.set_results(
                {
                    "success": False,
                    "message": "Failed to read cluster status.  See logs for more information.",
                }
            )

    @property
    def peers(self) -> Optional[ops.model.Relation]:
        """Retrieve the peer relation."""
        return self.model.get_relation(PEER)

    @property
    def cluster_initialized(self):
        """Returns True if the cluster is initialized."""
        return int(self.app_peer_data.get("units-added-to-cluster", "0")) >= 1

    @property
    def unit_initialized(self):
        """Return True if the unit is initialized."""
        return self.unit_peer_data.get("unit-initialized") == "True"

    @property
    def app_peer_data(self) -> Union[ops.RelationDataContent, dict]:
        """Application peer relation data object."""
        if self.peers is None:
            return {}

        return self.peers.data[self.app]

    @property
    def unit_peer_data(self) -> Union[ops.RelationDataContent, dict]:
        """Unit peer relation data object."""
        if self.peers is None:
            return {}

        return self.peers.data[self.unit]

    @property
    def app_units(self) -> set[Unit]:
        """The peer-related units in the application."""
        if not self.peers:
            return set()

        return {self.unit, *self.peers.units}

    @property
    def unit_label(self):
        """Return unit label."""
        return self.unit.name.replace("/", "-")

    @property
    def _is_peer_data_set(self):
        return bool(
            self.app_peer_data.get("cluster-name")
            and self.get_secret("app", ROOT_PASSWORD_KEY)
            and self.get_secret("app", SERVER_CONFIG_PASSWORD_KEY)
            and self.get_secret("app", CLUSTER_ADMIN_PASSWORD_KEY)
            and self.get_secret("app", MONITORING_PASSWORD_KEY)
            and self.get_secret("app", BACKUPS_PASSWORD_KEY)
        )

    @property
    def has_cos_relation(self) -> bool:
        """Returns a bool indicating whether a relation with COS is present."""
        cos_relations = self.model.relations.get(COS_AGENT_RELATION_NAME, [])
        active_cos_relations = list(
            filter(
                lambda relation: not (
                    isinstance(self.current_event, RelationBrokenEvent)
                    and self.current_event.relation.id == relation.id
                ),
                cos_relations,
            )
        )

        return len(active_cos_relations) > 0

    def _get_secret_from_juju(self, scope: str, key: str) -> Optional[str]:
        """Retrieve and return the secret from the juju secret storage."""
        if scope == "unit":
            secret_id = self.unit_peer_data.get(SECRET_ID_KEY)

            if not self.unit_secrets and not secret_id:
                logger.debug("Getting a secret when no secrets added in juju")
                return None

            if not self.unit_secrets:
                secret = self.model.get_secret(id=secret_id)
                content = secret.get_content()
                self.unit_secrets = content
                logger.debug(f"Retrieved secret {key} for unit from juju")

            return self.unit_secrets.get(key)

        secret_id = self.app_peer_data.get(SECRET_ID_KEY)

        if not self.app_secrets and not secret_id:
            logger.debug("Getting a secret when no secrets added in juju")
            return None

        if not self.app_secrets:
            secret = self.model.get_secret(id=secret_id)
            content = secret.get_content()
            self.app_secrets = content
            logger.debug(f"Retrieved secret {key} for app from juju")

        return self.app_secrets.get(key)

    def _get_secret_from_databag(self, scope: str, key: str) -> Optional[str]:
        """Retrieve and return the secret from the peer relation databag."""
        if scope == "unit":
            return self.unit_peer_data.get(key)

        return self.app_peer_data.get(key)

    def get_secret(
        self, scope: str, key: str, fallback_key: Optional[str] = None
    ) -> Optional[str]:
        """Get secret from the secret storage.

        Retrieve secret from juju secrets backend if secret exists there.
        Else retrieve from peer databag (with key or fallback_key). This is to
        account for cases where secrets are stored in peer databag but the charm
        is then refreshed to a newer revision.
        """
        if scope not in ["unit", "app"]:
            raise MySQLSecretError(f"Invalid secret scope: {scope}")

        if ops.jujuversion.JujuVersion.from_environ().has_secrets:
            secret = self._get_secret_from_juju(scope, key)
            if secret:
                return secret

        return self._get_secret_from_databag(scope, key) or self._get_secret_from_databag(
            scope, fallback_key
        )

    def _set_secret_in_databag(self, scope: str, key: str, value: Optional[str]) -> None:
        """Set secret in the peer relation databag."""
        if not value:
            if scope == "unit":
                del self.unit_peer_data[key]
            else:
                del self.app_peer_data[key]
            return

        if scope == "unit":
            self.unit_peer_data[key] = value
            return

        self.app_peer_data[key] = value

    def _set_secret_in_juju(self, scope: str, key: str, value: Optional[str]) -> None:
        """Set the secret in the juju secret storage."""
        if scope == "unit":
            secret_id = self.unit_peer_data.get(SECRET_ID_KEY)
        else:
            secret_id = self.app_peer_data.get(SECRET_ID_KEY)

        if secret_id:
            secret = self.model.get_secret(id=secret_id)

            if scope == "unit":
                content = self.unit_secrets or secret.get_content()
            else:
                content = self.app_secrets or secret.get_content()

            if not value:
                del content[key]
            else:
                content[key] = value

            secret.set_content(content)
            logger.debug(f"Updated {scope} secret {secret_id} for {key}")
        elif not value:
            return
        else:
            content = {
                key: value,
            }

            if scope == "unit":
                secret = self.unit.add_secret(content)
                self.unit_peer_data[SECRET_ID_KEY] = secret.id
            else:
                secret = self.app.add_secret(content)
                self.app_peer_data[SECRET_ID_KEY] = secret.id
            logger.debug(f"Added {scope} secret {secret.id} for {key}")

        if scope == "unit":
            self.unit_secrets = content
        else:
            self.app_secrets = content

    def set_secret(
        self, scope: str, key: str, value: Optional[str], fallback_key: Optional[str] = None
    ) -> None:
        """Set a secret in the secret storage."""
        if scope not in ["unit", "app"]:
            raise MySQLSecretError(f"Invalid secret scope: {scope}")

        if scope == "app" and not self.unit.is_leader():
            raise MySQLSecretError("Can only set app secrets on the leader unit")

        if ops.jujuversion.JujuVersion.from_environ().has_secrets:
            self._set_secret_in_juju(scope, key, value)

            # for refresh from juju <= 3.1.4 to >= 3.1.5, we need to clear out
            # secrets from the databag as well
            if self._get_secret_from_databag(scope, key):
                self._set_secret_in_databag(scope, key, None)

            if fallback_key and self._get_secret_from_databag(scope, fallback_key):
                self._set_secret_in_databag(scope, key, None)

            return

        self._set_secret_in_databag(scope, key, value)
        if fallback_key:
            self._set_secret_in_databag(scope, fallback_key, None)


class MySQLMemberState(str, enum.Enum):
    """MySQL Cluster member state."""

    # TODO: python 3.11 has new enum.StrEnum
    #       that can remove str inheritance

    ONLINE = "online"
    RECOVERING = "recovering"
    OFFLINE = "offline"
    ERROR = "error"
    UNREACHABLE = "unreachable"
    UNKNOWN = "unknown"


class MySQLTextLogs(str, enum.Enum):
    """MySQL Text logs."""

    # TODO: python 3.11 has new enum.StrEnum
    #       that can remove str inheritance

    ERROR = "ERROR LOGS"
    GENERAL = "GENERAL LOGS"
    SLOW = "SLOW LOGS"


class MySQLBase(ABC):
    """Abstract class to encapsulate all operations related to the MySQL workload.

    This class handles the configuration of MySQL instances, and also the
    creation and configuration of MySQL InnoDB clusters via Group Replication.
    Some methods are platform specific and must be implemented in the related
    charm code.
    """

    def __init__(
        self,
        instance_address: str,
        cluster_name: str,
        cluster_set_name: str,
        root_password: str,
        server_config_user: str,
        server_config_password: str,
        cluster_admin_user: str,
        cluster_admin_password: str,
        monitoring_user: str,
        monitoring_password: str,
        backups_user: str,
        backups_password: str,
    ):
        """Initialize the MySQL class.

        Args:
            instance_address: address of the targeted instance
            cluster_name: cluster name
            cluster_set_name: cluster set domain name
            root_password: password for the 'root' user
            server_config_user: user name for the server config user
            server_config_password: password for the server config user
            cluster_admin_user: user name for the cluster admin user
            cluster_admin_password: password for the cluster admin user
            monitoring_user: user name for the mysql exporter
            monitoring_password: password for the monitoring user
            backups_user: user name used to create backups
            backups_password: password for the backups user
        """
        self.instance_address = instance_address
        self.cluster_name = cluster_name
        self.cluster_set_name = cluster_set_name
        self.root_password = root_password
        self.server_config_user = server_config_user
        self.server_config_password = server_config_password
        self.cluster_admin_user = cluster_admin_user
        self.cluster_admin_password = cluster_admin_password
        self.monitoring_user = monitoring_user
        self.monitoring_password = monitoring_password
        self.backups_user = backups_user
        self.backups_password = backups_password

    def render_mysqld_configuration(
        self,
        *,
        profile: str,
<<<<<<< HEAD
        memory_limit: Optional[int] = None,
        snap_common: str = "",
    ) -> tuple[str, dict]:
=======
        snap_common: str = "",
    ) -> str:
>>>>>>> e414ad93
        """Render mysqld ini configuration file.

        Args:
            profile: profile to use for the configuration (testing, production)
<<<<<<< HEAD
            memory_limit: memory limit to use for the configuration in bytes
=======
>>>>>>> e414ad93
            snap_common: snap common directory (for log files locations in vm)

        Returns: a tuple with mysqld ini file string content and a the config dict
        """
        performance_schema_instrument = ""
        if profile == "testing":
            innodb_buffer_pool_size = 20 * BYTES_1MiB
            innodb_buffer_pool_chunk_size = 1 * BYTES_1MiB
            group_replication_message_cache_size = 128 * BYTES_1MiB
            max_connections = 20
            performance_schema_instrument = "'memory/%=OFF'"
        else:
            available_memory = self.get_available_memory()
            if memory_limit:
                # when memory limit is set, we need to use the minimum
                # between the available memory and the limit
                available_memory = min(available_memory, memory_limit)
            (
                innodb_buffer_pool_size,
                innodb_buffer_pool_chunk_size,
                group_replication_message_cache_size,
            ) = self.get_innodb_buffer_pool_parameters(available_memory)
            max_connections = self.get_max_connections(available_memory)
            if available_memory < 2 * BYTES_1GiB:
                # disable memory instruments if we have less than 2GiB of RAM
                performance_schema_instrument = "'memory/%=OFF'"

        config = configparser.ConfigParser(interpolation=None)

        # do not enable slow query logs, but specify a log file path in case
        # the admin enables them manually
        config["mysqld"] = {
            "bind-address": "0.0.0.0",
            "mysqlx-bind-address": "0.0.0.0",
            "report_host": self.instance_address,
            "max_connections": str(max_connections),
            "innodb_buffer_pool_size": str(innodb_buffer_pool_size),
            "log_error_services": "log_filter_internal;log_sink_internal",
            "log_error": f"{snap_common}/var/log/mysql/error.log",
            "general_log": "ON",
            "general_log_file": f"{snap_common}/var/log/mysql/general.log",
            "slow_query_log_file": f"{snap_common}/var/log/mysql/slowquery.log",
        }

        if innodb_buffer_pool_chunk_size:
            config["mysqld"]["innodb_buffer_pool_chunk_size"] = str(innodb_buffer_pool_chunk_size)
        if performance_schema_instrument:
            config["mysqld"]["performance-schema-instrument"] = performance_schema_instrument
        if group_replication_message_cache_size:
            config["mysqld"]["loose-group_replication_message_cache_size"] = str(
                group_replication_message_cache_size
            )

        with io.StringIO() as string_io:
            config.write(string_io)
<<<<<<< HEAD
            return string_io.getvalue(), dict(config["mysqld"])
=======
            return string_io.getvalue()
>>>>>>> e414ad93

    def configure_mysql_users(self):
        """Configure the MySQL users for the instance.

        Create `<server_config>@%` user with the appropriate privileges, and
        reconfigure `root@localhost` user password.

        Raises MySQLConfigureMySQLUsersError if the user creation fails.
        """
        # SYSTEM_USER and SUPER privileges to revoke from the root users
        # Reference: https://dev.mysql.com/doc/refman/8.0/en/privileges-provided.html#priv_super
        privileges_to_revoke = (
            "SYSTEM_USER",
            "SYSTEM_VARIABLES_ADMIN",
            "SUPER",
            "REPLICATION_SLAVE_ADMIN",
            "GROUP_REPLICATION_ADMIN",
            "BINLOG_ADMIN",
            "SET_USER_ID",
            "ENCRYPTION_KEY_ADMIN",
            "VERSION_TOKEN_ADMIN",
            "CONNECTION_ADMIN",
        )

        # privileges for the backups user:
        #   https://docs.percona.com/percona-xtrabackup/8.0/using_xtrabackup/privileges.html#permissions-and-privileges-needed
        # CONNECTION_ADMIN added to provide it privileges to connect to offline_mode node
        configure_users_commands = (
            f"CREATE USER '{self.server_config_user}'@'%' IDENTIFIED BY '{self.server_config_password}'",
            f"GRANT ALL ON *.* TO '{self.server_config_user}'@'%' WITH GRANT OPTION",
            f"CREATE USER '{self.monitoring_user}'@'%' IDENTIFIED BY '{self.monitoring_password}' WITH MAX_USER_CONNECTIONS 3",
            f"GRANT SYSTEM_USER, SELECT, PROCESS, SUPER, REPLICATION CLIENT, RELOAD ON *.* TO '{self.monitoring_user}'@'%'",
            f"CREATE USER '{self.backups_user}'@'%' IDENTIFIED BY '{self.backups_password}'",
            f"GRANT CONNECTION_ADMIN, BACKUP_ADMIN, PROCESS, RELOAD, LOCK TABLES, REPLICATION CLIENT ON *.* TO '{self.backups_user}'@'%'",
            f"GRANT SELECT ON performance_schema.log_status TO '{self.backups_user}'@'%'",
            f"GRANT SELECT ON performance_schema.keyring_component_status TO '{self.backups_user}'@'%'",
            f"GRANT SELECT ON performance_schema.replication_group_members TO '{self.backups_user}'@'%'",
            "UPDATE mysql.user SET authentication_string=null WHERE User='root' and Host='localhost'",
            f"ALTER USER 'root'@'localhost' IDENTIFIED BY '{self.root_password}'",
            f"REVOKE {', '.join(privileges_to_revoke)} ON *.* FROM 'root'@'localhost'",
            "FLUSH PRIVILEGES",
        )

        try:
            logger.debug(f"Configuring MySQL users for {self.instance_address}")
            self._run_mysqlcli_script(
                "; ".join(configure_users_commands),
                password=self.root_password,
            )
        except MySQLClientError as e:
            logger.exception(
                f"Failed to configure users for: {self.instance_address} with error {e.message}",
                exc_info=e,
            )
            raise MySQLConfigureMySQLUsersError(e.message)

    def does_mysql_user_exist(self, username: str, hostname: str) -> bool:
        """Checks if a mysqlrouter user already exists.

        Args:
            username: The username for the mysql user
            hostname: The hostname for the mysql user

        Returns:
            A boolean indicating whether the provided mysql user exists

        Raises MySQLCheckUserExistenceError
            if there is an issue confirming that the mysql user exists
        """
        user_existence_commands = (
            f"select if((select count(*) from mysql.user where user = '{username}' and host = '{hostname}'), 'USER_EXISTS', 'USER_DOES_NOT_EXIST') as ''",
        )

        try:
            output = self._run_mysqlcli_script(
                "; ".join(user_existence_commands),
                user=self.server_config_user,
                password=self.server_config_password,
            )
            return "USER_EXISTS" in output
        except MySQLClientError as e:
            logger.exception(
                f"Failed to check for existence of mysql user {username}@{hostname}",
                exc_info=e,
            )
            raise MySQLCheckUserExistenceError(e.message)

    def configure_mysqlrouter_user(
        self, username: str, password: str, hostname: str, unit_name: str
    ) -> None:
        """Configure a mysqlrouter user and grant the appropriate permissions to the user.

        Args:
            username: The username for the mysqlrouter user
            password: The password for the mysqlrouter user
            hostname: The hostname for the mysqlrouter user
            unit_name: The name of unit from which the mysqlrouter user will be accessed

        Raises MySQLConfigureRouterUserError
            if there is an issue creating and configuring the mysqlrouter user
        """
        try:
            escaped_mysqlrouter_user_attributes = json.dumps({"unit_name": unit_name}).replace(
                '"', r"\""
            )
            # Using server_config_user as we are sure it has create user grants
            create_mysqlrouter_user_commands = (
                f"shell.connect_to_primary('{self.server_config_user}:{self.server_config_password}@{self.instance_address}')",
                f"session.run_sql(\"CREATE USER '{username}'@'{hostname}' IDENTIFIED BY '{password}' ATTRIBUTE '{escaped_mysqlrouter_user_attributes}';\")",
            )

            # Using server_config_user as we are sure it has create user grants
            mysqlrouter_user_grant_commands = (
                f"shell.connect_to_primary('{self.server_config_user}:{self.server_config_password}@{self.instance_address}')",
                f"session.run_sql(\"GRANT CREATE USER ON *.* TO '{username}'@'{hostname}' WITH GRANT OPTION;\")",
                f"session.run_sql(\"GRANT SELECT, INSERT, UPDATE, DELETE, EXECUTE ON mysql_innodb_cluster_metadata.* TO '{username}'@'{hostname}';\")",
                f"session.run_sql(\"GRANT SELECT ON mysql.user TO '{username}'@'{hostname}';\")",
                f"session.run_sql(\"GRANT SELECT ON performance_schema.replication_group_members TO '{username}'@'{hostname}';\")",
                f"session.run_sql(\"GRANT SELECT ON performance_schema.replication_group_member_stats TO '{username}'@'{hostname}';\")",
                f"session.run_sql(\"GRANT SELECT ON performance_schema.global_variables TO '{username}'@'{hostname}';\")",
            )

            logger.debug(f"Configuring MySQLRouter user for {self.instance_address}")
            self._run_mysqlsh_script("\n".join(create_mysqlrouter_user_commands))
            # grant permissions to the newly created mysqlrouter user
            self._run_mysqlsh_script("\n".join(mysqlrouter_user_grant_commands))
        except MySQLClientError as e:
            logger.exception(
                f"Failed to configure mysqlrouter user for: {self.instance_address} with error {e.message}",
                exc_info=e,
            )
            raise MySQLConfigureRouterUserError(e.message)

    def create_application_database_and_scoped_user(
        self,
        database_name: str,
        username: str,
        password: str,
        hostname: str,
        *,
        unit_name: Optional[str] = None,
        create_database: bool = True,
    ) -> None:
        """Create an application database and a user scoped to the created database.

        Args:
            database_name: The name of the database to create
            username: The username of the scoped user
            password: The password of the scoped user
            hostname: The hostname of the scoped user
            unit_name: The name of the unit from which the user will be accessed
            create_database: Whether to create database

        Raises MySQLCreateApplicationDatabaseAndScopedUserError
            if there is an issue creating the application database or a user scoped to the database
        """
        attributes = {}
        if unit_name is not None:
            attributes["unit_name"] = unit_name
        try:
            # Using server_config_user as we are sure it has create database grants
            connect_command = (
                f"shell.connect_to_primary('{self.server_config_user}:{self.server_config_password}@{self.instance_address}')",
            )
            create_database_commands = (
                f'session.run_sql("CREATE DATABASE IF NOT EXISTS `{database_name}`;")',
            )

            escaped_user_attributes = json.dumps(attributes).replace('"', r"\"")
            # Using server_config_user as we are sure it has create user grants
            create_scoped_user_commands = (
                f"session.run_sql(\"CREATE USER `{username}`@`{hostname}` IDENTIFIED BY '{password}' ATTRIBUTE '{escaped_user_attributes}';\")",
                f'session.run_sql("GRANT USAGE ON *.* TO `{username}`@`{hostname}`;")',
                f'session.run_sql("GRANT ALL PRIVILEGES ON `{database_name}`.* TO `{username}`@`{hostname}`;")',
            )

            if create_database:
                commands = connect_command + create_database_commands + create_scoped_user_commands
            else:
                commands = connect_command + create_scoped_user_commands

            self._run_mysqlsh_script("\n".join(commands))
        except MySQLClientError as e:
            logger.exception(
                f"Failed to create application database {database_name} and scoped user {username}@{hostname}",
                exc_info=e,
            )
            raise MySQLCreateApplicationDatabaseAndScopedUserError(e.message)

    @staticmethod
    def _get_statements_to_delete_users_with_attribute(
        attribute_name: str, attribute_value: str
    ) -> list[str]:
        """Generate mysqlsh statements to delete users with an attribute.

        Args:
            attribute_name: Name of the attribute
            attribute_value: Value of the attribute.
                If the value of the attribute is a string, include single quotes in the string.
                (e.g. "'bar'")
        """
        return [
            f"session.run_sql(\"SELECT IFNULL(CONCAT('DROP USER ', GROUP_CONCAT(QUOTE(USER), '@', QUOTE(HOST))), 'SELECT 1') INTO @sql FROM INFORMATION_SCHEMA.USER_ATTRIBUTES WHERE ATTRIBUTE->'$.{attribute_name}'={attribute_value}\")",
            'session.run_sql("PREPARE stmt FROM @sql")',
            'session.run_sql("EXECUTE stmt")',
            'session.run_sql("DEALLOCATE PREPARE stmt")',
        ]

    def get_mysql_router_users_for_unit(
        self, *, relation_id: int, mysql_router_unit_name: str
    ) -> list[RouterUser]:
        """Get users for related MySQL Router unit.

        For each user, get username & router ID attribute.
        """
        relation_user = f"relation-{relation_id}"
        command = [
            f"shell.connect('{self.server_config_user}:{self.server_config_password}@{self.instance_address}')",
            f"result = session.run_sql(\"SELECT USER, ATTRIBUTE->>'$.router_id' FROM INFORMATION_SCHEMA.USER_ATTRIBUTES WHERE ATTRIBUTE->'$.created_by_user'='{relation_user}' AND ATTRIBUTE->'$.created_by_juju_unit'='{mysql_router_unit_name}'\")",
            "print(result.fetch_all())",
        ]
        try:
            output = self._run_mysqlsh_script("\n".join(command))
        except MySQLClientError as e:
            logger.exception(
                f"Failed to get MySQL Router users for relation {relation_id} and unit {mysql_router_unit_name}"
            )
            raise MySQLGetRouterUsersError(e.message)
        rows = json.loads(output)
        return [RouterUser(username=row[0], router_id=row[1]) for row in rows]

    def delete_users_for_unit(self, unit_name: str) -> None:
        """Delete users for a unit.

        Args:
            unit_name: The name of the unit for which to delete mysql users for

        Raises:
            MySQLDeleteUsersForUnitError if there is an error deleting users for the unit
        """
        # Using server_config_user as we are sure it has drop user grants
        drop_users_command = [
            f"shell.connect_to_primary('{self.server_config_user}:{self.server_config_password}@{self.instance_address}')",
        ]
        drop_users_command.extend(
            self._get_statements_to_delete_users_with_attribute("unit_name", f"'{unit_name}'")
        )
        try:
            self._run_mysqlsh_script("\n".join(drop_users_command))
        except MySQLClientError as e:
            logger.exception(f"Failed to query and delete users for unit {unit_name}")
            raise MySQLDeleteUsersForUnitError(e.message)

    def delete_users_for_relation(self, relation_id: int) -> None:
        """Delete users for a relation.

        Args:
            relation_id: The id of the relation for which to delete mysql users for

        Raises:
            MySQLDeleteUsersForRelationError if there is an error deleting users for the relation
        """
        user = f"relation-{str(relation_id)}"
        drop_users_command = [
            f"shell.connect_to_primary('{self.server_config_user}:{self.server_config_password}@{self.instance_address}')",
            f"session.run_sql(\"DROP USER IF EXISTS '{user}'@'%';\")",
        ]
        # If the relation is with a MySQL Router charm application, delete any users
        # created by that application.
        drop_users_command.extend(
            self._get_statements_to_delete_users_with_attribute("created_by_user", f"'{user}'")
        )
        try:
            self._run_mysqlsh_script("\n".join(drop_users_command))
        except MySQLClientError as e:
            logger.exception(f"Failed to delete users for relation {relation_id}")
            raise MySQLDeleteUsersForRelationError(e.message)

    def delete_user(self, username: str) -> None:
        """Delete user."""
        drop_user_command = [
            f"shell.connect_to_primary('{self.server_config_user}:{self.server_config_password}@{self.instance_address}')",
            f"session.run_sql(\"DROP USER `{username}`@'%'\")",
        ]
        try:
            self._run_mysqlsh_script("\n".join(drop_user_command))
        except MySQLClientError as e:
            logger.exception(f"Failed to delete user {username}")
            raise MySQLDeleteUserError(e.message)

    def remove_router_from_cluster_metadata(self, router_id: str) -> None:
        """Remove MySQL Router from InnoDB Cluster metadata."""
        command = [
            f"shell.connect_to_primary('{self.cluster_admin_user}:{self.cluster_admin_password}@{self.instance_address}')",
            "cluster = dba.get_cluster()",
            f'cluster.remove_router_metadata("{router_id}")',
        ]
        try:
            self._run_mysqlsh_script("\n".join(command))
        except MySQLClientError as e:
            logger.exception(f"Failed to remove router from metadata with ID {router_id}")
            raise MySQLRemoveRouterFromMetadataError(e.message)

    def set_dynamic_variable(
        self,
        variable: str,
        value: str,
        persist: bool = False,
        instance_address: Optional[str] = None,
    ) -> None:
        """Set a dynamic variable value for the instance.

        Args:
            variable: The name of the variable to set
            value: The value to set the variable to
            persist: Whether to persist the variable value across restarts
            instance_address: instance address to set the variable, default to current

        Raises:
            MySQLSetVariableError
        """
        if not instance_address:
            instance_address = self.instance_address

        # escape variable values when needed
        if not re.match(r"^[0-9,a-z,A-Z$_]+$", value):
            value = f"`{value}`"

        logger.debug(f"Setting {variable} to {value} on {instance_address}")
        set_var_command = [
            f"shell.connect('{self.server_config_user}:{self.server_config_password}@{instance_address}')",
            f"session.run_sql(\"SET {'PERSIST' if persist else 'GLOBAL'} {variable}={value}\")",
        ]

        try:
            self._run_mysqlsh_script("\n".join(set_var_command))
        except MySQLClientError:
            logger.exception(f"Failed to set variable {variable} to {value}")
            raise MySQLSetVariableError

    def configure_instance(self, create_cluster_admin: bool = True) -> None:
        """Configure the instance to be used in an InnoDB cluster.

        Raises MySQLConfigureInstanceError
            if the was an error configuring the instance for use in an InnoDB cluster.
        """
        options = {
            "restart": "true",
        }

        if create_cluster_admin:
            options.update(
                {
                    "clusterAdmin": self.cluster_admin_user,
                    "clusterAdminPassword": self.cluster_admin_password,
                }
            )

        configure_instance_command = (
            f"dba.configure_instance('{self.server_config_user}:{self.server_config_password}@{self.instance_address}', {json.dumps(options)})",
        )

        try:
            logger.debug(f"Configuring instance for InnoDB on {self.instance_address}")
            self._run_mysqlsh_script("\n".join(configure_instance_command))
            self.wait_until_mysql_connection()
        except MySQLClientError as e:
            logger.exception(
                f"Failed to configure instance: {self.instance_address} with error {e.message}",
                exc_info=e,
            )
            raise MySQLConfigureInstanceError(e.message)

    def create_cluster(self, unit_label: str) -> None:
        """Create an InnoDB cluster with Group Replication enabled.

        Raises MySQLCreateClusterError if there was an issue creating the cluster.
        """
        # defaulting group replication communication stack to MySQL instead of XCOM
        # since it will encrypt gr members communication by default
        options = {
            "communicationStack": "MySQL",
        }

        commands = (
            f"shell.connect('{self.server_config_user}:{self.server_config_password}@{self.instance_address}')",
            f"cluster = dba.create_cluster('{self.cluster_name}', {json.dumps(options)})",
            f"cluster.set_instance_option('{self.instance_address}', 'label', '{unit_label}')",
        )

        try:
            logger.debug(f"Creating a MySQL InnoDB cluster on {self.instance_address}")
            self._run_mysqlsh_script("\n".join(commands))
        except MySQLClientError as e:
            logger.exception(
                f"Failed to create cluster on instance: {self.instance_address} with error {e.message}",
                exc_info=e,
            )
            raise MySQLCreateClusterError(e.message)

    def create_cluster_set(self) -> None:
        """Create a cluster set for the cluster on cluster primary.

        Raises MySQLCreateClusterSetError on cluster set creation failure.
        """
        commands = (
            f"shell.connect_to_primary('{self.server_config_user}:{self.server_config_password}@{self.instance_address}')",
            f"cluster = dba.get_cluster('{self.cluster_name}')",
            f"cluster.create_cluster_set('{self.cluster_set_name}')",
        )

        try:
            logger.debug(f"Creating cluster set name {self.cluster_set_name}")
            self._run_mysqlsh_script("\n".join(commands))
        except MySQLClientError:
            logger.exception("Failed to add instance to cluster set on instance")
            raise MySQLCreateClusterSetError

    def initialize_juju_units_operations_table(self) -> None:
        """Initialize the mysql.juju_units_operations table using the serverconfig user.

        Raises
            MySQLInitializeJujuOperationsTableError if there is an issue
                initializing the juju_units_operations table
        """
        initialize_table_commands = (
            "CREATE TABLE IF NOT EXISTS mysql.juju_units_operations (task varchar(20), executor "
            "varchar(20), status varchar(20), primary key(task))",
            f"INSERT INTO mysql.juju_units_operations values ('{UNIT_TEARDOWN_LOCKNAME}', '', "
            "'not-started') ON DUPLICATE KEY UPDATE executor = '', status = 'not-started'",
            f"INSERT INTO mysql.juju_units_operations values ('{UNIT_ADD_LOCKNAME}', '', "
            "'not-started') ON DUPLICATE KEY UPDATE executor = '', status = 'not-started'",
        )

        try:
            logger.debug(
                f"Initializing the juju_units_operations table on {self.instance_address}"
            )

            self._run_mysqlcli_script(
                "; ".join(initialize_table_commands),
                user=self.server_config_user,
                password=self.server_config_password,
            )
        except MySQLClientError as e:
            logger.exception(
                f"Failed to initialize mysql.juju_units_operations table with error {e.message}",
                exc_info=e,
            )
            raise MySQLInitializeJujuOperationsTableError(e.message)

    def add_instance_to_cluster(
        self, instance_address: str, instance_unit_label: str, from_instance: Optional[str] = None
    ) -> None:
        """Add an instance to the InnoDB cluster.

        This method is only called from the juju leader unit (thus locks are
        obtained locally)

        Raises MySQLADDInstanceToClusterError
            if there was an issue adding the instance to the cluster.

        Args:
            instance_address: address of the instance to add to the cluster
            instance_unit_label: the label/name of the unit
            from_instance: address of the adding instance, e.g. primary
        """
        options = {
            "password": self.cluster_admin_password,
            "label": instance_unit_label,
        }

        if not self._acquire_lock(
            from_instance or self.instance_address, instance_unit_label, UNIT_ADD_LOCKNAME
        ):
            raise MySQLLockAcquisitionError("Lock not acquired")

        connect_commands = (
            (
                f"shell.connect('{self.cluster_admin_user}:{self.cluster_admin_password}"
                f"@{from_instance or self.instance_address}')"
            ),
            f"cluster = dba.get_cluster('{self.cluster_name}')",
            "shell.options['dba.restartWaitTimeout'] = 3600",
        )

        for recovery_method in ["auto", "clone"]:
            # Prefer "auto" recovery method, but if it fails, try "clone"
            try:
                options["recoveryMethod"] = recovery_method
                add_instance_command = (
                    f"cluster.add_instance('{self.cluster_admin_user}@{instance_address}', {json.dumps(options)})",
                )

                logger.debug(
                    f"Adding instance {instance_address}/{instance_unit_label} to cluster {self.cluster_name} with recovery method {recovery_method}"
                )
                self._run_mysqlsh_script("\n".join(connect_commands + add_instance_command))

                break
            except MySQLClientError as e:
                if recovery_method == "clone":
                    logger.exception(
                        f"Failed to add instance {instance_address} to cluster {self.cluster_name} on {self.instance_address}",
                        exc_info=e,
                    )
                    self._release_lock(
                        from_instance or self.instance_address,
                        instance_unit_label,
                        UNIT_ADD_LOCKNAME,
                    )
                    raise MySQLAddInstanceToClusterError(e.message)

                logger.debug(
                    f"Failed to add instance {instance_address} to cluster {self.cluster_name} with recovery method 'auto'. Trying method 'clone'"
                )
        self._release_lock(
            from_instance or self.instance_address, instance_unit_label, UNIT_ADD_LOCKNAME
        )

    def is_instance_configured_for_innodb(
        self, instance_address: str, instance_unit_label: str
    ) -> bool:
        """Confirm if instance is configured for use in an InnoDB cluster.

        Args:
            instance_address: The instance address for which to confirm InnoDB configuration
            instance_unit_label: The label of the instance unit to confirm InnoDB configuration

        Returns:
            Boolean indicating whether the instance is configured for use in an InnoDB cluster
        """
        commands = (
            f"shell.connect('{self.cluster_admin_user}:{self.cluster_admin_password}@{instance_address}')",
            "instance_configured = dba.check_instance_configuration()['status'] == 'ok'",
            'print("INSTANCE_CONFIGURED" if instance_configured else "INSTANCE_NOT_CONFIGURED")',
        )

        try:
            logger.debug(
                f"Confirming instance {instance_address}/{instance_unit_label} configuration for InnoDB"
            )

            output = self._run_mysqlsh_script("\n".join(commands))
            return "INSTANCE_CONFIGURED" in output
        except MySQLClientError as e:
            # confirmation can fail if the clusteradmin user does not yet exist on the instance
            logger.warning(
                f"Failed to confirm instance configuration for {instance_address} with error {e.message}",
            )
            return False

    def are_locks_acquired(self, from_instance: Optional[str] = None) -> bool:
        """Report if any topology change is being executed.

        Query the mysql.juju_units_operations table for any
        in-progress lock for either unit add or removal.

        Args:
            from_instance: member instance to run the command from (fallback to current one)
        """
        commands = (
            (
                f"shell.connect('{self.server_config_user}:{self.server_config_password}"
                f"@{from_instance or self.instance_address}')"
            ),
            "result = session.run_sql(\"SELECT COUNT(*) FROM mysql.juju_units_operations WHERE status='in-progress';\")",
            "print(f'<LOCKS>{result.fetch_one()[0]}</LOCKS>')",
        )
        try:
            output = self._run_mysqlsh_script("\n".join(commands))
        except MySQLClientError:
            # log error and fallback to assuming topology is changing
            logger.exception("Failed to get locks count")
            return True

        matches = re.search(r"<LOCKS>(\d)</LOCKS>", output)

        return int(matches.group(1)) > 0 if matches else False

    def rescan_cluster(
        self,
        from_instance: Optional[str] = None,
        remove_instances: bool = False,
        add_instances: bool = False,
    ) -> None:
        """Rescan the cluster.

        Args:
            from_instance: member instance to run the command from (fallback to current one)
            remove_instances: whether to remove non-active instances from the metadata
            add_instances: whether to add new instances to the metadata
        """
        options = {}
        if remove_instances:
            options["removeInstances"] = "auto"
        if add_instances:
            options["addInstances"] = "auto"

        rescan_cluster_commands = (
            (
                f"shell.connect('{self.cluster_admin_user}:{self.cluster_admin_password}@"
                f"{from_instance or self.instance_address}')"
            ),
            f"cluster = dba.get_cluster('{self.cluster_name}')",
            f"cluster.rescan({json.dumps(options)})",
        )
        try:
            logger.debug("Rescanning cluster")
            self._run_mysqlsh_script("\n".join(rescan_cluster_commands))
        except MySQLClientError as e:
            logger.exception("Error rescanning the cluster")
            raise MySQLRescanClusterError(e.message)

    def is_instance_in_cluster(self, unit_label: str) -> bool:
        """Confirm if instance is in the cluster.

        Args:
            unit_label: The label of unit to check existence in cluster for

        Returns:
            Boolean indicating whether the unit is a member of the cluster
        """
        commands = (
            f"shell.connect('{self.cluster_admin_user}:{self.cluster_admin_password}@{self.instance_address}')",
            f"cluster = dba.get_cluster('{self.cluster_name}')",
            f"print(cluster.status()['defaultReplicaSet']['topology'].get('{unit_label}', {{}}).get('status', 'NOT_A_MEMBER'))",
        )

        try:
            logger.debug(f"Checking existence of unit {unit_label} in cluster {self.cluster_name}")

            output = self._run_mysqlsh_script("\n".join(commands))
            return MySQLMemberState.ONLINE in output.lower()
        except MySQLClientError:
            # confirmation can fail if the clusteradmin user does not yet exist on the instance
            logger.debug(
                f"Failed to confirm existence of unit {unit_label} in cluster {self.cluster_name}"
            )
            return False

    def get_cluster_status(self, extended: Optional[bool] = False) -> Optional[dict]:
        """Get the cluster status.

        Executes script to retrieve cluster status.
        Won't raise errors.

        Returns:
            Cluster status as a dictionary,
            or None if running the status script fails.
        """
        options = {"extended": extended}
        status_commands = (
            f"shell.connect('{self.cluster_admin_user}:{self.cluster_admin_password}@{self.instance_address}')",
            f"cluster = dba.get_cluster('{self.cluster_name}')",
            f"print(cluster.status({options}))",
        )

        try:
            output = self._run_mysqlsh_script("\n".join(status_commands), timeout=30)
            output_dict = json.loads(output.lower())
            return output_dict
        except MySQLClientError:
            logger.error(f"Failed to get cluster status for {self.cluster_name}")

    def get_cluster_node_count(self, from_instance: Optional[str] = None) -> int:
        """Retrieve current count of cluster nodes.

        Returns:
            Amount of cluster nodes.
        """
        size_commands = (
            f"shell.connect('{self.cluster_admin_user}:{self.cluster_admin_password}"
            f"@{from_instance or self.instance_address}')",
            'result = session.run_sql("SELECT COUNT(*) FROM performance_schema.replication_group_members")',
            'print(f"<NODES>{result.fetch_one()[0]}</NODES>")',
        )

        try:
            output = self._run_mysqlsh_script("\n".join(size_commands))
        except MySQLClientError as e:
            logger.warning("Failed to get node count", exc_info=e)
            return 0

        matches = re.search(r"<NODES>(\d)</NODES>", output)

        return int(matches.group(1)) if matches else 0

    def get_cluster_endpoints(self, get_ips: bool = True) -> Tuple[str, str, str]:
        """Use get_cluster_status to return endpoints tuple.

        Args:
            get_ips: Whether to return IP addresses or hostnames, default to IP

        Returns:
            A tuple of strings with endpoints, read-only-endpoints and offline endpoints
        """
        status = self.get_cluster_status()

        if not status:
            raise MySQLGetClusterEndpointsError("Failed to get endpoints from cluster status")

        topology = status["defaultreplicaset"]["topology"]

        def _get_host_ip(host: str) -> str:
            try:
                port = None
                if ":" in host:
                    host, port = host.split(":")

                host_ip = socket.gethostbyname(host)
                return f"{host_ip}:{port}" if port else host_ip
            except socket.gaierror:
                raise MySQLGetClusterEndpointsError(f"Failed to query IP for host {host}")

        ro_endpoints = {
            _get_host_ip(v["address"]) if get_ips else v["address"]
            for v in topology.values()
            if v["memberrole"] == "secondary" and v["status"] == MySQLMemberState.ONLINE
        }
        rw_endpoints = {
            _get_host_ip(v["address"]) if get_ips else v["address"]
            for v in topology.values()
            if v["memberrole"] == "primary" and v["status"] == MySQLMemberState.ONLINE
        }
        # won't get offline endpoints to IP as they maybe unreachable
        no_endpoints = {
            v["address"] for v in topology.values() if v["status"] != MySQLMemberState.ONLINE
        }

        return ",".join(rw_endpoints), ",".join(ro_endpoints), ",".join(no_endpoints)

    @retry(
        retry=retry_if_exception_type(MySQLRemoveInstanceRetryError),
        stop=stop_after_attempt(15),
        reraise=True,
        wait=wait_random(min=4, max=30),
    )
    def remove_instance(self, unit_label: str) -> None:
        """Remove instance from the cluster.

        This method is called from each unit being torn down, thus we must obtain
        locks on the cluster primary. There is a retry mechanism for any issues
        obtaining the lock, removing instances/dissolving the cluster, or releasing
        the lock.

        Raises:
            MySQLRemoveInstanceRetryError - to retry this method if there was an issue
                obtaining a lock or removing the instance
            MySQLRemoveInstanceError - if there is an issue releasing
                the lock after the instance is removed from the cluster (avoids retries)

        Args:
            unit_label: The label for this unit's instance (to be torn down)
        """
        try:
            # Get the cluster primary's address to direct lock acquisition request to.
            primary_address = self.get_cluster_primary_address()
            if not primary_address:
                raise MySQLRemoveInstanceRetryError(
                    "Unable to retrieve the cluster primary's address"
                )

            # Attempt to acquire a lock on the primary instance
            acquired_lock = self._acquire_lock(primary_address, unit_label, UNIT_TEARDOWN_LOCKNAME)
            if not acquired_lock:
                raise MySQLRemoveInstanceRetryError("Did not acquire lock to remove unit")

            # Get remaining cluster member addresses before calling mysqlsh.remove_instance()
            remaining_cluster_member_addresses, valid = self._get_cluster_member_addresses(
                exclude_unit_labels=[unit_label]
            )
            if not valid:
                raise MySQLRemoveInstanceRetryError("Unable to retrieve cluster member addresses")

            # Remove instance from cluster, or dissolve cluster if no other members remain
            logger.debug(
                f"Removing instance {self.instance_address} from cluster {self.cluster_name}"
            )
            remove_instance_options = {
                "password": self.cluster_admin_password,
                "force": "true",
            }
            dissolve_cluster_options = {
                "force": "true",
            }
            remove_instance_commands = (
                f"shell.connect('{self.cluster_admin_user}:{self.cluster_admin_password}@{self.instance_address}')",
                f"cluster = dba.get_cluster('{self.cluster_name}')",
                "number_cluster_members = len(cluster.status()['defaultReplicaSet']['topology'])",
                f"cluster.remove_instance('{self.cluster_admin_user}@{self.instance_address}', "
                f"{json.dumps(remove_instance_options)}) if number_cluster_members > 1 else"
                f" cluster.dissolve({json.dumps(dissolve_cluster_options)})",
            )
            self._run_mysqlsh_script("\n".join(remove_instance_commands))
        except MySQLClientError as e:
            # In case of an error, raise an error and retry
            logger.warning(
                f"Failed to acquire lock and remove instance {self.instance_address} with error {e.message}",
                exc_info=e,
            )
            raise MySQLRemoveInstanceRetryError(e.message)

        # There is no need to release the lock if cluster was dissolved
        if not remaining_cluster_member_addresses:
            return

        # The below code should not result in retries of this method since the
        # instance would already be removed from the cluster.
        try:
            # Retrieve the cluster primary's address again (in case the old primary is scaled down)
            # Release the lock by making a request to this primary member's address
            primary_address = self.get_cluster_primary_address(
                connect_instance_address=remaining_cluster_member_addresses[0]
            )
            if not primary_address:
                raise MySQLRemoveInstanceError(
                    "Unable to retrieve the address of the cluster primary"
                )

            self._release_lock(primary_address, unit_label, UNIT_TEARDOWN_LOCKNAME)
        except MySQLClientError as e:
            # Raise an error that does not lead to a retry of this method
            logger.exception(
                f"Failed to release lock on {unit_label} with error {e.message}", exc_info=e
            )
            raise MySQLRemoveInstanceError(e.message)

    def _acquire_lock(self, primary_address: str, unit_label: str, lock_name: str) -> bool:
        """Attempts to acquire a lock by using the mysql.juju_units_operations table.

        Note that there must exist the appropriate rows in the table, created in the
        initialize_juju_units_operations_table() method.

        Args:
            primary_address: The address of the cluster's primary
            unit_label: The label of the unit for which to obtain the lock
            lock_name: The name of the lock to obtain

        Returns:
            Boolean indicating whether the lock was obtained
        """
        logger.debug(
            f"Attempting to acquire lock {lock_name} on {primary_address} for unit {unit_label}"
        )

        acquire_lock_commands = (
            f"shell.connect('{self.cluster_admin_user}:{self.cluster_admin_password}@{primary_address}')",
            f"session.run_sql(\"UPDATE mysql.juju_units_operations SET executor='{unit_label}', status='in-progress' WHERE task='{lock_name}' AND executor='';\")",
            f"acquired_lock = session.run_sql(\"SELECT count(*) FROM mysql.juju_units_operations WHERE task='{lock_name}' AND executor='{unit_label}';\").fetch_one()[0]",
            "print(f'<ACQUIRED_LOCK>{acquired_lock}</ACQUIRED_LOCK>')",
        )

        try:
            output = self._run_mysqlsh_script("\n".join(acquire_lock_commands))
        except MySQLClientError:
            logger.debug("Failed to acquire lock")
            return False
        matches = re.search(r"<ACQUIRED_LOCK>(\d)</ACQUIRED_LOCK>", output)
        if not matches:
            return False

        return bool(int(matches.group(1)))

    def _release_lock(self, primary_address: str, unit_label: str, lock_name: str) -> None:
        """Releases a lock in the mysql.juju_units_operations table.

        Note that there must exist the appropriate rows in the table, created in the
        initialize_juju_units_operations_table() method.

        Args:
            primary_address: The address of the cluster's primary
            unit_label: The label of the unit to release the lock for
            lock_name: The name of the lock to release
        """
        logger.debug(f"Releasing lock {lock_name} on {primary_address} for unit {unit_label}")

        release_lock_commands = (
            f"shell.connect('{self.cluster_admin_user}:{self.cluster_admin_password}@{primary_address}')",
            f"session.run_sql(\"UPDATE mysql.juju_units_operations SET executor='', status='not-started' WHERE task='{lock_name}' AND executor='{unit_label}';\")",
        )
        self._run_mysqlsh_script("\n".join(release_lock_commands))

    def _get_cluster_member_addresses(self, exclude_unit_labels: List = []) -> Tuple[List, bool]:
        """Get the addresses of the cluster's members.

        Keyword args:
            exclude_unit_labels: (Optional) unit labels to exclude when retrieving cluster members

        Returns:
            ([member_addresses], valid): a list of member addresses and
                whether the method's execution was valid
        """
        logger.debug(f"Getting cluster member addresses, excluding units {exclude_unit_labels}")

        get_cluster_members_commands = (
            f"shell.connect('{self.cluster_admin_user}:{self.cluster_admin_password}@{self.instance_address}')",
            f"cluster = dba.get_cluster('{self.cluster_name}')",
            f"member_addresses = ','.join([member['address'] for label, member in cluster.status()['defaultReplicaSet']['topology'].items() if label not in {exclude_unit_labels}])",
            "print(f'<MEMBER_ADDRESSES>{member_addresses}</MEMBER_ADDRESSES>')",
        )

        output = self._run_mysqlsh_script("\n".join(get_cluster_members_commands))
        matches = re.search(r"<MEMBER_ADDRESSES>(.*)</MEMBER_ADDRESSES>", output)

        if not matches:
            return ([], False)

        # Filter out any empty values (in case there are no members)
        member_addresses = [
            member_address for member_address in matches.group(1).split(",") if member_address
        ]

        return (member_addresses, "<MEMBER_ADDRESSES>" in output)

    def get_cluster_primary_address(
        self, connect_instance_address: Optional[str] = None
    ) -> Optional[str]:
        """Get the cluster primary's address.

        Keyword args:
            connect_instance_address: The address for the cluster primary
                (default to this instance's address)

        Returns:
            The address of the cluster's primary
        """
        if not connect_instance_address:
            connect_instance_address = self.instance_address
        logger.debug(f"Getting cluster primary member's address from {connect_instance_address}")

        get_cluster_primary_commands = (
            f"shell.connect_to_primary('{self.cluster_admin_user}:{self.cluster_admin_password}@{connect_instance_address}')",
            "primary_address = shell.parse_uri(session.uri)['host']",
            "print(f'<PRIMARY_ADDRESS>{primary_address}</PRIMARY_ADDRESS>')",
        )

        try:
            output = self._run_mysqlsh_script("\n".join(get_cluster_primary_commands))
        except MySQLClientError as e:
            logger.warning("Failed to get cluster primary addresses", exc_info=e)
            raise MySQLGetClusterPrimaryAddressError(e.message)
        matches = re.search(r"<PRIMARY_ADDRESS>(.+)</PRIMARY_ADDRESS>", output)

        if not matches:
            return None

        return matches.group(1)

    def get_primary_label(self) -> Optional[str]:
        """Get the label of the cluster's primary."""
        status = self.get_cluster_status()
        if not status:
            return None
        for label, value in status["defaultreplicaset"]["topology"].items():
            if value["memberrole"] == "primary":
                return label

    def is_unit_primary(self, unit_label: str) -> bool:
        """Test if a given unit is the cluster primary.

        Args:
            unit_label: The label of the unit to test
        """
        primary_label = self.get_primary_label()
        return primary_label == unit_label

    def set_cluster_primary(self, new_primary_address: str) -> None:
        """Set the cluster primary.

        Args:
            new_primary_address: Address of node to set as cluster's primary

        Raises:
            MySQLSetClusterPrimaryError: If the cluster primary could not be set
        """
        logger.debug(f"Setting cluster primary to {new_primary_address}")

        set_cluster_primary_commands = (
            f"shell.connect_to_primary('{self.server_config_user}:{self.server_config_password}@{self.instance_address}')",
            f"cluster = dba.get_cluster('{self.cluster_name}')",
            f"cluster.set_primary_instance('{new_primary_address}')",
        )
        try:
            self._run_mysqlsh_script("\n".join(set_cluster_primary_commands))
        except MySQLClientError as e:
            logger.exception("Failed to set cluster primary")
            raise MySQLSetClusterPrimaryError(e.message)

    def get_cluster_members_addresses(self) -> Optional[Iterable[str]]:
        """Get the addresses of the cluster's members.

        Returns:
            Iterable of members addresses
        """
        get_cluster_members_commands = (
            f"shell.connect('{self.cluster_admin_user}:{self.cluster_admin_password}@{self.instance_address}')",
            f"cluster = dba.get_cluster('{self.cluster_name}')",
            "members = ','.join((member['address'] for member in cluster.describe()['defaultReplicaSet']['topology']))",
            "print(f'<MEMBERS>{members}</MEMBERS>')",
        )

        try:
            output = self._run_mysqlsh_script("\n".join(get_cluster_members_commands))
        except MySQLClientError as e:
            logger.warning("Failed to get cluster members addresses", exc_info=e)
            raise MySQLGetClusterMembersAddressesError(e.message)

        matches = re.search(r"<MEMBERS>(.+)</MEMBERS>", output)

        if not matches:
            return None

        return set(matches.group(1).split(","))

    def verify_server_upgradable(self, instance: Optional[str] = None) -> None:
        """Wrapper for API check_for_server_upgrade.

        Raises:
            MySQLServerUpgradableError: If the server is not upgradable
        """
        check_command = [
            f"shell.connect_to_primary('{self.server_config_user}"
            f":{self.server_config_password}@{instance or self.instance_address}')",
            "try:",
            "    util.check_for_server_upgrade(options={'outputFormat': 'JSON'})",
            "except ValueError:",  # ValueError is raised for same version check
            "    print('SAME_VERSION')",
        ]

        def _strip_output(output: str):
            # output may need first line stripped to
            # remove information header text
            if not output.split("\n")[0].startswith("{"):
                return "\n".join(output.split("\n")[1:])
            return output

        try:
            output = self._run_mysqlsh_script("\n".join(check_command))
            if "SAME_VERSION" in output:
                return
            result = json.loads(_strip_output(output))
            if result["errorCount"] == 0:
                return
            raise MySQLServerNotUpgradableError(result.get("summary"))
        except MySQLClientError:
            raise MySQLServerNotUpgradableError("Failed to check for server upgrade")

    def get_mysql_version(self) -> Optional[str]:
        """Get the MySQL version.

        Returns:
            The MySQL full version
        """
        logger.debug("Getting InnoDB version")

        get_version_commands = (
            f"shell.connect('{self.cluster_admin_user}:{self.cluster_admin_password}@{self.instance_address}')",
            'result = session.run_sql("SELECT version()")',
            'print(f"<VERSION>{result.fetch_one()[0]}</VERSION>")',
        )

        try:
            output = self._run_mysqlsh_script("\n".join(get_version_commands))
        except MySQLClientError as e:
            logger.warning("Failed to get workload version", exc_info=e)
            raise MySQLGetMySQLVersionError(e.message)

        matches = re.search(r"<VERSION>(.+)</VERSION>", output)

        if not matches:
            return None

        return matches.group(1)

    def grant_privileges_to_user(
        self, username, hostname, privileges, with_grant_option=False
    ) -> None:
        """Grants specified privileges to the provided user.

        Args:
            username: The username of user to grant privileges to
            hostname: The hostname of user to grant privileges to
            privileges: A list of privileges to grant to the user
            with_grant_option: Indicating whether to provide with grant option to user

        Raises:
            MySQLGrantPrivilegesToUserError if there is an issue granting privileges to a user
        """
        grant_privileges_commands = (
            f"shell.connect_to_primary('{self.server_config_user}:{self.server_config_password}@{self.instance_address}')",
            f"session.run_sql(\"GRANT {', '.join(privileges)} ON *.* TO '{username}'@'{hostname}'{' WITH GRANT OPTION' if with_grant_option else ''}\")",
        )

        try:
            self._run_mysqlsh_script("\n".join(grant_privileges_commands))
        except MySQLClientError as e:
            logger.warning(f"Failed to grant privileges to user {username}@{hostname}", exc_info=e)
            raise MySQLGrantPrivilegesToUserError(e.message)

    def update_user_password(self, username: str, new_password: str, host: str = "%") -> None:
        """Updates user password in MySQL database.

        Args:
            username: The username of user to update the password for
            new_password: The new password to be set for the user mentioned in username arg

        Raises:
            MySQLCheckUserExistenceError if there is an issue updating the user's password
        """
        logger.debug(f"Updating password for {username}.")

        update_user_password_commands = (
            f"shell.connect('{self.server_config_user}:{self.server_config_password}@{self.instance_address}')",
            f"session.run_sql(\"ALTER USER '{username}'@'{host}' IDENTIFIED BY '{new_password}';\")",
            'session.run_sql("FLUSH PRIVILEGES;")',
        )

        try:
            self._run_mysqlsh_script("\n".join(update_user_password_commands))
        except MySQLClientError as e:
            logger.exception(
                f"Failed to update user password for user {username}",
                exc_info=e,
            )
            raise MySQLCheckUserExistenceError(e.message)

    @retry(reraise=True, stop=stop_after_attempt(3), wait=wait_fixed(GET_MEMBER_STATE_TIME))
    def get_member_state(self) -> Tuple[str, str]:
        """Get member status in cluster.

        Returns:
            A tuple(str) with the MEMBER_STATE and MEMBER_ROLE within the cluster.
        """
        member_state_query = (
            "SELECT MEMBER_STATE, MEMBER_ROLE, MEMBER_ID, @@server_uuid"
            " FROM performance_schema.replication_group_members"
        )

        try:
            output = self._run_mysqlcli_script(
                member_state_query,
                user=self.cluster_admin_user,
                password=self.cluster_admin_password,
                timeout=10,
            )
        except MySQLClientError as e:
            logger.error(
                "Failed to get member state: mysqld daemon is down",
            )
            raise MySQLGetMemberStateError(e.message)

        # output is like:
        # 'MEMBER_STATE\tMEMBER_ROLE\tMEMBER_ID\t@@server_uuid\nONLINE\tPRIMARY\t<uuid>\t<uuid>\n'
        lines = output.strip().lower().split("\n")
        if len(lines) < 2:
            raise MySQLGetMemberStateError("No member state retrieved")

        if len(lines) == 2:
            # Instance just know it own state
            # sometimes member_id is not populated
            results = lines[1].split("\t")
            return results[0], results[1] or "unknown"

        for line in lines[1:]:
            # results will be like:
            # ['online', 'primary', 'a6c00302-1c07-11ee-bca1-...', 'a6c00302-1c07-11ee-bca1-...']
            results = line.split("\t")
            if results[2] == results[3]:
                # filter server uuid
                return results[0], results[1] or "unknown"

        raise MySQLGetMemberStateError("No member state retrieved")

    def reboot_from_complete_outage(self) -> None:
        """Wrapper for reboot_cluster_from_complete_outage command."""
        reboot_from_outage_command = (
            f"shell.connect('{self.cluster_admin_user}:{self.cluster_admin_password}@{self.instance_address}')",
            f"dba.reboot_cluster_from_complete_outage('{self.cluster_name}')",
        )

        try:
            self._run_mysqlsh_script("\n".join(reboot_from_outage_command))
        except MySQLClientError as e:
            logger.exception("Failed to reboot cluster")
            raise MySQLRebootFromCompleteOutageError(e.message)

    def hold_if_recovering(self) -> None:
        """Hold execution if member is recovering."""
        while True:
            try:
                member_state, _ = self.get_member_state()
            except MySQLGetMemberStateError:
                break
            if member_state == MySQLMemberState.RECOVERING:
                logger.debug("Unit is recovering")
                time.sleep(RECOVERY_CHECK_TIME)
            else:
                break

    def set_instance_offline_mode(self, offline_mode: bool = False) -> None:
        """Sets the instance offline_mode.

        Args:
            offline_mode: Value of offline_mode to set

        Raises:
            MySQLSetInstanceOfflineModeError - if issue setting instance offline_mode.
        """
        mode = "ON" if offline_mode else "OFF"
        set_instance_offline_mode_commands = (f"SET @@GLOBAL.offline_mode = {mode}",)

        try:
            self._run_mysqlcli_script(
                "; ".join(set_instance_offline_mode_commands),
                user=self.cluster_admin_user,
                password=self.cluster_admin_password,
            )
        except MySQLClientError as e:
            logger.exception(f"Failed to set instance state to offline_mode {mode}")
            raise MySQLSetInstanceOfflineModeError(e.message)

    def set_instance_option(self, option: str, value: Any) -> None:
        """Sets an instance option.

        Args:
            option: The option to set for the instance
            value: The option value to set

        Raises:
            MySQLSetInstanceOptionError - if there is an error setting instance option
        """
        set_instance_option_commands = (
            f"shell.connect('{self.cluster_admin_user}:{self.cluster_admin_password}@{self.instance_address}')",
            f"cluster = dba.get_cluster('{self.cluster_name}')",
            f"cluster.set_instance_option('{self.instance_address}', '{option}', '{value}')",
        )

        try:
            self._run_mysqlsh_script("\n".join(set_instance_option_commands))
        except MySQLClientError:
            logger.exception(f"Failed to set option {option} with value {value}")
            raise MySQLSetInstanceOptionError

    def offline_mode_and_hidden_instance_exists(self) -> bool:
        """Indicates whether an instance exists in offline_mode and hidden from router.

        The pre_backup operations switch an instance to offline_mode and hide it
        from the mysql-router.
        """
        offline_mode_message = "Instance has offline_mode enabled"
        commands = (
            f"shell.connect('{self.cluster_admin_user}:{self.cluster_admin_password}@{self.instance_address}')",
            f"cluster_topology = dba.get_cluster('{self.cluster_name}').status()['defaultReplicaSet']['topology']",
            f"selected_instances = [label for label, member in cluster_topology.items() if '{offline_mode_message}' in member.get('instanceErrors', '') and member.get('hiddenFromRouter')]",
            "print(f'<OFFLINE_MODE_INSTANCES>{len(selected_instances)}</OFFLINE_MODE_INSTANCES>')",
        )

        try:
            output = self._run_mysqlsh_script("\n".join(commands))
        except MySQLClientError as e:
            logger.exception("Failed to query offline mode instances")
            raise MySQLOfflineModeAndHiddenInstanceExistsError(e.message)

        matches = re.search(r"<OFFLINE_MODE_INSTANCES>(.*)</OFFLINE_MODE_INSTANCES>", output)

        if not matches:
            raise MySQLOfflineModeAndHiddenInstanceExistsError("Failed to parse command output")

        return matches.group(1) != "0"

    def get_innodb_buffer_pool_parameters(
        self, available_memory: int
    ) -> Tuple[int, Optional[int], Optional[int]]:
        """Get innodb buffer pool parameters for the instance.

        Args:
            available_memory: The amount (bytes) of memory available to the instance

        Returns:
            a tuple of (innodb_buffer_pool_size, optional(innodb_buffer_pool_chunk_size),
            optional(group_replication_message_cache)) in bytes
        """
        # Reference: based off xtradb-cluster-operator
        # https://github.com/percona/percona-xtradb-cluster-operator/blob/main/pkg/pxc/app/config/autotune.go#L31-L54

        chunk_size_min = BYTES_1MiB
        chunk_size_default = 128 * BYTES_1MiB
        group_replication_message_cache_default = BYTES_1GiB

        try:
            innodb_buffer_pool_chunk_size = None
            group_replication_message_cache = None

            pool_size = int(available_memory * 0.75) - group_replication_message_cache_default

            if pool_size < 0 or available_memory - pool_size < BYTES_1GB:
                group_replication_message_cache = 128 * BYTES_1MiB
                pool_size = int(available_memory * 0.5)

            if pool_size % chunk_size_default != 0:
                # round pool_size to be a multiple of chunk_size_default
                pool_size += chunk_size_default - (pool_size % chunk_size_default)

            if pool_size > BYTES_1GiB:
                chunk_size = int(pool_size / 8)

                if chunk_size % chunk_size_min != 0:
                    # round chunk_size to a multiple of chunk_size_min
                    chunk_size += chunk_size_min - (chunk_size % chunk_size_min)

                pool_size = chunk_size * 8

                innodb_buffer_pool_chunk_size = chunk_size

            return (pool_size, innodb_buffer_pool_chunk_size, group_replication_message_cache)
        except Exception:
            logger.exception("Failed to compute innodb buffer pool parameters")
            raise MySQLGetAutoTunningParametersError("Error computing buffer pool parameters")

    def get_max_connections(self, available_memory: int) -> int:
        """Calculate max_connections parameter for the instance.

        Args:
            available_memory: The available memory for mysql-server.
        """
        # Reference: based off xtradb-cluster-operator
        # https://github.com/percona/percona-xtradb-cluster-operator/blob/main/pkg/pxc/app/config/autotune.go#L61-L70

        bytes_per_connection = 12 * BYTES_1MiB

        if available_memory < bytes_per_connection:
            logger.error(f"Not enough memory for running MySQL: {available_memory=}")
            raise MySQLGetAutoTunningParametersError("Not enough memory for running MySQL")

        return available_memory // bytes_per_connection

    @abstractmethod
    def get_available_memory(self) -> int:
        """Platform dependent method to get the available memory for mysql-server.

        Raises:
            MySQLGetAvailableMemoryError: If the available memory cannot be determined.
        """
        raise NotImplementedError

    def execute_backup_commands(
        self,
        s3_path: str,
        s3_parameters: Dict[str, str],
        xtrabackup_location: str,
        xbcloud_location: str,
        xtrabackup_plugin_dir: str,
        mysqld_socket_file: str,
        tmp_base_directory: str,
        defaults_config_file: str,
        user: Optional[str] = None,
        group: Optional[str] = None,
    ) -> Tuple[str, str]:
        """Executes commands to create a backup with the given args."""
        nproc_command = "nproc".split()
        make_temp_dir_command = f"mktemp --directory {tmp_base_directory}/xtra_backup_XXXX".split()

        try:
            nproc, _ = self._execute_commands(nproc_command)
            tmp_dir, _ = self._execute_commands(make_temp_dir_command, user=user, group=group)
        except MySQLExecError as e:
            logger.exception("Failed to execute commands prior to running backup")
            raise MySQLExecuteBackupCommandsError(e.message)
        except Exception as e:
            # Catch all other exceptions to prevent the database being stuck in
            # a bad state due to pre-backup operations
            logger.exception("Failed to execute commands prior to running backup")
            raise MySQLExecuteBackupCommandsError(e)

        # TODO: remove flags --no-server-version-check
        # when MySQL and XtraBackup versions are in sync
        xtrabackup_commands = f"""
{xtrabackup_location} --defaults-file={defaults_config_file}
            --defaults-group=mysqld
            --no-version-check
            --parallel={nproc}
            --user={self.backups_user}
            --password={self.backups_password}
            --socket={mysqld_socket_file}
            --lock-ddl
            --backup
            --stream=xbstream
            --xtrabackup-plugin-dir={xtrabackup_plugin_dir}
            --target-dir={tmp_dir}
            --no-server-version-check
    | {xbcloud_location} put
            --curl-retriable-errors=7
            --insecure
            --parallel=10
            --md5
            --storage=S3
            --s3-region={s3_parameters["region"]}
            --s3-bucket={s3_parameters["bucket"]}
            --s3-endpoint={s3_parameters["endpoint"]}
            --s3-api-version={s3_parameters["s3-api-version"]}
            --s3-bucket-lookup={s3_parameters["s3-uri-style"]}
            {s3_path}
""".split()

        try:
            logger.debug(
                f"Command to create backup: {' '.join(xtrabackup_commands).replace(self.backups_password, 'xxxxxxxxxxxx')}"
            )

            # ACCESS_KEY_ID and SECRET_ACCESS_KEY envs auto picked by xbcloud
            return self._execute_commands(
                xtrabackup_commands,
                bash=True,
                user=user,
                group=group,
                env_extra={
                    "ACCESS_KEY_ID": s3_parameters["access-key"],
                    "SECRET_ACCESS_KEY": s3_parameters["secret-key"],
                },
            )
        except MySQLExecError as e:
            logger.exception("Failed to execute backup commands")
            raise MySQLExecuteBackupCommandsError(e.message)
        except Exception as e:
            # Catch all other exceptions to prevent the database being stuck in
            # a bad state due to pre-backup operations
            logger.exception("Failed to execute backup commands")
            raise MySQLExecuteBackupCommandsError(e)

    def delete_temp_backup_directory(
        self,
        tmp_base_directory: str,
        user: Optional[str] = None,
        group: Optional[str] = None,
    ) -> None:
        """Delete the temp backup directory."""
        delete_temp_dir_command = f"find {tmp_base_directory} -wholename {tmp_base_directory}/xtra_backup_* -delete".split()

        try:
            logger.debug(
                f"Command to delete temp backup directory: {' '.join(delete_temp_dir_command)}"
            )

            self._execute_commands(
                delete_temp_dir_command,
                user=user,
                group=group,
            )
        except MySQLExecError as e:
            logger.exception("Failed to delete temp backup directory")
            raise MySQLDeleteTempBackupDirectoryError(e.message)
        except Exception as e:
            logger.exception("Failed to delete temp backup directory")
            raise MySQLDeleteTempBackupDirectoryError(e)

    def retrieve_backup_with_xbcloud(
        self,
        backup_id: str,
        s3_parameters: Dict[str, str],
        temp_restore_directory: str,
        xbcloud_location: str,
        xbstream_location: str,
        user=None,
        group=None,
    ) -> Tuple[str, str, str]:
        """Retrieve the specified backup from S3.

        The backup is retrieved using xbcloud and stored in a temp dir in the
        mysql container. This temp dir is supposed to be on the same volume as
        the mysql data directory to reduce latency for IOPS.
        """
        nproc_command = "nproc".split()
        make_temp_dir_command = (
            f"mktemp --directory {temp_restore_directory}/#mysql_sst_XXXX".split()
        )

        try:
            nproc, _ = self._execute_commands(nproc_command)

            tmp_dir, _ = self._execute_commands(
                make_temp_dir_command,
                user=user,
                group=group,
            )
        except MySQLExecError as e:
            logger.exception("Failed to execute commands prior to running xbcloud get")
            raise MySQLRetrieveBackupWithXBCloudError(e.message)

        retrieve_backup_command = f"""
{xbcloud_location} get
        --curl-retriable-errors=7
        --parallel=10
        --storage=S3
        --s3-region={s3_parameters["region"]}
        --s3-bucket={s3_parameters["bucket"]}
        --s3-endpoint={s3_parameters["endpoint"]}
        --s3-bucket-lookup={s3_parameters["s3-uri-style"]}
        --s3-api-version={s3_parameters["s3-api-version"]}
        {s3_parameters["path"]}/{backup_id}
    | {xbstream_location}
        --decompress
        -x
        -C {tmp_dir}
        --parallel={nproc}
""".split()

        try:
            logger.debug(f"Command to retrieve backup: {' '.join(retrieve_backup_command)}")

            # ACCESS_KEY_ID and SECRET_ACCESS_KEY envs auto picked by xbcloud
            stdout, stderr = self._execute_commands(
                retrieve_backup_command,
                bash=True,
                env_extra={
                    "ACCESS_KEY_ID": s3_parameters["access-key"],
                    "SECRET_ACCESS_KEY": s3_parameters["secret-key"],
                },
                user=user,
                group=group,
            )
            return (stdout, stderr, tmp_dir)
        except MySQLExecError as e:
            logger.exception("Failed to retrieve backup")
            raise MySQLRetrieveBackupWithXBCloudError(e.message)
        except Exception:
            logger.exception("Failed to retrieve backup")
            raise MySQLRetrieveBackupWithXBCloudError

    def prepare_backup_for_restore(
        self,
        backup_location: str,
        xtrabackup_location: str,
        xtrabackup_plugin_dir: str,
        user=None,
        group=None,
    ) -> Tuple[str, str]:
        """Prepare the backup in the provided dir for restore."""
        try:
            innodb_buffer_pool_size, _, _ = self.get_innodb_buffer_pool_parameters(
                self.get_available_memory()
            )
        except MySQLGetAutoTunningParametersError as e:
            raise MySQLPrepareBackupForRestoreError(e.message)

        prepare_backup_command = f"""
{xtrabackup_location} --prepare
        --use-memory={innodb_buffer_pool_size}
        --no-version-check
        --rollback-prepared-trx
        --xtrabackup-plugin-dir={xtrabackup_plugin_dir}
        --target-dir={backup_location}
""".split()

        try:
            logger.debug(
                f"Command to prepare backup for restore: {' '.join(prepare_backup_command)}"
            )

            return self._execute_commands(
                prepare_backup_command,
                user=user,
                group=group,
            )
        except MySQLExecError as e:
            logger.exception("Failed to prepare backup for restore")
            raise MySQLPrepareBackupForRestoreError(e.message)
        except Exception:
            logger.exception("Failed to prepare backup for restore")
            raise MySQLPrepareBackupForRestoreError

    def empty_data_files(
        self,
        mysql_data_directory: str,
        user=None,
        group=None,
    ) -> None:
        """Empty the mysql data directory in preparation of backup restore."""
        empty_data_files_command = f"find {mysql_data_directory} -not -path {mysql_data_directory}/#mysql_sst_* -not -path {mysql_data_directory} -delete".split()

        try:
            logger.debug(f"Command to empty data directory: {' '.join(empty_data_files_command)}")
            self._execute_commands(
                empty_data_files_command,
                user=user,
                group=group,
            )
        except MySQLExecError as e:
            logger.exception("Failed to empty data directory in prep for backup restore")
            raise MySQLEmptyDataDirectoryError(e.message)
        except Exception as e:
            logger.exception("Failed to empty data directory in prep for backup restore")
            raise MySQLEmptyDataDirectoryError(e)

    def restore_backup(
        self,
        backup_location: str,
        xtrabackup_location: str,
        defaults_config_file: str,
        mysql_data_directory: str,
        xtrabackup_plugin_directory: str,
        user=None,
        group=None,
    ) -> Tuple[str, str]:
        """Restore the provided prepared backup."""
        restore_backup_command = f"""
{xtrabackup_location} --defaults-file={defaults_config_file}
        --defaults-group=mysqld
        --datadir={mysql_data_directory}
        --no-version-check
        --move-back
        --force-non-empty-directories
        --xtrabackup-plugin-dir={xtrabackup_plugin_directory}
        --target-dir={backup_location}
""".split()

        try:
            logger.debug(f"Command to restore backup: {' '.join(restore_backup_command)}")

            return self._execute_commands(
                restore_backup_command,
                user=user,
                group=group,
            )
        except MySQLExecError as e:
            logger.exception("Failed to restore backup")
            raise MySQLRestoreBackupError(e.message)
        except Exception as e:
            logger.exception("Failed to restore backup")
            raise MySQLRestoreBackupError(e)

    def delete_temp_restore_directory(
        self,
        temp_restore_directory: str,
        user=None,
        group=None,
    ) -> None:
        """Delete the temp restore directory from the mysql data directory."""
        logger.info(f"Deleting temp restore directory in {temp_restore_directory}")
        delete_temp_restore_directory_command = f"find {temp_restore_directory} -wholename {temp_restore_directory}/#mysql_sst_* -delete".split()

        try:
            logger.debug(
                f"Command to delete temp restore directory: {' '.join(delete_temp_restore_directory_command)}"
            )
            self._execute_commands(
                delete_temp_restore_directory_command,
                user=user,
                group=group,
            )
        except MySQLExecError as e:
            logger.exception("Failed to remove temp backup directory")
            raise MySQLDeleteTempRestoreDirectoryError(e.message)

    @abstractmethod
    def _execute_commands(
        self,
        commands: List[str],
        bash: bool = False,
        user: Optional[str] = None,
        group: Optional[str] = None,
        env_extra: Dict = None,
    ) -> Tuple[str, str]:
        """Execute commands on the server where MySQL is running."""
        raise NotImplementedError

    def tls_setup(
        self,
        ca_path: str = "ca.pem",
        key_path: str = "server-key.pem",
        cert_path: str = "server-cert.pem",
        require_tls: bool = False,
    ) -> None:
        """Setup TLS files and requirement mode.

        When no arguments, restore to default configuration, i.e. SSL not required.

        Args:
            ca_path: Path to the CA certificate
            key_path: Path to the server key_path
            cert_path: Path to the server certificate
            require_tls: Require encryption
        """
        enable_commands = (
            f"SET PERSIST ssl_ca='{ca_path}';"
            f"SET PERSIST ssl_key='{key_path}';"
            f"SET PERSIST ssl_cert='{cert_path}';"
            f"SET PERSIST require_secure_transport={'on' if require_tls else 'off'};"
            "ALTER INSTANCE RELOAD TLS;"
        )

        try:
            self._run_mysqlcli_script(
                enable_commands,
                user=self.server_config_user,
                password=self.server_config_password,
            )
        except MySQLClientError:
            logger.exception("Failed to set custom TLS configuration")
            raise MySQLTLSSetupError("Failed to set custom TLS configuration")

    def kill_unencrypted_sessions(self) -> None:
        """Kill non local, non system open unencrypted connections."""
        kill_connections_command = (
            f"shell.connect('{self.server_config_user}:{self.server_config_password}@{self.instance_address}')",
            (
                'processes = session.run_sql("'
                "SELECT processlist_id FROM performance_schema.threads WHERE "
                "connection_type = 'TCP/IP' AND type = 'FOREGROUND';"
                '")'
            ),
            "process_id_list = [id[0] for id in processes.fetch_all()]",
            'for process_id in process_id_list:\n  session.run_sql(f"KILL CONNECTION {process_id}")',
        )

        try:
            self._run_mysqlsh_script("\n".join(kill_connections_command))
        except MySQLClientError:
            logger.exception("Failed to kill external sessions")
            raise MySQLKillSessionError

    def check_mysqlsh_connection(self) -> bool:
        """Checks if it is possible to connect to the server with mysqlsh."""
        connect_commands = (
            f"shell.connect('{self.server_config_user}:{self.server_config_password}@{self.instance_address}')",
            'session.run_sql("SELECT 1")',
        )

        try:
            self._run_mysqlsh_script("\n".join(connect_commands))
            return True
        except MySQLClientError:
            return False

    def get_pid_of_port_3306(self) -> Optional[str]:
        """Retrieves the PID of the process that is bound to port 3306."""
        get_pid_command = ["fuser", "3306/tcp"]

        try:
            stdout, _ = self._execute_commands(get_pid_command)
            return stdout
        except MySQLExecError:
            return None

    def flush_mysql_logs(self, logs_type: MySQLTextLogs) -> None:
        """Flushes the specified logs_type logs."""
        flush_logs_commands = (
            f"shell.connect('{self.server_config_user}:{self.server_config_password}@{self.instance_address}')",
            'session.run_sql("SET sql_log_bin = 0")',
            f'session.run_sql("FLUSH {logs_type.value}")',
<<<<<<< HEAD
            'session.run_sql("SET sql_log_bin = 1")',
=======
>>>>>>> e414ad93
        )

        try:
            self._run_mysqlsh_script("\n".join(flush_logs_commands))
        except MySQLClientError:
            logger.exception(f"Failed to flush {logs_type} logs.")

    @abstractmethod
    def is_mysqld_running(self) -> bool:
        """Returns whether mysqld is running."""
        raise NotImplementedError

    @abstractmethod
    def is_server_connectable(self) -> bool:
        """Returns whether the server is connectable."""
        raise NotImplementedError

    @abstractmethod
    def stop_mysqld(self) -> None:
        """Stops the mysqld process."""
        raise NotImplementedError

    @abstractmethod
    def start_mysqld(self) -> None:
        """Starts the mysqld process."""
        raise NotImplementedError

    @abstractmethod
    def restart_mysql_exporter(self) -> None:
        """Restart the mysqld exporter."""
        raise NotImplementedError

    @abstractmethod
    def wait_until_mysql_connection(self, check_port: bool = True) -> None:
        """Wait until a connection to MySQL has been obtained.

        Implemented in subclasses, test for socket file existence.
        """
        raise NotImplementedError

    @abstractmethod
    def _run_mysqlsh_script(self, script: str, timeout: Optional[int] = None) -> str:
        """Execute a MySQL shell script.

        Raises MySQLClientError if script execution fails.

        Args:
            script: Mysqlsh script string
            timeout: Optional timeout for script execution

        Returns:
            String representing the output of the mysqlsh command
        """
        raise NotImplementedError

    @abstractmethod
    def _run_mysqlcli_script(
        self,
        script: str,
        user: str = "root",
        password: Optional[str] = None,
        timeout: Optional[int] = None,
    ) -> str:
        """Execute a MySQL CLI script.

        Execute SQL script as instance with given user.

        Raises MySQLClientError if script execution fails.

        Args:
            script: raw SQL script string
            user: (optional) user to invoke the mysql cli script with (default is "root")
            password: (optional) password to invoke the mysql cli script with
            timeout: (optional) time before the query should timeout
        """
        raise NotImplementedError<|MERGE_RESOLUTION|>--- conflicted
+++ resolved
@@ -116,11 +116,7 @@
 
 # Increment this PATCH version before using `charmcraft publish-lib` or reset
 # to 0 if you are raising the major API version
-<<<<<<< HEAD
 LIBPATCH = 51
-=======
-LIBPATCH = 50
->>>>>>> e414ad93
 
 UNIT_TEARDOWN_LOCKNAME = "unit-teardown"
 UNIT_ADD_LOCKNAME = "unit-add"
@@ -766,22 +762,14 @@
         self,
         *,
         profile: str,
-<<<<<<< HEAD
         memory_limit: Optional[int] = None,
         snap_common: str = "",
     ) -> tuple[str, dict]:
-=======
-        snap_common: str = "",
-    ) -> str:
->>>>>>> e414ad93
         """Render mysqld ini configuration file.
 
         Args:
             profile: profile to use for the configuration (testing, production)
-<<<<<<< HEAD
             memory_limit: memory limit to use for the configuration in bytes
-=======
->>>>>>> e414ad93
             snap_common: snap common directory (for log files locations in vm)
 
         Returns: a tuple with mysqld ini file string content and a the config dict
@@ -837,11 +825,7 @@
 
         with io.StringIO() as string_io:
             config.write(string_io)
-<<<<<<< HEAD
             return string_io.getvalue(), dict(config["mysqld"])
-=======
-            return string_io.getvalue()
->>>>>>> e414ad93
 
     def configure_mysql_users(self):
         """Configure the MySQL users for the instance.
@@ -2592,10 +2576,6 @@
             f"shell.connect('{self.server_config_user}:{self.server_config_password}@{self.instance_address}')",
             'session.run_sql("SET sql_log_bin = 0")',
             f'session.run_sql("FLUSH {logs_type.value}")',
-<<<<<<< HEAD
-            'session.run_sql("SET sql_log_bin = 1")',
-=======
->>>>>>> e414ad93
         )
 
         try:
