--- conflicted
+++ resolved
@@ -134,11 +134,7 @@
 # Increment this major API version when introducing breaking changes
 LIBAPI = 0
 
-<<<<<<< HEAD
-LIBPATCH = 78
-=======
 LIBPATCH = 79
->>>>>>> e3dec0a2
 
 UNIT_TEARDOWN_LOCKNAME = "unit-teardown"
 UNIT_ADD_LOCKNAME = "unit-add"
