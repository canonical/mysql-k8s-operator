# Copyright 2022 Canonical Ltd.
#
# Licensed under the Apache License, Version 2.0 (the "License");
# you may not use this file except in compliance with the License.
# You may obtain a copy of the License at
#
# http://www.apache.org/licenses/LICENSE-2.0
#
# Unless required by applicable law or agreed to in writing, software
# distributed under the License is distributed on an "AS IS" BASIS,
# WITHOUT WARRANTIES OR CONDITIONS OF ANY KIND, either express or implied.
# See the License for the specific language governing permissions and
# limitations under the License.

"""MySQL helper class and functions.

The `mysql` module provides an abstraction class and methods for for managing a
Group Replication enabled MySQL cluster.

The `MySQLBase` abstract class must be inherited and have its abstract methods
implemented for each platform (vm/k8s) before being directly used in charm code.

An example of inheriting `MySQLBase` and implementing the abstract methods plus extending it:

```python
from charms.mysql.v0.mysql import MySQLBase
from tenacity import retry, stop_after_delay, wait_fixed

class MySQL(MySQLBase):
    def __init__(
        self,
        instance_address: str,
        cluster_name: str,
        root_password: str,
        server_config_user: str,
        server_config_password: str,
        cluster_admin_user: str,
        cluster_admin_password: str,
        new_parameter: str
    ):
        super().__init__(
                instance_address=instance_address,
                cluster_name=cluster_name,
                root_password=root_password,
                server_config_user=server_config_user,
                server_config_password=server_config_password,
                cluster_admin_user=cluster_admin_user,
                cluster_admin_password=cluster_admin_password,
            )
        # Add new attribute
        self.new_parameter = new_parameter

    # abstract method implementation
    @retry(reraise=True, stop=stop_after_delay(30), wait=wait_fixed(5))
    def wait_until_mysql_connection(self) -> None:
        if not os.path.exists(MYSQLD_SOCK_FILE):
            raise MySQLServiceNotRunningError()

    ...
```

The module also provides a set of custom exceptions, used to trigger specific
error handling on the subclass and in the charm code.


"""

import configparser
import dataclasses
import enum
import hashlib
import io
import json
import logging
import os
import re
import socket
import sys
import time
from abc import ABC, abstractmethod
from pathlib import Path
from typing import (
    TYPE_CHECKING,
    Any,
    Dict,
    Iterable,
    List,
    Literal,
    Optional,
    Tuple,
    Union,
    get_args,
)

import ops
from charms.data_platform_libs.v0.data_interfaces import DataPeerData, DataPeerUnitData
from ops.charm import ActionEvent, CharmBase, RelationBrokenEvent
from ops.model import Unit
from tenacity import (
    retry,
    retry_if_exception_type,
    stop_after_attempt,
    wait_fixed,
    wait_random,
)

from constants import (
    BACKUPS_PASSWORD_KEY,
    BACKUPS_USERNAME,
    CLUSTER_ADMIN_PASSWORD_KEY,
    CLUSTER_ADMIN_USERNAME,
    COS_AGENT_RELATION_NAME,
    GR_MAX_MEMBERS,
    MONITORING_PASSWORD_KEY,
    MONITORING_USERNAME,
    PASSWORD_LENGTH,
    PEER,
    ROOT_PASSWORD_KEY,
    ROOT_USERNAME,
    SECRET_KEY_FALLBACKS,
    SERVER_CONFIG_PASSWORD_KEY,
    SERVER_CONFIG_USERNAME,
)
from utils import generate_random_password

logger = logging.getLogger(__name__)

if TYPE_CHECKING:
    from charms.mysql.v0.async_replication import MySQLAsyncReplicationOffer

# The unique Charmhub library identifier, never change it
LIBID = "8c1428f06b1b4ec8bf98b7d980a38a8c"

# Increment this major API version when introducing breaking changes
LIBAPI = 0

LIBPATCH = 66

UNIT_TEARDOWN_LOCKNAME = "unit-teardown"
UNIT_ADD_LOCKNAME = "unit-add"

BYTES_1GiB = 1073741824  # 1 gibibyte
BYTES_1GB = 1000000000  # 1 gigabyte
BYTES_1MB = 1000000  # 1 megabyte
BYTES_1MiB = 1048576  # 1 mebibyte
RECOVERY_CHECK_TIME = 10  # seconds
GET_MEMBER_STATE_TIME = 10  # seconds
MAX_CONNECTIONS_FLOOR = 10
MIM_MEM_BUFFERS = 200 * BYTES_1MiB

SECRET_INTERNAL_LABEL = "secret-id"
SECRET_DELETED_LABEL = "None"

APP_SCOPE = "app"
UNIT_SCOPE = "unit"
Scopes = Literal["app", "unit"]


class Error(Exception):
    """Base class for exceptions in this module."""

    def __init__(self, message: str = "") -> None:
        """Initialize the Error class.

        Args:
            message: Optional message to pass to the exception.
        """
        super().__init__(message)
        self.message = message

    def __repr__(self):
        """String representation of the Error class."""
        return "<{}.{} {}>".format(type(self).__module__, type(self).__name__, self.args)

    @property
    def name(self):
        """Return a string representation of the model plus class."""
        return "<{}.{}>".format(type(self).__module__, type(self).__name__)


class MySQLConfigureMySQLUsersError(Error):
    """Exception raised when creating a user fails."""


class MySQLCheckUserExistenceError(Error):
    """Exception raised when checking for the existence of a MySQL user."""


class MySQLConfigureRouterUserError(Error):
    """Exception raised when configuring the MySQLRouter user."""


class MySQLCreateApplicationDatabaseAndScopedUserError(Error):
    """Exception raised when creating application database and scoped user."""


class MySQLGetRouterUsersError(Error):
    """Exception raised when there is an issue getting MySQL Router users."""


class MySQLDeleteUsersForUnitError(Error):
    """Exception raised when there is an issue deleting users for a unit."""


class MySQLDeleteUsersForRelationError(Error):
    """Exception raised when there is an issue deleting users for a relation."""


class MySQLDeleteUserError(Error):
    """Exception raised when there is an issue deleting a user."""


class MySQLRemoveRouterFromMetadataError(Error):
    """Exception raised when there is an issue removing MySQL Router from cluster metadata."""


class MySQLConfigureInstanceError(Error):
    """Exception raised when there is an issue configuring a MySQL instance."""


class MySQLCreateClusterError(Error):
    """Exception raised when there is an issue creating an InnoDB cluster."""


class MySQLCreateClusterSetError(Error):
    """Exception raised when there is an issue creating an Cluster Set."""


class MySQLAddInstanceToClusterError(Error):
    """Exception raised when there is an issue add an instance to the MySQL InnoDB cluster."""


class MySQLRemoveInstanceRetryError(Error):
    """Exception raised when there is an issue removing an instance.

    Utilized by tenacity to retry the method.
    """


class MySQLRemoveInstanceError(Error):
    """Exception raised when there is an issue removing an instance.

    Exempt from the retry mechanism provided by tenacity.
    """


class MySQLInitializeJujuOperationsTableError(Error):
    """Exception raised when there is an issue initializing the juju units operations table."""


class MySQLClientError(Error):
    """Exception raised when there is an issue using the mysql cli or mysqlsh.

    Abstract platform specific exceptions for external commands execution Errors.
    """


class MySQLGetClusterMembersAddressesError(Error):
    """Exception raised when there is an issue getting the cluster members addresses."""


class MySQLGetMySQLVersionError(Error):
    """Exception raised when there is an issue getting the MySQL version."""


class MySQLGetClusterPrimaryAddressError(Error):
    """Exception raised when there is an issue getting the primary instance."""


class MySQLSetClusterPrimaryError(Error):
    """Exception raised when there is an issue setting the primary instance."""


class MySQLGrantPrivilegesToUserError(Error):
    """Exception raised when there is an issue granting privileges to user."""


class MySQLGetMemberStateError(Error):
    """Exception raised when there is an issue getting member state."""


class MySQLGetClusterEndpointsError(Error):
    """Exception raised when there is an issue getting cluster endpoints."""


class MySQLRebootFromCompleteOutageError(Error):
    """Exception raised when there is an issue rebooting from complete outage."""


class MySQLSetInstanceOfflineModeError(Error):
    """Exception raised when there is an issue setting instance as offline."""


class MySQLSetInstanceOptionError(Error):
    """Exception raised when there is an issue setting instance option."""


class MySQLOfflineModeAndHiddenInstanceExistsError(Error):
    """Exception raised when there is an error checking if an instance is backing up.

    We check if an instance is in offline_mode and hidden from mysql-router to determine
    this.
    """


class MySQLGetAutoTuningParametersError(Error):
    """Exception raised when there is an error computing the innodb buffer pool parameters."""


class MySQLExecuteBackupCommandsError(Error):
    """Exception raised when there is an error executing the backup commands.

    The backup commands are executed in the workload container using the pebble API.
    """


class MySQLDeleteTempBackupDirectoryError(Error):
    """Exception raised when there is an error deleting the temp backup directory."""


class MySQLRetrieveBackupWithXBCloudError(Error):
    """Exception raised when there is an error retrieving a backup from S3 with xbcloud."""


class MySQLPrepareBackupForRestoreError(Error):
    """Exception raised when there is an error preparing a backup for restore."""


class MySQLEmptyDataDirectoryError(Error):
    """Exception raised when there is an error emptying the mysql data directory."""


class MySQLRestoreBackupError(Error):
    """Exception raised when there is an error restoring a backup."""


class MySQLDeleteTempRestoreDirectoryError(Error):
    """Exception raised when there is an error deleting the temp restore directory."""


class MySQLExecError(Error):
    """Exception raised when there is an error executing commands on the mysql server."""


class MySQLStopMySQLDError(Error):
    """Exception raised when there is an error stopping the MySQLD process."""


class MySQLStartMySQLDError(Error):
    """Exception raised when there is an error starting the MySQLD process."""


class MySQLServiceNotRunningError(Error):
    """Exception raised when the MySQL service is not running."""


class MySQLTLSSetupError(Error):
    """Exception raised when there is an issue setting custom TLS config."""


class MySQLKillSessionError(Error):
    """Exception raised when there is an issue killing a connection."""


class MySQLLockAcquisitionError(Error):
    """Exception raised when a lock fails to be acquired."""


class MySQLRescanClusterError(Error):
    """Exception raised when there is an issue rescanning the cluster."""


class MySQLSetVariableError(Error):
    """Exception raised when there is an issue setting a variable."""


class MySQLGetVariableError(Error):
    """Exception raised when there is an issue getting a variable."""


class MySQLServerNotUpgradableError(Error):
    """Exception raised when there is an issue checking for upgradeability."""


class MySQLSecretError(Error):
    """Exception raised when there is an issue setting/getting a secret."""


class MySQLGetAvailableMemoryError(Error):
    """Exception raised when there is an issue getting the available memory."""


class MySQLCreateReplicaClusterError(Error):
    """Exception raised when there is an issue creating a replica cluster."""


class MySQLRemoveReplicaClusterError(Error):
    """Exception raised when there is an issue removing a replica cluster."""


class MySQLPromoteClusterToPrimaryError(Error):
    """Exception raised when there is an issue promoting a replica cluster to primary."""


class MySQLFencingWritesError(Error):
    """Exception raised when there is an issue fencing or unfencing writes."""


class MySQLRejoinClusterError(Error):
    """Exception raised when there is an issue trying to rejoin a cluster to the cluster set."""


class MySQLPluginInstallError(Error):
    """Exception raised when there is an issue installing a MySQL plugin."""


@dataclasses.dataclass
class RouterUser:
    """MySQL Router user."""

    username: str
    router_id: str


class MySQLCharmBase(CharmBase, ABC):
    """Base class to encapsulate charm related functionality.

    Meant as a means to share common charm related code between the MySQL VM and
    K8s charms.
    """

    replication_offer: "MySQLAsyncReplicationOffer"

    def __init__(self, *args):
        super().__init__(*args)

        # disable support
        disable_file = Path(f"{os.environ.get('CHARM_DIR')}/disable")  # pyright: ignore [reportArgumentType]
        if disable_file.exists():
            logger.warning(
                f"\n\tDisable file `{disable_file.resolve()}` found, the charm will skip all events."
                "\n\tTo resume normal operations, please remove the file."
            )
            self.unit.status = ops.BlockedStatus("Disabled")
            sys.exit(0)

        self.peer_relation_app = DataPeerData(
            self.model,
            relation_name=PEER,
            secret_field_name=SECRET_INTERNAL_LABEL,
            deleted_label=SECRET_DELETED_LABEL,
        )
        self.peer_relation_unit = DataPeerUnitData(
            self.model,
            relation_name=PEER,
            secret_field_name=SECRET_INTERNAL_LABEL,
            deleted_label=SECRET_DELETED_LABEL,
        )

        self.framework.observe(self.on.get_cluster_status_action, self._get_cluster_status)
        self.framework.observe(self.on.get_password_action, self._on_get_password)
        self.framework.observe(self.on.set_password_action, self._on_set_password)
        self.framework.observe(self.on.recreate_cluster_action, self._recreate_cluster)

        # Set in some event handlers in order to avoid passing event down a chain
        # of methods
        self.current_event = None

    @property
    @abstractmethod
    def _mysql(self) -> "MySQLBase":
        """Return the MySQL instance."""
        raise NotImplementedError

    @abstractmethod
    def get_unit_hostname(self):
        """Return unit hostname."""
        raise NotImplementedError

    @abstractmethod
    def get_unit_address(self, unit: Unit) -> str:
        """Return unit address."""
        # each platform has its own way to get an arbitrary unit address
        raise NotImplementedError

    def _on_get_password(self, event: ActionEvent) -> None:
        """Action used to retrieve the system user's password."""
        username = event.params.get("username") or ROOT_USERNAME

        valid_usernames = {
            ROOT_USERNAME: ROOT_PASSWORD_KEY,
            SERVER_CONFIG_USERNAME: SERVER_CONFIG_PASSWORD_KEY,
            CLUSTER_ADMIN_USERNAME: CLUSTER_ADMIN_PASSWORD_KEY,
            MONITORING_USERNAME: MONITORING_PASSWORD_KEY,
            BACKUPS_USERNAME: BACKUPS_PASSWORD_KEY,
        }

        secret_key = valid_usernames.get(username)
        if not secret_key:
            event.fail(
                f"The action can be run only for users used by the charm: {', '.join(valid_usernames.keys())} not {username}"
            )
            return

        event.set_results({"username": username, "password": self.get_secret("app", secret_key)})

    def _on_set_password(self, event: ActionEvent) -> None:
        """Action used to update/rotate the system user's password."""
        if not self.unit.is_leader():
            event.fail("set-password action can only be run on the leader unit.")
            return

        if self.replication_offer.role.relation_side != "replication-offer":
            event.fail("Only offer side can change password when replications is enabled")
            return

        username = event.params.get("username") or ROOT_USERNAME

        valid_usernames = {
            ROOT_USERNAME: ROOT_PASSWORD_KEY,
            SERVER_CONFIG_USERNAME: SERVER_CONFIG_PASSWORD_KEY,
            CLUSTER_ADMIN_USERNAME: CLUSTER_ADMIN_PASSWORD_KEY,
            MONITORING_USERNAME: MONITORING_PASSWORD_KEY,
            BACKUPS_USERNAME: BACKUPS_PASSWORD_KEY,
        }

        secret_key = valid_usernames.get(username)
        if not secret_key:
            event.fail(
                f"The action can be run only for users used by the charm: {', '.join(valid_usernames.keys())} not {username}"
            )
            return

        new_password = event.params.get("password") or generate_random_password(PASSWORD_LENGTH)
        host = "%" if username != ROOT_USERNAME else "localhost"

        self._mysql.update_user_password(username, new_password, host=host)

        self.set_secret("app", secret_key, new_password)

        if username == MONITORING_USERNAME and self.has_cos_relation:
            self._mysql.restart_mysql_exporter()

    def _get_cluster_status(self, event: ActionEvent) -> None:
        """Action used  to retrieve the cluster status."""
        if event.params.get("cluster-set"):
            logger.debug("Getting cluster set status")
            status = self._mysql.get_cluster_set_status(extended=0)
        else:
            logger.debug("Getting cluster status")
            status = self._mysql.get_cluster_status()

        if status:
            event.set_results({
                "success": True,
                "status": status,
            })
        else:
            event.set_results({
                "success": False,
                "message": "Failed to read cluster status.  See logs for more information.",
            })

    def _recreate_cluster(self, event: ActionEvent) -> None:
        """Action used to recreate the cluster, for special cases."""
        if not self.unit.is_leader():
            event.fail("recreate-cluster action can only be run on the leader unit.")
            return

        if self.app_peer_data.get("removed-from-cluster-set"):
            # remove the flag if it exists. Allow further cluster rejoin
            del self.app_peer_data["removed-from-cluster-set"]

        # reset cluster-set-name to config or previous value
        random_hash = self.generate_random_hash()
        self.app_peer_data["cluster-set-domain-name"] = self.model.config.get(
            "cluster-set-name", f"cluster-set-{random_hash}"
        )

        logger.info("Recreating cluster")
        try:
            self.create_cluster()
            self.unit.status = ops.ActiveStatus(self.active_status_message)
            self.app.status = ops.ActiveStatus()
        except (MySQLCreateClusterError, MySQLCreateClusterSetError) as e:
            logger.exception("Failed to recreate cluster")
            event.fail(str(e))

    def create_cluster(self) -> None:
        """Create the MySQL InnoDB cluster on the unit.

        Should only be run by the leader unit.
        """
        self._mysql.create_cluster(self.unit_label)
        self._mysql.create_cluster_set()
        self._mysql.initialize_juju_units_operations_table()
        # rescan cluster for cleanup of unused
        # recovery users
        self._mysql.rescan_cluster()

        state, role = self._mysql.get_member_state()

        self.unit_peer_data.update({"member-state": state, "member-role": role})

    @property
    def peers(self) -> Optional[ops.model.Relation]:
        """Retrieve the peer relation."""
        return self.model.get_relation(PEER)

    @property
    def cluster_initialized(self) -> bool:
        """Returns True if the cluster is initialized."""
        if not self.app_peer_data.get("cluster-name"):
            return False

        for unit in self.app_units:
            if self._mysql.cluster_metadata_exists(self.get_unit_address(unit)):
                return True

        return False

    @property
    def cluster_fully_initialized(self) -> bool:
        """Returns True if the cluster is fully initialized.

        Fully initialized means that all unit that can be joined are joined.
        """
        return self._mysql.get_cluster_node_count(node_status=MySQLMemberState["ONLINE"]) == min(
            GR_MAX_MEMBERS, self.app.planned_units()
        )

    @property
    def unit_configured(self) -> bool:
        """Check if the unit is configured to be part of the cluster."""
        return self._mysql.is_instance_configured_for_innodb(
            self.get_unit_address(self.unit), self.unit_label
        )

    @property
    def unit_initialized(self) -> bool:
        """Check if the unit is added to the cluster."""
        return self._mysql.cluster_metadata_exists(self.get_unit_address(self.unit))

    @property
    def app_peer_data(self) -> Union[ops.RelationDataContent, dict]:
        """Application peer relation data object."""
        if self.peers is None:
            return {}

        return self.peers.data[self.app]

    @property
    def unit_peer_data(self) -> Union[ops.RelationDataContent, dict]:
        """Unit peer relation data object."""
        if self.peers is None:
            return {}

        return self.peers.data[self.unit]

    @property
    def app_units(self) -> set[Unit]:
        """The peer-related units in the application."""
        if not self.peers:
            return set()

        return {self.unit, *self.peers.units}

    @property
    def unit_label(self):
        """Return unit label."""
        return self.unit.name.replace("/", "-")

    @property
    def _is_peer_data_set(self) -> bool:
        return bool(
            self.app_peer_data.get("cluster-name")
            and self.get_secret("app", ROOT_PASSWORD_KEY)
            and self.get_secret("app", SERVER_CONFIG_PASSWORD_KEY)
            and self.get_secret("app", CLUSTER_ADMIN_PASSWORD_KEY)
            and self.get_secret("app", MONITORING_PASSWORD_KEY)
            and self.get_secret("app", BACKUPS_PASSWORD_KEY)
        )

    @property
    def has_cos_relation(self) -> bool:
        """Returns a bool indicating whether a relation with COS is present."""
        cos_relations = self.model.relations.get(COS_AGENT_RELATION_NAME, [])
        active_cos_relations = list(
            filter(
                lambda relation: not (
                    isinstance(self.current_event, RelationBrokenEvent)
                    and self.current_event.relation.id == relation.id
                ),
                cos_relations,
            )
        )

        return len(active_cos_relations) > 0

    @property
    def active_status_message(self) -> str:
        """Active status message."""
        if self.unit_peer_data.get("member-role") == "primary":
            if self._mysql.is_cluster_replica():
                status = self._mysql.get_replica_cluster_status()
                if status == "ok":
                    return "Standby"
                else:
                    return f"Standby ({status})"
            elif self._mysql.is_cluster_writes_fenced():
                return "Primary (fenced writes)"
            else:
                return "Primary"

        return ""

    @property
    def removing_unit(self) -> bool:
        """Check if the unit is being removed."""
        return self.unit_peer_data.get("unit-status") == "removing"

    def peer_relation_data(self, scope: Scopes) -> DataPeerData:
        """Returns the peer relation data per scope."""
        if scope == APP_SCOPE:
            return self.peer_relation_app
        elif scope == UNIT_SCOPE:
            return self.peer_relation_unit

    def get_secret(
        self,
        scope: Scopes,
        key: str,
    ) -> Optional[str]:
        """Get secret from the secret storage.

        Retrieve secret from juju secrets backend if secret exists there.
        Else retrieve from peer databag. This is to account for cases where secrets are stored in
        peer databag but the charm is then refreshed to a newer revision.
        """
        if scope not in get_args(Scopes):
            raise ValueError("Unknown secret scope")

        if not (peers := self.model.get_relation(PEER)):
            logger.warning("Peer relation unavailable.")
            return

        # NOTE: here we purposefully search both in secrets and in databag by using
        # the fetch_my_relation_field instead of peer_relation_data(scope).get_secrets().
        if not (value := self.peer_relation_data(scope).fetch_my_relation_field(peers.id, key)):
            if key in SECRET_KEY_FALLBACKS:
                value = self.peer_relation_data(scope).fetch_my_relation_field(
                    peers.id, SECRET_KEY_FALLBACKS[key]
                )
        return value

    def set_secret(self, scope: Scopes, key: str, value: Optional[str]) -> None:
        """Set a secret in the secret storage."""
        if scope not in get_args(Scopes):
            raise MySQLSecretError(f"Invalid secret {scope=}")

        if scope == APP_SCOPE and not self.unit.is_leader():
            raise MySQLSecretError("Can only set app secrets on the leader unit")

        if not (peers := self.model.get_relation(PEER)):
            logger.warning("Peer relation unavailable.")
            return

        if not value:
            if key in SECRET_KEY_FALLBACKS:
                self.remove_secret(scope, SECRET_KEY_FALLBACKS[key])
            self.remove_secret(scope, key)
            return

        fallback_key_to_secret_key = {v: k for k, v in SECRET_KEY_FALLBACKS.items()}
        if key in fallback_key_to_secret_key:
            if self.peer_relation_data(scope).fetch_my_relation_field(peers.id, key):
                self.remove_secret(scope, key)
            self.peer_relation_data(scope).set_secret(
                peers.id, fallback_key_to_secret_key[key], value
            )
        else:
            self.peer_relation_data(scope).set_secret(peers.id, key, value)

    def remove_secret(self, scope: Scopes, key: str) -> None:
        """Removing a secret."""
        if scope not in get_args(Scopes):
            raise RuntimeError("Unknown secret scope.")

        if peers := self.model.get_relation(PEER):
            self.peer_relation_data(scope).delete_relation_data(peers.id, [key])
        else:
            logger.warning("Peer relation unavailable.")

    @staticmethod
    def generate_random_hash() -> str:
        """Generate a hash based on a random string.

        Returns:
            A hash based on a random string.
        """
        random_characters = generate_random_password(10)
        return hashlib.md5(random_characters.encode("utf-8")).hexdigest()


class MySQLMemberState(str, enum.Enum):
    """MySQL Cluster member state."""

    # TODO: python 3.11 has new enum.StrEnum
    #       that can remove str inheritance

    ONLINE = "online"
    RECOVERING = "recovering"
    OFFLINE = "offline"
    ERROR = "error"
    UNREACHABLE = "unreachable"
    UNKNOWN = "unknown"


class MySQLClusterState(str, enum.Enum):
    """MySQL Cluster state."""

    OK = "ok"
    FENCED = "fenced_writes"


class MySQLTextLogs(str, enum.Enum):
    """MySQL Text logs."""

    # TODO: python 3.11 has new enum.StrEnum
    #       that can remove str inheritance

    ERROR = "ERROR LOGS"
    GENERAL = "GENERAL LOGS"
    SLOW = "SLOW LOGS"
    AUDIT = "AUDIT LOGS"


class MySQLBase(ABC):
    """Abstract class to encapsulate all operations related to the MySQL workload.

    This class handles the configuration of MySQL instances, and also the
    creation and configuration of MySQL InnoDB clusters via Group Replication.
    Some methods are platform specific and must be implemented in the related
    charm code.
    """

    def __init__(
        self,
        instance_address: str,
        socket_path: str,
        cluster_name: str,
        cluster_set_name: str,
        root_password: str,
        server_config_user: str,
        server_config_password: str,
        cluster_admin_user: str,
        cluster_admin_password: str,
        monitoring_user: str,
        monitoring_password: str,
        backups_user: str,
        backups_password: str,
    ):
        """Initialize the MySQL class."""
        self.instance_address = instance_address
        self.socket_uri = f"({socket_path})"
        self.cluster_name = cluster_name
        self.cluster_set_name = cluster_set_name
        self.root_password = root_password
        self.server_config_user = server_config_user
        self.server_config_password = server_config_password
        self.cluster_admin_user = cluster_admin_user
        self.cluster_admin_password = cluster_admin_password
        self.monitoring_user = monitoring_user
        self.monitoring_password = monitoring_password
        self.backups_user = backups_user
        self.backups_password = backups_password

    def render_mysqld_configuration(  # noqa: C901
        self,
        *,
        profile: str,
        audit_log_enabled: bool,
        audit_log_strategy: str,
        memory_limit: Optional[int] = None,
        experimental_max_connections: Optional[int] = None,
        snap_common: str = "",
    ) -> tuple[str, dict]:
        """Render mysqld ini configuration file."""
        max_connections = None
        performance_schema_instrument = ""
        if profile == "testing":
            innodb_buffer_pool_size = 20 * BYTES_1MiB
            innodb_buffer_pool_chunk_size = 1 * BYTES_1MiB
            group_replication_message_cache_size = 128 * BYTES_1MiB
            max_connections = 100
            performance_schema_instrument = "'memory/%=OFF'"
        else:
            available_memory = self.get_available_memory()
            if memory_limit:
                # when memory limit is set, we need to use the minimum
                # between the available memory and the limit
                available_memory = min(available_memory, memory_limit)

            if experimental_max_connections:
                # when set, we use the experimental max connections
                # and it takes precedence over buffers usage
                max_connections = experimental_max_connections
                # we reserve 200MiB for memory buffers
                # even when there's some overcommittment
                available_memory = max(
                    available_memory - max_connections * 12 * BYTES_1MiB,
                    200 * BYTES_1MiB,
                )

            (
                innodb_buffer_pool_size,
                innodb_buffer_pool_chunk_size,
                group_replication_message_cache_size,
            ) = self.get_innodb_buffer_pool_parameters(available_memory)

            # constrain max_connections based on the available memory
            # after innodb_buffer_pool_size calculation
            available_memory -= innodb_buffer_pool_size + (
                group_replication_message_cache_size or 0
            )
            if not max_connections:
                max_connections = max(
                    self.get_max_connections(available_memory), MAX_CONNECTIONS_FLOOR
                )

            if available_memory < 2 * BYTES_1GiB:
                # disable memory instruments if we have less than 2GiB of RAM
                performance_schema_instrument = "'memory/%=OFF'"

        config = configparser.ConfigParser(interpolation=None)

        # do not enable slow query logs, but specify a log file path in case
        # the admin enables them manually
        config["mysqld"] = {
            "bind-address": "0.0.0.0",
            "mysqlx-bind-address": "0.0.0.0",
            "report_host": self.instance_address,
            "max_connections": str(max_connections),
            "innodb_buffer_pool_size": str(innodb_buffer_pool_size),
            "log_error_services": "log_filter_internal;log_sink_internal",
            "log_error": f"{snap_common}/var/log/mysql/error.log",
            "general_log": "ON",
            "general_log_file": f"{snap_common}/var/log/mysql/general.log",
            "slow_query_log_file": f"{snap_common}/var/log/mysql/slowquery.log",
<<<<<<< HEAD
            "binlog_expire_logs_seconds": "604800",
=======
            "loose-audit_log_policy": "LOGINS",
            "loose-audit_log_file": f"{snap_common}/var/log/mysql/audit.log",
>>>>>>> 2fee0fa8
        }

        if audit_log_enabled:
            # This is used for being able to know the current state of the
            # audit plugin on config changes
            config["mysqld"]["loose-audit_log_format"] = "JSON"
        if audit_log_strategy == "async":
            config["mysqld"]["loose-audit_log_strategy"] = "ASYNCHRONOUS"
        else:
            config["mysqld"]["loose-audit_log_strategy"] = "SEMISYNCHRONOUS"

        if innodb_buffer_pool_chunk_size:
            config["mysqld"]["innodb_buffer_pool_chunk_size"] = str(innodb_buffer_pool_chunk_size)
        if performance_schema_instrument:
            config["mysqld"]["performance-schema-instrument"] = performance_schema_instrument
        if group_replication_message_cache_size:
            config["mysqld"]["loose-group_replication_message_cache_size"] = str(
                group_replication_message_cache_size
            )

        with io.StringIO() as string_io:
            config.write(string_io)
            return string_io.getvalue(), dict(config["mysqld"])

    def configure_mysql_users(self, password_needed: bool = True) -> None:
        """Configure the MySQL users for the instance."""
        # SYSTEM_USER and SUPER privileges to revoke from the root users
        # Reference: https://dev.mysql.com/doc/refman/8.0/en/privileges-provided.html#priv_super
        privileges_to_revoke = (
            "SYSTEM_USER",
            "SYSTEM_VARIABLES_ADMIN",
            "SUPER",
            "REPLICATION_SLAVE_ADMIN",
            "GROUP_REPLICATION_ADMIN",
            "BINLOG_ADMIN",
            "SET_USER_ID",
            "ENCRYPTION_KEY_ADMIN",
            "VERSION_TOKEN_ADMIN",
            "CONNECTION_ADMIN",
        )

        # privileges for the backups user:
        #   https://docs.percona.com/percona-xtrabackup/8.0/using_xtrabackup/privileges.html#permissions-and-privileges-needed
        # CONNECTION_ADMIN added to provide it privileges to connect to offline_mode node
        configure_users_commands = (
            f"CREATE USER '{self.server_config_user}'@'%' IDENTIFIED BY '{self.server_config_password}'",
            f"GRANT ALL ON *.* TO '{self.server_config_user}'@'%' WITH GRANT OPTION",
            f"CREATE USER '{self.monitoring_user}'@'%' IDENTIFIED BY '{self.monitoring_password}' WITH MAX_USER_CONNECTIONS 3",
            f"GRANT SYSTEM_USER, SELECT, PROCESS, SUPER, REPLICATION CLIENT, RELOAD ON *.* TO '{self.monitoring_user}'@'%'",
            f"CREATE USER '{self.backups_user}'@'%' IDENTIFIED BY '{self.backups_password}'",
            f"GRANT CONNECTION_ADMIN, BACKUP_ADMIN, PROCESS, RELOAD, LOCK TABLES, REPLICATION CLIENT ON *.* TO '{self.backups_user}'@'%'",
            f"GRANT SELECT ON performance_schema.log_status TO '{self.backups_user}'@'%'",
            f"GRANT SELECT ON performance_schema.keyring_component_status TO '{self.backups_user}'@'%'",
            f"GRANT SELECT ON performance_schema.replication_group_members TO '{self.backups_user}'@'%'",
            "UPDATE mysql.user SET authentication_string=null WHERE User='root' and Host='localhost'",
            f"ALTER USER 'root'@'localhost' IDENTIFIED BY '{self.root_password}'",
            f"REVOKE {', '.join(privileges_to_revoke)} ON *.* FROM 'root'@'localhost'",
            "FLUSH PRIVILEGES",
        )

        try:
            logger.debug(f"Configuring MySQL users for {self.instance_address}")
            if password_needed:
                self._run_mysqlcli_script(
                    "; ".join(configure_users_commands),
                    password=self.root_password,
                )
            else:
                self._run_mysqlcli_script("; ".join(configure_users_commands))
        except MySQLClientError as e:
            logger.exception(
                f"Failed to configure users for: {self.instance_address} with error {e.message}",
                exc_info=e,
            )
            raise MySQLConfigureMySQLUsersError(e.message)

    def install_plugins(self, plugins: list[str]) -> None:
        """Install extra plugins."""
        supported_plugins = {
            "audit_log": "INSTALL PLUGIN audit_log SONAME 'audit_log.so';",
            "audit_log_filter": "INSTALL PLUGIN audit_log_filter SONAME 'audit_log_filter.so';",
        }

        super_read_only = self.get_variable_value("super_read_only").lower() == "on"

        try:
            installed_plugins = self._get_installed_plugins()
            # disable super_read_only to install plugins
            self.set_dynamic_variable("super_read_only", "OFF")
            for plugin in plugins:
                if plugin in installed_plugins:
                    # skip if the plugin is already installed
                    logger.info(f"{plugin=} already installed")
                    continue
                if plugin not in supported_plugins:
                    logger.warning(f"{plugin=} is not supported")
                    continue

                logger.info(f"Installing {plugin=}")
                self._run_mysqlcli_script(
                    supported_plugins[plugin],
                    user=self.server_config_user,
                    password=self.server_config_password,
                )
        except MySQLClientError:
            logger.exception(
                f"Failed to install {plugin=}",  # type: ignore
            )
            raise MySQLPluginInstallError
        finally:
            # restore original super_read_only value
            if super_read_only:
                self.set_dynamic_variable("super_read_only", "ON")

    def uninstall_plugins(self, plugins: list[str]) -> None:
        """Uninstall plugins."""
        super_read_only = self.get_variable_value("super_read_only").lower() == "on"
        try:
            installed_plugins = self._get_installed_plugins()
            # disable super_read_only to uninstall plugins
            self.set_dynamic_variable("super_read_only", "OFF")
            for plugin in plugins:
                if plugin not in installed_plugins:
                    # skip if the plugin is not installed
                    continue
                logger.debug(f"Uninstalling plugin {plugin}")
                self._run_mysqlcli_script(
                    f"UNINSTALL PLUGIN {plugin}",
                    user=self.server_config_user,
                    password=self.server_config_password,
                )
        except MySQLClientError:
            logger.exception(
                f"Failed to uninstall {plugin=}",  # type: ignore
            )
            raise MySQLPluginInstallError
        finally:
            # restore original super_read_only value
            if super_read_only:
                self.set_dynamic_variable("super_read_only", "ON")

    def _get_installed_plugins(self) -> set[str]:
        """Return a set of explicitly installed plugins."""
        try:
            output = self._run_mysqlcli_script(
                "select name from mysql.plugin",
                password=self.root_password,
            )
            return {
                plugin
                for plugin in output.splitlines()
                if plugin not in ["clone", "group_replication"]
            }
        except MySQLClientError:
            logger.exception(
                "Failed to get installed plugins",
            )
            raise

    def does_mysql_user_exist(self, username: str, hostname: str) -> bool:
        """Checks if a mysql user already exists."""
        user_existence_commands = (
            f"select if((select count(*) from mysql.user where user = '{username}' and host = '{hostname}'), 'USER_EXISTS', 'USER_DOES_NOT_EXIST') as ''",
        )

        try:
            output = self._run_mysqlcli_script(
                "; ".join(user_existence_commands),
                user=self.server_config_user,
                password=self.server_config_password,
            )
            return "USER_EXISTS" in output
        except MySQLClientError as e:
            logger.exception(
                f"Failed to check for existence of mysql user {username}@{hostname}",
                exc_info=e,
            )
            raise MySQLCheckUserExistenceError(e.message)

    def configure_mysqlrouter_user(
        self, username: str, password: str, hostname: str, unit_name: str
    ) -> None:
        """Configure a mysqlrouter user and grant the appropriate permissions to the user."""
        try:
            escaped_mysqlrouter_user_attributes = json.dumps({"unit_name": unit_name}).replace(
                '"', r"\""
            )
            # Using server_config_user as we are sure it has create user grants
            create_mysqlrouter_user_commands = (
                f"shell.connect_to_primary('{self.server_config_user}:{self.server_config_password}@{self.instance_address}')",
                f"session.run_sql(\"CREATE USER '{username}'@'{hostname}' IDENTIFIED BY '{password}' ATTRIBUTE '{escaped_mysqlrouter_user_attributes}';\")",
            )

            # Using server_config_user as we are sure it has create user grants
            mysqlrouter_user_grant_commands = (
                f"shell.connect_to_primary('{self.server_config_user}:{self.server_config_password}@{self.instance_address}')",
                f"session.run_sql(\"GRANT CREATE USER ON *.* TO '{username}'@'{hostname}' WITH GRANT OPTION;\")",
                f"session.run_sql(\"GRANT SELECT, INSERT, UPDATE, DELETE, EXECUTE ON mysql_innodb_cluster_metadata.* TO '{username}'@'{hostname}';\")",
                f"session.run_sql(\"GRANT SELECT ON mysql.user TO '{username}'@'{hostname}';\")",
                f"session.run_sql(\"GRANT SELECT ON performance_schema.replication_group_members TO '{username}'@'{hostname}';\")",
                f"session.run_sql(\"GRANT SELECT ON performance_schema.replication_group_member_stats TO '{username}'@'{hostname}';\")",
                f"session.run_sql(\"GRANT SELECT ON performance_schema.global_variables TO '{username}'@'{hostname}';\")",
            )

            logger.debug(f"Configuring MySQLRouter {username=}")
            self._run_mysqlsh_script("\n".join(create_mysqlrouter_user_commands))
            # grant permissions to the newly created mysqlrouter user
            self._run_mysqlsh_script("\n".join(mysqlrouter_user_grant_commands))
        except MySQLClientError:
            logger.exception(f"Failed to configure mysqlrouter {username=}")
            raise MySQLConfigureRouterUserError

    def create_application_database_and_scoped_user(
        self,
        database_name: str,
        username: str,
        password: str,
        hostname: str,
        *,
        unit_name: Optional[str] = None,
        create_database: bool = True,
    ) -> None:
        """Create an application database and a user scoped to the created database."""
        attributes = {}
        if unit_name is not None:
            attributes["unit_name"] = unit_name
        try:
            # Using server_config_user as we are sure it has create database grants
            connect_command = (
                f"shell.connect_to_primary('{self.server_config_user}:{self.server_config_password}@{self.instance_address}')",
            )
            create_database_commands = (
                f'session.run_sql("CREATE DATABASE IF NOT EXISTS `{database_name}`;")',
            )

            escaped_user_attributes = json.dumps(attributes).replace('"', r"\"")
            # Using server_config_user as we are sure it has create user grants
            create_scoped_user_commands = (
                f"session.run_sql(\"CREATE USER `{username}`@`{hostname}` IDENTIFIED BY '{password}' ATTRIBUTE '{escaped_user_attributes}';\")",
                f'session.run_sql("GRANT USAGE ON *.* TO `{username}`@`{hostname}`;")',
                f'session.run_sql("GRANT ALL PRIVILEGES ON `{database_name}`.* TO `{username}`@`{hostname}`;")',
            )

            if create_database:
                commands = connect_command + create_database_commands + create_scoped_user_commands
            else:
                commands = connect_command + create_scoped_user_commands

            self._run_mysqlsh_script("\n".join(commands))
        except MySQLClientError as e:
            logger.exception(
                f"Failed to create application database {database_name} and scoped user {username}@{hostname}",
                exc_info=e,
            )
            raise MySQLCreateApplicationDatabaseAndScopedUserError(e.message)

    @staticmethod
    def _get_statements_to_delete_users_with_attribute(
        attribute_name: str, attribute_value: str
    ) -> list[str]:
        """Generate mysqlsh statements to delete users with an attribute.

        If the value of the attribute is a string, include single quotes in the string.
        (e.g. "'bar'")
        """
        return [
            f"session.run_sql(\"SELECT IFNULL(CONCAT('DROP USER ', GROUP_CONCAT(QUOTE(USER), '@', QUOTE(HOST))), 'SELECT 1') INTO @sql FROM INFORMATION_SCHEMA.USER_ATTRIBUTES WHERE ATTRIBUTE->'$.{attribute_name}'={attribute_value}\")",
            'session.run_sql("PREPARE stmt FROM @sql")',
            'session.run_sql("EXECUTE stmt")',
            'session.run_sql("DEALLOCATE PREPARE stmt")',
        ]

    def get_mysql_router_users_for_unit(
        self, *, relation_id: int, mysql_router_unit_name: str
    ) -> list[RouterUser]:
        """Get users for related MySQL Router unit."""
        relation_user = f"relation-{relation_id}"
        command = [
            f"shell.connect('{self.server_config_user}:{self.server_config_password}@{self.socket_uri}')",
            f"result = session.run_sql(\"SELECT USER, ATTRIBUTE->>'$.router_id' FROM INFORMATION_SCHEMA.USER_ATTRIBUTES WHERE ATTRIBUTE->'$.created_by_user'='{relation_user}' AND ATTRIBUTE->'$.created_by_juju_unit'='{mysql_router_unit_name}'\")",
            "print(result.fetch_all())",
        ]
        try:
            output = self._run_mysqlsh_script("\n".join(command))
        except MySQLClientError as e:
            logger.exception(
                f"Failed to get MySQL Router users for relation {relation_id} and unit {mysql_router_unit_name}"
            )
            raise MySQLGetRouterUsersError(e.message)
        rows = json.loads(output)
        return [RouterUser(username=row[0], router_id=row[1]) for row in rows]

    def delete_users_for_unit(self, unit_name: str) -> None:
        """Delete users for a unit."""
        drop_users_command = [
            f"shell.connect_to_primary('{self.server_config_user}:{self.server_config_password}@{self.instance_address}')",
        ]
        drop_users_command.extend(
            self._get_statements_to_delete_users_with_attribute("unit_name", f"'{unit_name}'")
        )
        try:
            self._run_mysqlsh_script("\n".join(drop_users_command))
        except MySQLClientError as e:
            logger.exception(f"Failed to query and delete users for unit {unit_name}")
            raise MySQLDeleteUsersForUnitError(e.message)

    def delete_users_for_relation(self, username: str) -> None:
        """Delete users for a relation."""
        drop_users_command = [
            f"shell.connect_to_primary('{self.server_config_user}:{self.server_config_password}@{self.instance_address}')",
            f"session.run_sql(\"DROP USER IF EXISTS '{username}'@'%';\")",
        ]
        # If the relation is with a MySQL Router charm application, delete any users
        # created by that application.
        drop_users_command.extend(
            self._get_statements_to_delete_users_with_attribute("created_by_user", f"'{username}'")
        )
        try:
            self._run_mysqlsh_script("\n".join(drop_users_command))
        except MySQLClientError as e:
            logger.exception(f"Failed to delete {username=}")
            raise MySQLDeleteUsersForRelationError(e.message)

    def delete_user(self, username: str) -> None:
        """Delete user."""
        drop_user_command = [
            f"shell.connect_to_primary('{self.server_config_user}:{self.server_config_password}@{self.instance_address}')",
            f"session.run_sql(\"DROP USER `{username}`@'%'\")",
        ]
        try:
            self._run_mysqlsh_script("\n".join(drop_user_command))
        except MySQLClientError as e:
            logger.exception(f"Failed to delete user {username}")
            raise MySQLDeleteUserError(e.message)

    def remove_router_from_cluster_metadata(self, router_id: str) -> None:
        """Remove MySQL Router from InnoDB Cluster metadata."""
        command = [
            f"shell.connect_to_primary('{self.cluster_admin_user}:{self.cluster_admin_password}@{self.instance_address}')",
            "cluster = dba.get_cluster()",
            f'cluster.remove_router_metadata("{router_id}")',
        ]
        try:
            self._run_mysqlsh_script("\n".join(command))
        except MySQLClientError as e:
            logger.exception(f"Failed to remove router from metadata with ID {router_id}")
            raise MySQLRemoveRouterFromMetadataError(e.message)

    def set_dynamic_variable(
        self,
        variable: str,
        value: str,
        persist: bool = False,
        instance_address: Optional[str] = None,
    ) -> None:
        """Set a dynamic variable value for the instance."""
        if not instance_address:
            instance_address = self.socket_uri

        # escape variable values when needed
        if not re.match(r"^[0-9,a-z,A-Z$_]+$", value):
            value = f"`{value}`"

        logger.debug(f"Setting {variable=} to {value=}")
        set_var_command = [
            f"shell.connect('{self.server_config_user}:{self.server_config_password}@{instance_address}')",
            f"session.run_sql(\"SET {'PERSIST' if persist else 'GLOBAL'} {variable}={value}\")",
        ]

        try:
            self._run_mysqlsh_script("\n".join(set_var_command))
        except MySQLClientError:
            logger.exception(f"Failed to set {variable=} to {value=}")
            raise MySQLSetVariableError

    def get_variable_value(self, variable: str) -> str:
        """Get the value of a variable."""
        get_var_command = [
            f"shell.connect('{self.server_config_user}:{self.server_config_password}@{self.socket_uri}')",
            f"result = session.run_sql(\"SHOW VARIABLES LIKE '{variable}'\")",
            "print(result.fetch_all())",
        ]

        try:
            output = self._run_mysqlsh_script("\n".join(get_var_command))
        except MySQLClientError:
            logger.exception(f"Failed to get variable {variable}")
            raise MySQLGetVariableError

        rows = json.loads(output)
        return rows[0][1]

    def configure_instance(self, create_cluster_admin: bool = True) -> None:
        """Configure the instance to be used in an InnoDB cluster."""
        options = {
            "restart": "true",
        }

        if create_cluster_admin:
            options.update({
                "clusterAdmin": self.cluster_admin_user,
                "clusterAdminPassword": self.cluster_admin_password,
            })

        configure_instance_command = (
            f"dba.configure_instance('{self.server_config_user}:{self.server_config_password}@{self.socket_uri}', {json.dumps(options)})",
        )

        try:
            logger.debug(f"Configuring instance for InnoDB on {self.instance_address}")
            self._run_mysqlsh_script("\n".join(configure_instance_command))
            self.wait_until_mysql_connection()
        except MySQLClientError:
            logger.exception(f"Failed to configure instance {self.instance_address}")
            raise MySQLConfigureInstanceError

    def create_cluster(self, unit_label: str) -> None:
        """Create an InnoDB cluster with Group Replication enabled."""
        # defaulting group replication communication stack to MySQL instead of XCOM
        # since it will encrypt gr members communication by default
        options = {
            "communicationStack": "MySQL",
        }

        commands = (
            f"shell.connect('{self.server_config_user}:{self.server_config_password}@{self.instance_address}')",
            f"cluster = dba.create_cluster('{self.cluster_name}', {json.dumps(options)})",
            f"cluster.set_instance_option('{self.instance_address}', 'label', '{unit_label}')",
        )

        try:
            logger.debug(f"Creating a MySQL InnoDB cluster on {self.instance_address}")
            self._run_mysqlsh_script("\n".join(commands))
        except MySQLClientError:
            logger.exception(f"Failed to create cluster on instance: {self.instance_address}")
            raise MySQLCreateClusterError

    def create_cluster_set(self) -> None:
        """Create a cluster set for the cluster on cluster primary."""
        commands = (
            f"shell.connect_to_primary('{self.server_config_user}:{self.server_config_password}@{self.instance_address}')",
            f"cluster = dba.get_cluster('{self.cluster_name}')",
            f"cluster.create_cluster_set('{self.cluster_set_name}')",
        )

        try:
            logger.debug(f"Creating cluster set name {self.cluster_set_name}")
            self._run_mysqlsh_script("\n".join(commands))
        except MySQLClientError:
            logger.exception("Failed to create cluster-set")
            raise MySQLCreateClusterSetError from None

    def create_replica_cluster(
        self,
        endpoint: str,
        replica_cluster_name: str,
        instance_label: str,
        donor: Optional[str] = None,
        method: Optional[str] = "auto",
    ) -> None:
        """Create a replica cluster from the primary cluster."""
        options = {
            "recoveryProgress": 0,
            "recoveryMethod": method,
            "timeout": 0,
            "communicationStack": "MySQL",
        }

        if donor:
            options["cloneDonor"] = donor

        commands = (
            f"shell.connect_to_primary('{self.server_config_user}:{self.server_config_password}@{self.instance_address}')",
            "cs = dba.get_cluster_set()",
            f"repl_cluster = cs.create_replica_cluster('{endpoint}','{replica_cluster_name}', {options})",
            f"repl_cluster.set_instance_option('{endpoint}', 'label', '{instance_label}')",
        )

        try:
            logger.debug(f"Creating replica cluster {replica_cluster_name}")
            self._run_mysqlsh_script("\n".join(commands))
        except MySQLClientError:
            if method == "auto":
                logger.warning(
                    "Failed to create replica cluster with auto method, fallback to clone method"
                )
                self.create_replica_cluster(
                    endpoint,
                    replica_cluster_name,
                    instance_label,
                    donor,
                    method="clone",
                )
            else:
                logger.exception("Failed to create replica cluster")
                raise MySQLCreateReplicaClusterError

    def promote_cluster_to_primary(self, cluster_name: str, force: bool = False) -> None:
        """Promote a cluster to become the primary cluster on the cluster set."""
        commands = (
            f"shell.connect_to_primary('{self.server_config_user}:{self.server_config_password}@{self.instance_address}')",
            "cs = dba.get_cluster_set()",
            (
                f"cs.force_primary_cluster('{cluster_name}')"
                if force
                else f"cs.set_primary_cluster('{cluster_name}')"
            ),
        )

        try:
            logger.debug(f"Promoting {cluster_name=} to primary with {force=}")
            self._run_mysqlsh_script("\n".join(commands))
        except MySQLClientError:
            logger.exception("Failed to promote cluster to primary")
            raise MySQLPromoteClusterToPrimaryError

    def fence_writes(self) -> None:
        """Fence writes on the primary cluster."""
        commands = (
            f"shell.connect('{self.server_config_user}:{self.server_config_password}@{self.socket_uri}')",
            "c = dba.get_cluster()",
            "c.fence_writes()",
        )

        try:
            self._run_mysqlsh_script("\n".join(commands))
        except MySQLClientError:
            logger.exception("Failed to fence writes on cluster")
            raise MySQLFencingWritesError

    def unfence_writes(self) -> None:
        """Unfence writes on the primary cluster and reset read_only flag."""
        commands = (
            f"shell.connect('{self.server_config_user}:{self.server_config_password}@{self.socket_uri}')",
            "c = dba.get_cluster()",
            "c.unfence_writes()",
            "session.run_sql('SET GLOBAL read_only=OFF')",
        )

        try:
            self._run_mysqlsh_script("\n".join(commands))
        except MySQLClientError:
            logger.exception("Failed to resume writes on primary cluster")
            raise MySQLFencingWritesError

    def is_cluster_writes_fenced(self) -> Optional[bool]:
        """Check if the cluster is fenced against writes."""
        status = self.get_cluster_status()
        if not status:
            return

        return status["defaultreplicaset"]["status"] == MySQLClusterState.FENCED

    def is_cluster_in_cluster_set(self, cluster_name: str) -> Optional[bool]:
        """Check if a cluster is in the cluster set."""
        cs_status = self.get_cluster_set_status(extended=0)

        if cs_status is None:
            return None

        return cluster_name in cs_status["clusters"]

    def cluster_metadata_exists(self, from_instance: str) -> bool:
        """Check if this cluster metadata exists on database."""
        check_cluster_metadata_commands = (
            f"shell.connect('{self.cluster_admin_user}:{self.cluster_admin_password}@{from_instance}')",
            (
                'result = session.run_sql("SELECT cluster_name FROM mysql_innodb_cluster_metadata'
                f".clusters where cluster_name = '{self.cluster_name}';\")"
            ),
            "print(bool(result.fetch_one()))",
        )

        try:
            output = self._run_mysqlsh_script("\n".join(check_cluster_metadata_commands))
        except MySQLClientError:
            logger.warning(f"Failed to check if cluster metadata exists {from_instance=}")
            return False

        return output.strip() == "True"

    def rejoin_cluster(self, cluster_name) -> None:
        """Try to rejoin a cluster to the cluster set."""
        commands = (
            f"shell.connect_to_primary('{self.server_config_user}:{self.server_config_password}@{self.instance_address}')",
            "cs = dba.get_cluster_set()",
            f"cs.rejoin_cluster('{cluster_name}')",
        )

        try:
            logger.debug(f"Rejoining {cluster_name=}")
            self._run_mysqlsh_script("\n".join(commands))
            logger.info(f"Rejoined {cluster_name=}")
        except MySQLClientError:
            logger.exception("Failed to rejoin cluster")
            raise MySQLRejoinClusterError

    def remove_replica_cluster(self, replica_cluster_name: str, force: bool = False) -> None:
        """Remove a replica cluster from the cluster-set."""
        commands = [
            f"shell.connect_to_primary('{self.server_config_user}:{self.server_config_password}@{self.instance_address}')",
            "cs = dba.get_cluster_set()",
        ]
        if force:
            commands.append(f"cs.remove_cluster('{replica_cluster_name}', {{'force': True}})")
        else:
            commands.append(f"cs.remove_cluster('{replica_cluster_name}')")

        try:
            logger.debug(f"Removing replica cluster {replica_cluster_name}")
            self._run_mysqlsh_script("\n".join(commands))
        except MySQLClientError:
            logger.exception("Failed to remove replica cluster")
            raise MySQLRemoveReplicaClusterError

    def initialize_juju_units_operations_table(self) -> None:
        """Initialize the mysql.juju_units_operations table using the serverconfig user."""
        initialize_table_commands = (
            "DROP TABLE IF EXISTS mysql.juju_units_operations",
            "CREATE TABLE mysql.juju_units_operations (task varchar(20), executor "
            "varchar(20), status varchar(20), primary key(task))",
            f"INSERT INTO mysql.juju_units_operations values ('{UNIT_TEARDOWN_LOCKNAME}', '', "
            "'not-started') ON DUPLICATE KEY UPDATE executor = '', status = 'not-started'",
            f"INSERT INTO mysql.juju_units_operations values ('{UNIT_ADD_LOCKNAME}', '', "
            "'not-started') ON DUPLICATE KEY UPDATE executor = '', status = 'not-started'",
        )

        try:
            logger.debug(
                f"Initializing the juju_units_operations table on {self.instance_address}"
            )

            self._run_mysqlcli_script(
                "; ".join(initialize_table_commands),
                user=self.server_config_user,
                password=self.server_config_password,
            )
        except MySQLClientError as e:
            logger.exception(
                f"Failed to initialize mysql.juju_units_operations table with error {e.message}",
                exc_info=e,
            )
            raise MySQLInitializeJujuOperationsTableError(e.message)

    def add_instance_to_cluster(
        self,
        *,
        instance_address: str,
        instance_unit_label: str,
        from_instance: Optional[str] = None,
        lock_instance: Optional[str] = None,
        method: str = "auto",
    ) -> None:
        """Add an instance to the InnoDB cluster."""
        options = {
            "password": self.cluster_admin_password,
            "label": instance_unit_label,
        }

        local_lock_instance = lock_instance or from_instance or self.instance_address

        if not self._acquire_lock(
            local_lock_instance,
            instance_unit_label,
            UNIT_ADD_LOCKNAME,
        ):
            raise MySQLLockAcquisitionError("Lock not acquired")

        connect_commands = (
            (
                f"shell.connect('{self.cluster_admin_user}:{self.cluster_admin_password}"
                f"@{from_instance or self.instance_address}')"
            ),
            f"cluster = dba.get_cluster('{self.cluster_name}')",
            "shell.options['dba.restartWaitTimeout'] = 3600",
        )

        # Prefer "auto" recovery method, but if it fails, try "clone"
        try:
            options["recoveryMethod"] = method
            add_instance_command = (
                f"cluster.add_instance('{self.cluster_admin_user}@{instance_address}', {options})",
            )

            logger.info(
                f"Adding instance {instance_address}/{instance_unit_label} to {self.cluster_name=}"
                f"with recovery {method=}"
            )
            self._run_mysqlsh_script("\n".join(connect_commands + add_instance_command))

        except MySQLClientError:
            if method == "clone":
                logger.exception(
                    f"Failed to add {instance_address=} to {self.cluster_name=} on {self.instance_address=}",
                )
                raise MySQLAddInstanceToClusterError

            logger.debug(
                f"Cannot add {instance_address=} to {self.cluster_name=} with recovery {method=}. Trying method 'clone'"
            )
            self.add_instance_to_cluster(
                instance_address=instance_address,
                instance_unit_label=instance_unit_label,
                from_instance=from_instance,
                lock_instance=lock_instance,
                method="clone",
            )
        finally:
            # always release the lock
            self._release_lock(local_lock_instance, instance_unit_label, UNIT_ADD_LOCKNAME)

    def is_instance_configured_for_innodb(
        self, instance_address: str, instance_unit_label: str
    ) -> bool:
        """Confirm if instance is configured for use in an InnoDB cluster."""
        commands = (
            f"shell.connect('{self.cluster_admin_user}:{self.cluster_admin_password}@{instance_address}')",
            "instance_configured = dba.check_instance_configuration()['status'] == 'ok'",
            'print("INSTANCE_CONFIGURED" if instance_configured else "INSTANCE_NOT_CONFIGURED")',
        )

        try:
            logger.debug(
                f"Confirming instance {instance_address}/{instance_unit_label} configuration for InnoDB"
            )

            output = self._run_mysqlsh_script("\n".join(commands))
            return "INSTANCE_CONFIGURED" in output
        except MySQLClientError as e:
            # confirmation can fail if the clusteradmin user does not yet exist on the instance
            logger.warning(
                f"Failed to confirm instance configuration for {instance_address} with error {e.message}",
            )
            return False

    def are_locks_acquired(self, from_instance: Optional[str] = None) -> bool:
        """Report if any topology change is being executed."""
        commands = (
            (
                f"shell.connect('{self.server_config_user}:{self.server_config_password}"
                f"@{from_instance or self.socket_uri}')"
            ),
            "result = session.run_sql(\"SELECT COUNT(*) FROM mysql.juju_units_operations WHERE status='in-progress';\")",
            "print(f'<LOCKS>{result.fetch_one()[0]}</LOCKS>')",
        )
        try:
            output = self._run_mysqlsh_script("\n".join(commands))
        except MySQLClientError:
            # log error and fallback to assuming topology is changing
            logger.exception("Failed to get locks count")
            return True

        matches = re.search(r"<LOCKS>(\d)</LOCKS>", output)

        return int(matches.group(1)) > 0 if matches else False

    def rescan_cluster(
        self,
        from_instance: Optional[str] = None,
        remove_instances: bool = False,
        add_instances: bool = False,
    ) -> None:
        """Rescan the cluster for topology changes."""
        options = {}
        if remove_instances:
            options["removeInstances"] = "auto"
        if add_instances:
            options["addInstances"] = "auto"

        rescan_cluster_commands = (
            (
                f"shell.connect('{self.cluster_admin_user}:{self.cluster_admin_password}@"
                f"{from_instance or self.socket_uri}')"
            ),
            f"cluster = dba.get_cluster('{self.cluster_name}')",
            f"cluster.rescan({json.dumps(options)})",
        )
        try:
            logger.debug("Rescanning cluster")
            self._run_mysqlsh_script("\n".join(rescan_cluster_commands))
        except MySQLClientError as e:
            logger.exception("Error rescanning the cluster")
            raise MySQLRescanClusterError(e.message)

    def is_instance_in_cluster(self, unit_label: str) -> bool:
        """Confirm if instance is in the cluster."""
        commands = (
            f"shell.connect('{self.cluster_admin_user}:{self.cluster_admin_password}@{self.socket_uri}')",
            f"cluster = dba.get_cluster('{self.cluster_name}')",
            f"print(cluster.status()['defaultReplicaSet']['topology'].get('{unit_label}', {{}}).get('status', 'NOT_A_MEMBER'))",
        )

        try:
            logger.debug(f"Checking existence of unit {unit_label} in cluster {self.cluster_name}")

            output = self._run_mysqlsh_script("\n".join(commands))
            return (
                MySQLMemberState.ONLINE in output.lower()
                or MySQLMemberState.RECOVERING in output.lower()
            )
        except MySQLClientError:
            # confirmation can fail if the clusteradmin user does not yet exist on the instance
            logger.debug(
                f"Failed to confirm existence of unit {unit_label} in cluster {self.cluster_name}"
            )
            return False

    @retry(
        wait=wait_fixed(2),
        stop=stop_after_attempt(3),
        retry=retry_if_exception_type(TimeoutError),
    )
    def get_cluster_status(
        self, from_instance: Optional[str] = None, extended: Optional[bool] = False
    ) -> Optional[dict]:
        """Get the cluster status dictionary."""
        options = {"extended": extended}
        status_commands = (
            f"shell.connect('{self.cluster_admin_user}:{self.cluster_admin_password}@{from_instance or self.socket_uri}')",
            f"cluster = dba.get_cluster('{self.cluster_name}')",
            f"print(cluster.status({options}))",
        )

        try:
            output = self._run_mysqlsh_script("\n".join(status_commands), timeout=30)
            output_dict = json.loads(output.lower())
            return output_dict
        except MySQLClientError:
            logger.error(f"Failed to get cluster status for {self.cluster_name}")

    def get_cluster_set_status(
        self, extended: Optional[int] = 1, from_instance: Optional[str] = None
    ) -> Optional[dict]:
        """Get the cluster-set status dictionary."""
        options = {"extended": extended}
        status_commands = (
            f"shell.connect('{self.cluster_admin_user}:{self.cluster_admin_password}@{from_instance or self.socket_uri}')",
            "cs = dba.get_cluster_set()",
            f"print(cs.status({options}))",
        )

        try:
            output = self._run_mysqlsh_script("\n".join(status_commands), timeout=150)
            output_dict = json.loads(output.lower())
            return output_dict
        except MySQLClientError:
            logger.warning("Failed to get cluster set status")

    def get_cluster_names(self) -> set[str]:
        """Get the names of the clusters in the cluster set."""
        status = self.get_cluster_set_status()
        if not status:
            return set()
        return set(status["clusters"])

    def get_replica_cluster_status(self, replica_cluster_name: Optional[str] = None) -> str:
        """Get the replica cluster status."""
        if not replica_cluster_name:
            replica_cluster_name = self.cluster_name
        status_commands = (
            f"shell.connect('{self.cluster_admin_user}:{self.cluster_admin_password}@{self.socket_uri}')",
            "cs = dba.get_cluster_set()",
            f"print(cs.status(extended=1)['clusters']['{replica_cluster_name}']['globalStatus'])",
        )

        try:
            output = self._run_mysqlsh_script("\n".join(status_commands), timeout=30)
            return output.lower().strip()
        except MySQLClientError:
            logger.warning(f"Failed to get replica cluster status for {replica_cluster_name}")
            return "unknown"

    def get_cluster_node_count(
        self,
        from_instance: Optional[str] = None,
        node_status: Optional[MySQLMemberState] = None,
    ) -> int:
        """Retrieve current count of cluster nodes, optionally filtered by status."""
        if not node_status:
            query = "SELECT COUNT(*) FROM performance_schema.replication_group_members"
        else:
            query = (
                "SELECT COUNT(*) FROM performance_schema.replication_group_members"
                f" WHERE member_state = '{node_status.value.upper()}'"
            )
        size_commands = (
            f"shell.connect('{self.cluster_admin_user}:{self.cluster_admin_password}"
            f"@{from_instance or self.socket_uri}')",
            f'result = session.run_sql("{query}")',
            'print(f"<NODES>{result.fetch_one()[0]}</NODES>")',
        )

        try:
            output = self._run_mysqlsh_script("\n".join(size_commands))
        except MySQLClientError:
            logger.warning("Failed to get node count")
            return 0

        matches = re.search(r"<NODES>(\d)</NODES>", output)

        return int(matches.group(1)) if matches else 0

    def get_cluster_endpoints(self, get_ips: bool = True) -> Tuple[str, str, str]:
        """Return (rw, ro, ofline) endpoints tuple names or IPs."""
        status = self.get_cluster_status()

        if not status:
            raise MySQLGetClusterEndpointsError("Failed to get endpoints from cluster status")

        topology = status["defaultreplicaset"]["topology"]

        def _get_host_ip(host: str) -> str:
            try:
                port = None
                if ":" in host:
                    host, port = host.split(":")

                host_ip = socket.gethostbyname(host)
                return f"{host_ip}:{port}" if port else host_ip
            except socket.gaierror:
                raise MySQLGetClusterEndpointsError(f"Failed to query IP for host {host}")

        ro_endpoints = {
            _get_host_ip(v["address"]) if get_ips else v["address"]
            for v in topology.values()
            if v["mode"] == "r/o" and v["status"] == MySQLMemberState.ONLINE
        }

        if self.is_cluster_replica():
            # replica return global primary address
            global_primary = self.get_cluster_set_global_primary_address()
            rw_endpoints = {_get_host_ip(global_primary) if get_ips else global_primary}
        else:
            rw_endpoints = {
                _get_host_ip(v["address"]) if get_ips else v["address"]
                for v in topology.values()
                if v["mode"] == "r/w" and v["status"] == MySQLMemberState.ONLINE
            }
        # won't get offline endpoints to IP as they maybe unreachable
        no_endpoints = {
            v["address"] for v in topology.values() if v["status"] != MySQLMemberState.ONLINE
        }

        return ",".join(rw_endpoints), ",".join(ro_endpoints), ",".join(no_endpoints)

    def execute_remove_instance(
        self, connect_instance: Optional[str] = None, force: bool = False
    ) -> None:
        """Execute the remove_instance() script with mysqlsh.

        Args:
            connect_instance: (optional) The instance from where to run the remove_instance()
            force: (optional) Whether to force the removal of the instance
        """
        remove_instance_options = {
            "password": self.cluster_admin_password,
            "force": "true" if force else "false",
        }
        remove_instance_commands = (
            f"shell.connect('{self.cluster_admin_user}:{self.cluster_admin_password}@{connect_instance or self.instance_address}')",
            f"cluster = dba.get_cluster('{self.cluster_name}')",
            "cluster.remove_instance("
            f"'{self.cluster_admin_user}@{self.instance_address}', {remove_instance_options})",
        )
        self._run_mysqlsh_script("\n".join(remove_instance_commands))

    @retry(
        retry=retry_if_exception_type(MySQLRemoveInstanceRetryError),
        stop=stop_after_attempt(15),
        reraise=True,
        wait=wait_random(min=4, max=30),
    )
<<<<<<< HEAD
    def remove_instance(self, unit_label: str, lock_instance: Optional[str] = None) -> None:  # noqa: C901
=======
    def remove_instance(  # noqa: C901
        self, unit_label: str, lock_instance: Optional[str] = None
    ) -> None:
>>>>>>> 2fee0fa8
        """Remove instance from the cluster.

        This method is called from each unit being torn down, thus we must obtain
        locks on the cluster primary. There is a retry mechanism for any issues
        obtaining the lock, removing instances/dissolving the cluster, or releasing
        the lock.
        """
        remaining_cluster_member_addresses = []
        skip_release_lock = False
        try:
            # Get the cluster primary's address to direct lock acquisition request to.
            primary_address = self.get_cluster_primary_address()
            if not primary_address:
                raise MySQLRemoveInstanceRetryError(
                    "Unable to retrieve the cluster primary's address"
                )

            # Attempt to acquire a lock on the primary instance
            acquired_lock = self._acquire_lock(
                lock_instance or primary_address, unit_label, UNIT_TEARDOWN_LOCKNAME
            )
            if not acquired_lock:
                logger.debug(f"Failed to acquire lock to remove unit {unit_label}. Retrying.")
                raise MySQLRemoveInstanceRetryError("Did not acquire lock to remove unit")

            # Remove instance from cluster, or dissolve cluster if no other members remain
            logger.debug(
                f"Removing instance {self.instance_address} from cluster {self.cluster_name}"
            )

            if self.get_cluster_node_count() == 1:
                # Last instance in the cluster, dissolve the cluster
                cluster_names = self.get_cluster_names()
                if len(cluster_names) > 1 and not self.is_cluster_replica():
                    # when last instance from a primary cluster belonging to a cluster set
                    # promote another cluster to primary prior to dissolving
                    another_cluster = (cluster_names - {self.cluster_name}).pop()
                    self.promote_cluster_to_primary(another_cluster)
                    # update lock instance
                    lock_instance = self.get_cluster_set_global_primary_address()
                    self.remove_replica_cluster(self.cluster_name)
                else:
                    skip_release_lock = True
                self.dissolve_cluster()

            else:
                # Get remaining cluster member addresses before calling mysqlsh.remove_instance()
                remaining_cluster_member_addresses, valid = self._get_cluster_member_addresses(
                    exclude_unit_labels=[unit_label]
                )
                if not valid:
                    raise MySQLRemoveInstanceRetryError(
                        "Unable to retrieve cluster member addresses"
                    )

                # Just remove instance
                self.execute_remove_instance(force=True)
        except MySQLClientError as e:
            # In case of an error, raise an error and retry
            logger.warning(
                f"Failed to acquire lock and remove instance {self.instance_address} with error {e.message}",
                exc_info=e,
            )
            raise MySQLRemoveInstanceRetryError(e.message)
        finally:
            # There is no need to release the lock if single cluster was dissolved
            if skip_release_lock:
                return

            try:
                if not lock_instance:
                    if len(remaining_cluster_member_addresses) == 0:
                        raise MySQLRemoveInstanceRetryError(
                            "No remaining instance to query cluster primary from."
                        )

                    # Retrieve the cluster primary's address again (in case the old primary is
                    # scaled down)
                    # Release the lock by making a request to this primary member's address
                    lock_instance = self.get_cluster_primary_address(
                        connect_instance_address=remaining_cluster_member_addresses[0]
                    )
                    if not lock_instance:
                        raise MySQLRemoveInstanceError(
                            "Unable to retrieve the address of the cluster primary"
                        )

                self._release_lock(lock_instance, unit_label, UNIT_TEARDOWN_LOCKNAME)
            except MySQLClientError as e:
                # Raise an error that does not lead to a retry of this method
                logger.exception(f"Failed to release lock on {unit_label}")
                raise MySQLRemoveInstanceError(e.message)

    def dissolve_cluster(self) -> None:
        """Dissolve the cluster independently of the unit teardown process."""
        logger.debug(f"Dissolving cluster {self.cluster_name}")
        dissolve_cluster_commands = (
            f"shell.connect_to_primary('{self.server_config_user}:{self.server_config_password}@{self.instance_address}')",
            f"cluster = dba.get_cluster('{self.cluster_name}')",
            "cluster.dissolve({'force': 'true'})",
        )
        self._run_mysqlsh_script("\n".join(dissolve_cluster_commands))

    def _acquire_lock(self, primary_address: str, unit_label: str, lock_name: str) -> bool:
        """Attempts to acquire a lock by using the mysql.juju_units_operations table."""
        logger.debug(
            f"Attempting to acquire lock {lock_name} on {primary_address} for unit {unit_label}"
        )

        acquire_lock_commands = (
            f"shell.connect('{self.cluster_admin_user}:{self.cluster_admin_password}@{primary_address}')",
            f"session.run_sql(\"UPDATE mysql.juju_units_operations SET executor='{unit_label}', status='in-progress' WHERE task='{lock_name}' AND executor='';\")",
            f"acquired_lock = session.run_sql(\"SELECT count(*) FROM mysql.juju_units_operations WHERE task='{lock_name}' AND executor='{unit_label}';\").fetch_one()[0]",
            "print(f'<ACQUIRED_LOCK>{acquired_lock}</ACQUIRED_LOCK>')",
        )

        try:
            output = self._run_mysqlsh_script("\n".join(acquire_lock_commands))
        except MySQLClientError:
            logger.debug(f"Failed to acquire lock {lock_name}")
            return False
        matches = re.search(r"<ACQUIRED_LOCK>(\d)</ACQUIRED_LOCK>", output)
        if not matches:
            return False

        return bool(int(matches.group(1)))

    def _release_lock(self, primary_address: str, unit_label: str, lock_name: str) -> None:
        """Releases a lock in the mysql.juju_units_operations table."""
        logger.debug(f"Releasing lock {lock_name} on {primary_address} for unit {unit_label}")

        release_lock_commands = (
            f"shell.connect('{self.cluster_admin_user}:{self.cluster_admin_password}@{primary_address}')",
            "session.run_sql(\"UPDATE mysql.juju_units_operations SET executor='', status='not-started'"
            f" WHERE task='{lock_name}' AND executor='{unit_label}';\")",
        )
        self._run_mysqlsh_script("\n".join(release_lock_commands))

    def _get_cluster_member_addresses(self, exclude_unit_labels: List = []) -> Tuple[List, bool]:
        """Get the addresses of the cluster's members."""
        logger.debug(f"Getting cluster member addresses, excluding units {exclude_unit_labels}")

        get_cluster_members_commands = (
            f"shell.connect('{self.cluster_admin_user}:{self.cluster_admin_password}@{self.socket_uri}')",
            f"cluster = dba.get_cluster('{self.cluster_name}')",
            f"member_addresses = ','.join([member['address'] for label, member in cluster.status()['defaultReplicaSet']['topology'].items() if label not in {exclude_unit_labels}])",
            "print(f'<MEMBER_ADDRESSES>{member_addresses}</MEMBER_ADDRESSES>')",
        )

        output = self._run_mysqlsh_script("\n".join(get_cluster_members_commands))
        matches = re.search(r"<MEMBER_ADDRESSES>(.*)</MEMBER_ADDRESSES>", output)

        if not matches:
            return ([], False)

        # Filter out any empty values (in case there are no members)
        member_addresses = [
            member_address for member_address in matches.group(1).split(",") if member_address
        ]

        return (member_addresses, "<MEMBER_ADDRESSES>" in output)

    def get_cluster_primary_address(
        self, connect_instance_address: Optional[str] = None
    ) -> Optional[str]:
        """Get the cluster primary's address."""
        if not connect_instance_address:
            connect_instance_address = self.instance_address
        logger.debug(f"Getting cluster primary member's address from {connect_instance_address}")

        get_cluster_primary_commands = (
            f"shell.connect_to_primary('{self.cluster_admin_user}:{self.cluster_admin_password}@{connect_instance_address}')",
            "primary_address = shell.parse_uri(session.uri)['host']",
            "print(f'<PRIMARY_ADDRESS>{primary_address}</PRIMARY_ADDRESS>')",
        )

        try:
            output = self._run_mysqlsh_script("\n".join(get_cluster_primary_commands))
        except MySQLClientError as e:
            logger.warning("Failed to get cluster primary addresses", exc_info=e)
            raise MySQLGetClusterPrimaryAddressError(e.message)
        matches = re.search(r"<PRIMARY_ADDRESS>(.+)</PRIMARY_ADDRESS>", output)

        if not matches:
            return None

        return matches.group(1)

    def get_cluster_set_global_primary_address(
        self, connect_instance_address: Optional[str] = None
    ) -> Optional[str]:
        """Get the cluster set global primary's address."""
        if not connect_instance_address:
            connect_instance_address = self.instance_address
        logger.debug(
            f"Getting cluster set global primary member's address from {connect_instance_address}"
        )

        get_cluster_set_global_primary_commands = (
            f"shell.connect('{self.cluster_admin_user}:{self.cluster_admin_password}@{connect_instance_address}')",
            "cs = dba.get_cluster_set()",
            "global_primary = cs.status()['globalPrimaryInstance']",
            "print(f'<PRIMARY_ADDRESS>{global_primary}</PRIMARY_ADDRESS>')",
        )

        try:
            output = self._run_mysqlsh_script("\n".join(get_cluster_set_global_primary_commands))
        except MySQLClientError as e:
            logger.warning("Failed to get cluster set global primary addresses", exc_info=e)
            raise MySQLGetClusterPrimaryAddressError(e.message)
        matches = re.search(r"<PRIMARY_ADDRESS>(.+)</PRIMARY_ADDRESS>", output)

        if not matches:
            return None

        return matches.group(1)

    def get_primary_label(self) -> Optional[str]:
        """Get the label of the cluster's primary."""
        status = self.get_cluster_status()
        if not status:
            return None
        for label, value in status["defaultreplicaset"]["topology"].items():
            if value["memberrole"] == "primary":
                return label

    def is_unit_primary(self, unit_label: str) -> bool:
        """Test if a given unit is the cluster primary."""
        primary_label = self.get_primary_label()
        return primary_label == unit_label

    def set_cluster_primary(self, new_primary_address: str) -> None:
        """Set the cluster primary."""
        logger.debug(f"Setting cluster primary to {new_primary_address}")

        set_cluster_primary_commands = (
            f"shell.connect_to_primary('{self.server_config_user}:{self.server_config_password}@{self.instance_address}')",
            f"cluster = dba.get_cluster('{self.cluster_name}')",
            f"cluster.set_primary_instance('{new_primary_address}')",
        )
        try:
            self._run_mysqlsh_script("\n".join(set_cluster_primary_commands))
        except MySQLClientError as e:
            logger.exception("Failed to set cluster primary")
            raise MySQLSetClusterPrimaryError(e.message)

    def get_cluster_members_addresses(self) -> Optional[Iterable[str]]:
        """Get the addresses of the cluster's members."""
        get_cluster_members_commands = (
            f"shell.connect('{self.cluster_admin_user}:{self.cluster_admin_password}@{self.socket_uri}')",
            f"cluster = dba.get_cluster('{self.cluster_name}')",
            "members = ','.join((member['address'] for member in cluster.describe()['defaultReplicaSet']['topology']))",
            "print(f'<MEMBERS>{members}</MEMBERS>')",
        )

        try:
            output = self._run_mysqlsh_script("\n".join(get_cluster_members_commands))
        except MySQLClientError as e:
            logger.warning("Failed to get cluster members addresses", exc_info=e)
            raise MySQLGetClusterMembersAddressesError(e.message)

        matches = re.search(r"<MEMBERS>(.+)</MEMBERS>", output)

        if not matches:
            return None

        return set(matches.group(1).split(","))

    def verify_server_upgradable(self, instance: Optional[str] = None) -> None:
        """Wrapper for API check_for_server_upgrade."""
        check_command = [
            f"shell.connect('{self.server_config_user}"
            f":{self.server_config_password}@{instance or self.socket_uri}')",
            "try:",
            "    util.check_for_server_upgrade(options={'outputFormat': 'JSON'})",
            "except ValueError:",  # ValueError is raised for same version check
            "    if session.run_sql('select @@version').fetch_all()[0][0].split('-')[0] == shell.version.split()[1]:",
            "        print('SAME_VERSION')",
            "    else:",
            "        raise",
        ]

        def _strip_output(output: str):
            # output may need first line stripped to
            # remove information header text
            if not output.split("\n")[0].startswith("{"):
                return "\n".join(output.split("\n")[1:])
            return output

        try:
            output = self._run_mysqlsh_script("\n".join(check_command))
            if "SAME_VERSION" in output:
                return
            result = json.loads(_strip_output(output))
            if result["errorCount"] == 0:
                return
            raise MySQLServerNotUpgradableError(result.get("summary"))
        except MySQLClientError:
            raise MySQLServerNotUpgradableError("Failed to check for server upgrade")

    def get_mysql_version(self) -> Optional[str]:
        """Get the running mysqld version."""
        logger.debug("Getting InnoDB version")

        get_version_commands = (
            f"shell.connect('{self.cluster_admin_user}:{self.cluster_admin_password}@{self.socket_uri}')",
            'result = session.run_sql("SELECT version()")',
            'print(f"<VERSION>{result.fetch_one()[0]}</VERSION>")',
        )

        try:
            output = self._run_mysqlsh_script("\n".join(get_version_commands))
        except MySQLClientError as e:
            logger.warning("Failed to get workload version", exc_info=e)
            raise MySQLGetMySQLVersionError(e.message)

        matches = re.search(r"<VERSION>(.+)</VERSION>", output)

        if not matches:
            return None

        return matches.group(1)

    def grant_privileges_to_user(
        self, username, hostname, privileges, with_grant_option=False
    ) -> None:
        """Grants specified privileges to the provided database user."""
        grant_privileges_commands = (
            f"shell.connect_to_primary('{self.server_config_user}:{self.server_config_password}@{self.instance_address}')",
            f"session.run_sql(\"GRANT {', '.join(privileges)} ON *.* TO '{username}'@'{hostname}'{' WITH GRANT OPTION' if with_grant_option else ''}\")",
        )

        try:
            self._run_mysqlsh_script("\n".join(grant_privileges_commands))
        except MySQLClientError as e:
            logger.warning(f"Failed to grant privileges to user {username}@{hostname}", exc_info=e)
            raise MySQLGrantPrivilegesToUserError(e.message)

    def update_user_password(self, username: str, new_password: str, host: str = "%") -> None:
        """Updates user password in MySQL database."""
        logger.debug(f"Updating password for {username}.")

        # password is set on the global primary
        if not (instance_address := self.get_cluster_set_global_primary_address()):
            raise MySQLCheckUserExistenceError("No primary found")

        update_user_password_commands = (
            f"shell.connect('{self.server_config_user}:{self.server_config_password}@{instance_address}')",
            f"session.run_sql(\"ALTER USER '{username}'@'{host}' IDENTIFIED BY '{new_password}';\")",
            'session.run_sql("FLUSH PRIVILEGES;")',
        )

        try:
            self._run_mysqlsh_script("\n".join(update_user_password_commands))
        except MySQLClientError as e:
            logger.exception(
                f"Failed to update user password for user {username}",
                exc_info=e,
            )
            raise MySQLCheckUserExistenceError(e.message)

    @retry(reraise=True, stop=stop_after_attempt(3), wait=wait_fixed(GET_MEMBER_STATE_TIME))
    def get_member_state(self) -> Tuple[str, str]:
        """Get member status (MEMBER_STATE, MEMBER_ROLE) in the cluster."""
        member_state_query = (
            "SELECT MEMBER_STATE, MEMBER_ROLE, MEMBER_ID, @@server_uuid"
            " FROM performance_schema.replication_group_members"
        )

        try:
            output = self._run_mysqlcli_script(
                member_state_query,
                user=self.cluster_admin_user,
                password=self.cluster_admin_password,
                timeout=10,
            )
        except MySQLClientError as e:
            logger.error(
                "Failed to get member state: mysqld daemon is down",
            )
            raise MySQLGetMemberStateError(e.message)

        # output is like:
        # 'MEMBER_STATE\tMEMBER_ROLE\tMEMBER_ID\t@@server_uuid\nONLINE\tPRIMARY\t<uuid>\t<uuid>\n'
        lines = output.strip().lower().split("\n")
        if len(lines) < 2:
            raise MySQLGetMemberStateError("No member state retrieved")

        if len(lines) == 2:
            # Instance just know it own state
            # sometimes member_id is not populated
            results = lines[1].split("\t")
            return results[0], results[1] or "unknown"

        for line in lines[1:]:
            # results will be like:
            # ['online', 'primary', 'a6c00302-1c07-11ee-bca1-...', 'a6c00302-1c07-11ee-bca1-...']
            results = line.split("\t")
            if results[2] == results[3]:
                # filter server uuid
                return results[0], results[1] or "unknown"

        raise MySQLGetMemberStateError("No member state retrieved")

    def is_cluster_replica(self, from_instance: Optional[str] = None) -> Optional[bool]:
        """Check if this cluster is a replica in a cluster set."""
        cs_status = self.get_cluster_set_status(extended=0, from_instance=from_instance)
        if not cs_status:
            return

        return cs_status["clusters"][self.cluster_name.lower()]["clusterrole"] == "replica"

    def cluster_set_cluster_count(self, from_instance: Optional[str] = None) -> int:
        """Get the number of clusters in the cluster set."""
        cs_status = self.get_cluster_set_status(extended=0, from_instance=from_instance)
        if not cs_status:
            return 0

        return len(cs_status["clusters"])

    def get_cluster_set_name(self, from_instance: Optional[str] = None) -> Optional[str]:
        """Get cluster set name."""
        cs_status = self.get_cluster_set_status(extended=0, from_instance=from_instance)
        if not cs_status:
            return None

        return cs_status["domainname"]

    def stop_group_replication(self) -> None:
        """Stop Group replication if enabled on the instance."""
        stop_gr_command = (
            f"shell.connect('{self.server_config_user}:{self.server_config_password}@{self.socket_uri}')",
            "data = session.run_sql('SELECT 1 FROM performance_schema.replication_group_members')",
            "if len(data.fetch_all()) > 0:",
            "    session.run_sql('STOP GROUP_REPLICATION')",
        )
        try:
            self._run_mysqlsh_script("\n".join(stop_gr_command))
        except MySQLClientError:
            logger.debug("Failed to stop Group Replication for unit")

    def reboot_from_complete_outage(self) -> None:
        """Wrapper for reboot_cluster_from_complete_outage command."""
        reboot_from_outage_command = (
            f"shell.connect('{self.cluster_admin_user}:{self.cluster_admin_password}@{self.socket_uri}')",
            f"dba.reboot_cluster_from_complete_outage('{self.cluster_name}')",
        )

        try:
            self._run_mysqlsh_script("\n".join(reboot_from_outage_command))
        except MySQLClientError as e:
            logger.exception("Failed to reboot cluster")
            raise MySQLRebootFromCompleteOutageError(e.message)

    def hold_if_recovering(self) -> None:
        """Hold execution if member is recovering."""
        while True:
            try:
                member_state, _ = self.get_member_state()
            except MySQLGetMemberStateError:
                break
            if member_state == MySQLMemberState.RECOVERING:
                logger.debug("Unit is recovering")
                time.sleep(RECOVERY_CHECK_TIME)
            else:
                break

    def set_instance_offline_mode(self, offline_mode: bool = False) -> None:
        """Sets the instance offline_mode."""
        mode = "ON" if offline_mode else "OFF"
        set_instance_offline_mode_commands = (f"SET @@GLOBAL.offline_mode = {mode}",)

        try:
            self._run_mysqlcli_script(
                "; ".join(set_instance_offline_mode_commands),
                user=self.cluster_admin_user,
                password=self.cluster_admin_password,
            )
        except MySQLClientError as e:
            logger.exception(f"Failed to set instance state to offline_mode {mode}")
            raise MySQLSetInstanceOfflineModeError(e.message)

    def set_instance_option(self, option: str, value: Any) -> None:
        """Sets an instance option."""
        set_instance_option_commands = (
            f"shell.connect('{self.cluster_admin_user}:{self.cluster_admin_password}@{self.socket_uri}')",
            f"cluster = dba.get_cluster('{self.cluster_name}')",
            f"cluster.set_instance_option('{self.instance_address}', '{option}', '{value}')",
        )

        try:
            self._run_mysqlsh_script("\n".join(set_instance_option_commands))
        except MySQLClientError:
            logger.exception(f"Failed to set option {option} with value {value}")
            raise MySQLSetInstanceOptionError

    def offline_mode_and_hidden_instance_exists(self) -> bool:
        """Indicates whether an instance exists in offline_mode and hidden from router."""
        offline_mode_message = "Instance has offline_mode enabled"
        commands = (
            f"shell.connect('{self.cluster_admin_user}:{self.cluster_admin_password}@{self.instance_address}')",
            f"cluster_topology = dba.get_cluster('{self.cluster_name}').status()['defaultReplicaSet']['topology']",
            f"selected_instances = [label for label, member in cluster_topology.items() if '{offline_mode_message}' in member.get('instanceErrors', '') and member.get('hiddenFromRouter')]",
            "print(f'<OFFLINE_MODE_INSTANCES>{len(selected_instances)}</OFFLINE_MODE_INSTANCES>')",
        )

        try:
            output = self._run_mysqlsh_script("\n".join(commands))
        except MySQLClientError as e:
            logger.exception("Failed to query offline mode instances")
            raise MySQLOfflineModeAndHiddenInstanceExistsError(e.message)

        matches = re.search(r"<OFFLINE_MODE_INSTANCES>(.*)</OFFLINE_MODE_INSTANCES>", output)

        if not matches:
            raise MySQLOfflineModeAndHiddenInstanceExistsError("Failed to parse command output")

        return matches.group(1) != "0"

    def get_innodb_buffer_pool_parameters(
        self, available_memory: int
    ) -> Tuple[int, Optional[int], Optional[int]]:
        """Calculate innodb buffer pool parameters for the instance."""
        # Reference: based off xtradb-cluster-operator
        # https://github.com/percona/percona-xtradb-cluster-operator/blob/main/pkg/pxc/app/config/autotune.go#L31-L54

        chunk_size_min = BYTES_1MiB
        chunk_size_default = 128 * BYTES_1MiB
        group_replication_message_cache_default = BYTES_1GiB

        try:
            innodb_buffer_pool_chunk_size = None
            group_replication_message_cache = None

            pool_size = int(available_memory * 0.75) - group_replication_message_cache_default

            if pool_size < 0 or available_memory - pool_size < BYTES_1GB:
                group_replication_message_cache = 128 * BYTES_1MiB
                pool_size = int(available_memory * 0.5)

            if pool_size % chunk_size_default != 0:
                # round pool_size to be a multiple of chunk_size_default
                pool_size += chunk_size_default - (pool_size % chunk_size_default)

            if pool_size > BYTES_1GiB:
                chunk_size = int(pool_size / 8)

                if chunk_size % chunk_size_min != 0:
                    # round chunk_size to a multiple of chunk_size_min
                    chunk_size += chunk_size_min - (chunk_size % chunk_size_min)

                pool_size = chunk_size * 8

                innodb_buffer_pool_chunk_size = chunk_size

            return (
                pool_size,
                innodb_buffer_pool_chunk_size,
                group_replication_message_cache,
            )
        except Exception:
            logger.exception("Failed to compute innodb buffer pool parameters")
            raise MySQLGetAutoTuningParametersError("Error computing buffer pool parameters")

    def get_max_connections(self, available_memory: int) -> int:
        """Calculate max_connections parameter for the instance."""
        # Reference: based off xtradb-cluster-operator
        # https://github.com/percona/percona-xtradb-cluster-operator/blob/main/pkg/pxc/app/config/autotune.go#L61-L70

        bytes_per_connection = 12 * BYTES_1MiB

        if available_memory < bytes_per_connection:
            logger.error(f"Not enough memory for running MySQL: {available_memory=}")
            raise MySQLGetAutoTuningParametersError("Not enough memory for running MySQL")

        return available_memory // bytes_per_connection

    @abstractmethod
    def get_available_memory(self) -> int:
        """Platform dependent method to get the available memory for mysql-server."""
        raise NotImplementedError

    def execute_backup_commands(
        self,
        s3_path: str,
        s3_parameters: Dict[str, str],
        xtrabackup_location: str,
        xbcloud_location: str,
        xtrabackup_plugin_dir: str,
        mysqld_socket_file: str,
        tmp_base_directory: str,
        defaults_config_file: str,
        user: Optional[str] = None,
        group: Optional[str] = None,
    ) -> Tuple[str, str]:
        """Executes commands to create a backup with the given args."""
        nproc_command = ["nproc"]
        make_temp_dir_command = f"mktemp --directory {tmp_base_directory}/xtra_backup_XXXX".split()

        try:
            nproc, _ = self._execute_commands(nproc_command)
            tmp_dir, _ = self._execute_commands(make_temp_dir_command, user=user, group=group)
        except MySQLExecError:
            logger.exception("Failed to execute commands prior to running backup")
            raise MySQLExecuteBackupCommandsError
        except Exception:
            # Catch all other exceptions to prevent the database being stuck in
            # a bad state due to pre-backup operations
            logger.exception("Failed to execute commands prior to running backup")
            raise MySQLExecuteBackupCommandsError

        # TODO: remove flags --no-server-version-check
        # when MySQL and XtraBackup versions are in sync
        xtrabackup_commands = [
            f"{xtrabackup_location} --defaults-file={defaults_config_file}",
            "--defaults-group=mysqld",
            "--no-version-check",
            f"--parallel={nproc}",
            f"--user={self.backups_user}",
            f"--password={self.backups_password}",
            f"--socket={mysqld_socket_file}",
            "--lock-ddl",
            "--backup",
            "--stream=xbstream",
            f"--xtrabackup-plugin-dir={xtrabackup_plugin_dir}",
            f"--target-dir={tmp_dir}",
            "--no-server-version-check",
            f"| {xbcloud_location} put",
            "--curl-retriable-errors=7",
            "--insecure",
            "--parallel=10",
            "--md5",
            "--storage=S3",
            f"--s3-region={s3_parameters['region']}",
            f"--s3-bucket={s3_parameters['bucket']}",
            f"--s3-endpoint={s3_parameters['endpoint']}",
            f"--s3-api-version={s3_parameters['s3-api-version']}",
            f"--s3-bucket-lookup={s3_parameters['s3-uri-style']}",
            f"{s3_path}",
        ]

        try:
            logger.debug(
                f"Command to create backup: {' '.join(xtrabackup_commands).replace(self.backups_password, 'xxxxxxxxxxxx')}"
            )

            # ACCESS_KEY_ID and SECRET_ACCESS_KEY envs auto picked by xbcloud
            return self._execute_commands(
                xtrabackup_commands,
                bash=True,
                user=user,
                group=group,
                env_extra={
                    "ACCESS_KEY_ID": s3_parameters["access-key"],
                    "SECRET_ACCESS_KEY": s3_parameters["secret-key"],
                },
                stream_output="stderr",
            )
        except MySQLExecError as e:
            logger.exception("Failed to execute backup commands")
            raise MySQLExecuteBackupCommandsError(e.message)
        except Exception:
            # Catch all other exceptions to prevent the database being stuck in
            # a bad state due to pre-backup operations
            logger.exception("Failed to execute backup commands")
            raise MySQLExecuteBackupCommandsError

    def delete_temp_backup_directory(
        self,
        tmp_base_directory: str,
        user: Optional[str] = None,
        group: Optional[str] = None,
    ) -> None:
        """Delete the temp backup directory."""
        delete_temp_dir_command = f"find {tmp_base_directory} -wholename {tmp_base_directory}/xtra_backup_* -delete".split()

        try:
            logger.debug(
                f"Command to delete temp backup directory: {' '.join(delete_temp_dir_command)}"
            )

            self._execute_commands(
                delete_temp_dir_command,
                user=user,
                group=group,
            )
        except MySQLExecError as e:
            logger.exception("Failed to delete temp backup directory")
            raise MySQLDeleteTempBackupDirectoryError(e.message)
        except Exception as e:
            logger.exception("Failed to delete temp backup directory")
            raise MySQLDeleteTempBackupDirectoryError(e)

    def retrieve_backup_with_xbcloud(
        self,
        backup_id: str,
        s3_parameters: Dict[str, str],
        temp_restore_directory: str,
        xbcloud_location: str,
        xbstream_location: str,
        user=None,
        group=None,
    ) -> Tuple[str, str, str]:
        """Retrieve the specified backup from S3."""
        nproc_command = ["nproc"]
        make_temp_dir_command = (
            f"mktemp --directory {temp_restore_directory}/#mysql_sst_XXXX".split()
        )

        try:
            nproc, _ = self._execute_commands(nproc_command)

            tmp_dir, _ = self._execute_commands(
                make_temp_dir_command,
                user=user,
                group=group,
            )
        except MySQLExecError as e:
            logger.exception("Failed to execute commands prior to running xbcloud get")
            raise MySQLRetrieveBackupWithXBCloudError(e.message)

        retrieve_backup_command = [
            f"{xbcloud_location} get",
            "--curl-retriable-errors=7",
            "--parallel=10",
            "--storage=S3",
            f"--s3-region={s3_parameters['region']}",
            f"--s3-bucket={s3_parameters['bucket']}",
            f"--s3-endpoint={s3_parameters['endpoint']}",
            f"--s3-bucket-lookup={s3_parameters['s3-uri-style']}",
            f"--s3-api-version={s3_parameters['s3-api-version']}",
            f"{s3_parameters['path']}/{backup_id}",
            f"| {xbstream_location}",
            "--decompress",
            "-x",
            f"-C {tmp_dir}",
            f"--parallel={nproc}",
        ]

        try:
            logger.debug(f"Command to retrieve backup: {' '.join(retrieve_backup_command)}")

            # ACCESS_KEY_ID and SECRET_ACCESS_KEY envs auto picked by xbcloud
            stdout, stderr = self._execute_commands(
                retrieve_backup_command,
                bash=True,
                env_extra={
                    "ACCESS_KEY_ID": s3_parameters["access-key"],
                    "SECRET_ACCESS_KEY": s3_parameters["secret-key"],
                },
                user=user,
                group=group,
                stream_output="stderr",
            )
            return (stdout, stderr, tmp_dir)
        except MySQLExecError as e:
            logger.exception("Failed to retrieve backup")
            raise MySQLRetrieveBackupWithXBCloudError(e.message)
        except Exception:
            logger.exception("Failed to retrieve backup")
            raise MySQLRetrieveBackupWithXBCloudError

    def prepare_backup_for_restore(
        self,
        backup_location: str,
        xtrabackup_location: str,
        xtrabackup_plugin_dir: str,
        user=None,
        group=None,
    ) -> Tuple[str, str]:
        """Prepare the backup in the provided dir for restore."""
        try:
            innodb_buffer_pool_size, _, _ = self.get_innodb_buffer_pool_parameters(
                self.get_available_memory()
            )
        except MySQLGetAutoTuningParametersError as e:
            raise MySQLPrepareBackupForRestoreError(e.message)

        prepare_backup_command = [
            xtrabackup_location,
            "--prepare",
            f"--use-memory={innodb_buffer_pool_size}",
            "--no-version-check",
            "--rollback-prepared-trx",
            f"--xtrabackup-plugin-dir={xtrabackup_plugin_dir}",
            f"--target-dir={backup_location}",
        ]

        try:
            logger.debug(
                f"Command to prepare backup for restore: {' '.join(prepare_backup_command)}"
            )

            return self._execute_commands(
                prepare_backup_command,
                user=user,
                group=group,
            )
        except MySQLExecError as e:
            logger.exception("Failed to prepare backup for restore")
            raise MySQLPrepareBackupForRestoreError(e.message)
        except Exception:
            logger.exception("Failed to prepare backup for restore")
            raise MySQLPrepareBackupForRestoreError

    def empty_data_files(
        self,
        mysql_data_directory: str,
        user=None,
        group=None,
    ) -> None:
        """Empty the mysql data directory in preparation of backup restore."""
        empty_data_files_command = [
            "find",
            mysql_data_directory,
            "-not",
            "-path",
            f"{mysql_data_directory}/#mysql_sst_*",
            "-not",
            "-path",
            mysql_data_directory,
            "-delete",
        ]

        try:
            logger.debug(f"Command to empty data directory: {' '.join(empty_data_files_command)}")
            self._execute_commands(
                empty_data_files_command,
                user=user,
                group=group,
            )
        except MySQLExecError as e:
            logger.exception("Failed to empty data directory in prep for backup restore")
            raise MySQLEmptyDataDirectoryError(e.message)
        except Exception:
            logger.exception("Failed to empty data directory in prep for backup restore")
            raise MySQLEmptyDataDirectoryError

    def restore_backup(
        self,
        backup_location: str,
        xtrabackup_location: str,
        defaults_config_file: str,
        mysql_data_directory: str,
        xtrabackup_plugin_directory: str,
        user=None,
        group=None,
    ) -> Tuple[str, str]:
        """Restore the provided prepared backup."""
        restore_backup_command = [
            xtrabackup_location,
            f"--defaults-file={defaults_config_file}",
            "--defaults-group=mysqld",
            f"--datadir={mysql_data_directory}",
            "--no-version-check",
            "--move-back",
            "--force-non-empty-directories",
            f"--xtrabackup-plugin-dir={xtrabackup_plugin_directory}",
            f"--target-dir={backup_location}",
        ]

        try:
            logger.debug(f"Command to restore backup: {' '.join(restore_backup_command)}")

            return self._execute_commands(
                restore_backup_command,
                user=user,
                group=group,
            )
        except MySQLExecError as e:
            logger.exception("Failed to restore backup")
            raise MySQLRestoreBackupError(e.message)
        except Exception:
            logger.exception("Failed to restore backup")
            raise MySQLRestoreBackupError

    def delete_temp_restore_directory(
        self,
        temp_restore_directory: str,
        user=None,
        group=None,
    ) -> None:
        """Delete the temp restore directory from the mysql data directory."""
        logger.info(f"Deleting temp restore directory in {temp_restore_directory}")
        delete_temp_restore_directory_command = [
            "find",
            temp_restore_directory,
            "-wholename",
            f"{temp_restore_directory}/#mysql_sst_*",
            "-delete",
        ]

        try:
            logger.debug(
                f"Command to delete temp restore directory: {' '.join(delete_temp_restore_directory_command)}"
            )
            self._execute_commands(
                delete_temp_restore_directory_command,
                user=user,
                group=group,
            )
        except MySQLExecError as e:
            logger.exception("Failed to remove temp backup directory")
            raise MySQLDeleteTempRestoreDirectoryError(e.message)

    @abstractmethod
    def _execute_commands(
        self,
        commands: List[str],
        bash: bool = False,
        user: Optional[str] = None,
        group: Optional[str] = None,
        env_extra: Dict = {},
        stream_output: Optional[str] = None,
    ) -> Tuple[str, str]:
        """Execute commands on the server where MySQL is running."""
        raise NotImplementedError

    def tls_setup(
        self,
        ca_path: str = "ca.pem",
        key_path: str = "server-key.pem",
        cert_path: str = "server-cert.pem",
        require_tls: bool = False,
    ) -> None:
        """Setup TLS files and requirement mode."""
        enable_commands = (
            f"SET PERSIST ssl_ca='{ca_path}';"
            f"SET PERSIST ssl_key='{key_path}';"
            f"SET PERSIST ssl_cert='{cert_path}';"
            f"SET PERSIST require_secure_transport={'on' if require_tls else 'off'};"
            "ALTER INSTANCE RELOAD TLS;"
        )

        try:
            self._run_mysqlcli_script(
                enable_commands,
                user=self.server_config_user,
                password=self.server_config_password,
            )
        except MySQLClientError:
            logger.exception("Failed to set custom TLS configuration")
            raise MySQLTLSSetupError("Failed to set custom TLS configuration")

    def kill_unencrypted_sessions(self) -> None:
        """Kill non local, non system open unencrypted connections."""
        kill_connections_command = (
            f"shell.connect('{self.server_config_user}:{self.server_config_password}@{self.socket_uri}')",
            (
                'processes = session.run_sql("'
                "SELECT processlist_id FROM performance_schema.threads WHERE "
                "connection_type = 'TCP/IP' AND type = 'FOREGROUND';"
                '")'
            ),
            "process_id_list = [id[0] for id in processes.fetch_all()]",
            'for process_id in process_id_list:\n  session.run_sql(f"KILL CONNECTION {process_id}")',
        )

        try:
            self._run_mysqlsh_script("\n".join(kill_connections_command))
        except MySQLClientError:
            logger.exception("Failed to kill external sessions")
            raise MySQLKillSessionError

    def kill_client_sessions(self) -> None:
        """Kill non local, non system open unencrypted connections."""
        kill_connections_command = (
            f"shell.connect('{self.server_config_user}:{self.server_config_password}@{self.socket_uri}')",
            (
                'processes = session.run_sql("'
                "SELECT processlist_id FROM performance_schema.threads WHERE "
                "type = 'FOREGROUND' and connection_type is not NULL and processlist_id != CONNECTION_ID();"
                '")'
            ),
            "process_id_list = [id[0] for id in processes.fetch_all()]",
            'for process_id in process_id_list:\n  session.run_sql(f"KILL CONNECTION {process_id}")',
        )

        try:
            self._run_mysqlsh_script("\n".join(kill_connections_command))
        except MySQLClientError:
            logger.exception("Failed to kill external sessions")
            raise MySQLKillSessionError

    def check_mysqlsh_connection(self) -> bool:
        """Checks if it is possible to connect to the server with mysqlsh."""
        connect_commands = (
            f"shell.connect('{self.server_config_user}:{self.server_config_password}@{self.instance_address}')",
            'session.run_sql("SELECT 1")',
        )

        try:
            self._run_mysqlsh_script("\n".join(connect_commands))
            return True
        except MySQLClientError:
            logger.exception("Failed to connect to MySQL with mysqlsh")
            return False

    def get_pid_of_port_3306(self) -> Optional[str]:
        """Retrieves the PID of the process that is bound to port 3306."""
        get_pid_command = ["fuser", "3306/tcp"]

        try:
            stdout, _ = self._execute_commands(get_pid_command)
            return stdout
        except MySQLExecError:
            return None

    def flush_mysql_logs(self, logs_type: Union[MySQLTextLogs, list[MySQLTextLogs]]) -> None:
        """Flushes the specified logs_type logs."""
        flush_logs_commands = [
            f"shell.connect('{self.server_config_user}:{self.server_config_password}@{self.socket_uri}')",
            'session.run_sql("SET sql_log_bin = 0")',
        ]

        if isinstance(logs_type, list):
            flush_logs_commands.extend([
<<<<<<< HEAD
                f"session.run_sql('FLUSH {log.value}')" for log in logs_type
            ])
        else:
=======
                f"session.run_sql('FLUSH {log.value}')"
                for log in logs_type
                if log != MySQLTextLogs.AUDIT
            ])
            if MySQLTextLogs.AUDIT in logs_type:
                flush_logs_commands.append("session.run_sql(\"set global audit_log_flush='ON'\")")
        elif logs_type != MySQLTextLogs.AUDIT:
>>>>>>> 2fee0fa8
            flush_logs_commands.append(f'session.run_sql("FLUSH {logs_type.value}")')  # type: ignore
        else:
            flush_logs_commands.append("session.run_sql(\"set global audit_log_flush='ON'\")")

        try:
            self._run_mysqlsh_script("\n".join(flush_logs_commands), timeout=50)
        except MySQLClientError:
            logger.warning(f"Failed to flush {logs_type} logs.")

    def get_databases(self) -> set[str]:
        """Return a set with all databases on the server."""
        list_databases_commands = (
            f"shell.connect('{self.server_config_user}:{self.server_config_password}@{self.socket_uri}')",
            'result = session.run_sql("SHOW DATABASES")',
            "for db in result.fetch_all():\n  print(db[0])",
        )

        output = self._run_mysqlsh_script("\n".join(list_databases_commands))
        return set(output.split())

    def get_non_system_databases(self) -> set[str]:
        """Return a set with all non system databases on the server."""
        return self.get_databases() - {
            "information_schema",
            "mysql",
            "mysql_innodb_cluster_metadata",
            "performance_schema",
            "sys",
        }

    @abstractmethod
    def is_mysqld_running(self) -> bool:
        """Returns whether mysqld is running."""
        raise NotImplementedError

    @abstractmethod
    def is_server_connectable(self) -> bool:
        """Returns whether the server is connectable."""
        raise NotImplementedError

    @abstractmethod
    def stop_mysqld(self) -> None:
        """Stops the mysqld process."""
        raise NotImplementedError

    @abstractmethod
    def start_mysqld(self) -> None:
        """Starts the mysqld process."""
        raise NotImplementedError

    @abstractmethod
    def restart_mysql_exporter(self) -> None:
        """Restart the mysqld exporter."""
        raise NotImplementedError

    @abstractmethod
    def wait_until_mysql_connection(self, check_port: bool = True) -> None:
        """Wait until a connection to MySQL has been obtained.

        Implemented in subclasses, test for socket file existence.
        """
        raise NotImplementedError

    @abstractmethod
    def reset_data_dir(self) -> None:
        """Reset the data directory."""
        raise NotImplementedError

    @abstractmethod
    def _run_mysqlsh_script(self, script: str, timeout: Optional[int] = None) -> str:
        """Execute a MySQL shell script.

        Raises MySQLClientError if script execution fails.

        Args:
            script: Mysqlsh script string
            timeout: Optional timeout for script execution

        Returns:
            String representing the output of the mysqlsh command
        """
        raise NotImplementedError

    @abstractmethod
    def _run_mysqlcli_script(
        self,
        script: str,
        user: str = "root",
        password: Optional[str] = None,
        timeout: Optional[int] = None,
    ) -> str:
        """Execute a MySQL CLI script.

        Execute SQL script as instance with given user.

        Raises MySQLClientError if script execution fails.

        Args:
            script: raw SQL script string
            user: (optional) user to invoke the mysql cli script with (default is "root")
            password: (optional) password to invoke the mysql cli script with
            timeout: (optional) time before the query should timeout
        """
        raise NotImplementedError<|MERGE_RESOLUTION|>--- conflicted
+++ resolved
@@ -134,7 +134,7 @@
 # Increment this major API version when introducing breaking changes
 LIBAPI = 0
 
-LIBPATCH = 66
+LIBPATCH = 68
 
 UNIT_TEARDOWN_LOCKNAME = "unit-teardown"
 UNIT_ADD_LOCKNAME = "unit-add"
@@ -874,6 +874,13 @@
         self.monitoring_password = monitoring_password
         self.backups_user = backups_user
         self.backups_password = backups_password
+        self.passwords = [
+            self.root_password,
+            self.server_config_password,
+            self.cluster_admin_password,
+            self.monitoring_password,
+            self.backups_password,
+        ]
 
     def render_mysqld_configuration(  # noqa: C901
         self,
@@ -883,6 +890,7 @@
         audit_log_strategy: str,
         memory_limit: Optional[int] = None,
         experimental_max_connections: Optional[int] = None,
+        binlog_retention_days: int,
         snap_common: str = "",
     ) -> tuple[str, dict]:
         """Render mysqld ini configuration file."""
@@ -932,6 +940,7 @@
                 # disable memory instruments if we have less than 2GiB of RAM
                 performance_schema_instrument = "'memory/%=OFF'"
 
+        binlog_retention_seconds = binlog_retention_days * 24 * 60 * 60
         config = configparser.ConfigParser(interpolation=None)
 
         # do not enable slow query logs, but specify a log file path in case
@@ -947,12 +956,9 @@
             "general_log": "ON",
             "general_log_file": f"{snap_common}/var/log/mysql/general.log",
             "slow_query_log_file": f"{snap_common}/var/log/mysql/slowquery.log",
-<<<<<<< HEAD
-            "binlog_expire_logs_seconds": "604800",
-=======
+            "binlog_expire_logs_seconds": f"{binlog_retention_seconds}",
             "loose-audit_log_policy": "LOGINS",
             "loose-audit_log_file": f"{snap_common}/var/log/mysql/audit.log",
->>>>>>> 2fee0fa8
         }
 
         if audit_log_enabled:
@@ -1925,13 +1931,9 @@
         reraise=True,
         wait=wait_random(min=4, max=30),
     )
-<<<<<<< HEAD
-    def remove_instance(self, unit_label: str, lock_instance: Optional[str] = None) -> None:  # noqa: C901
-=======
     def remove_instance(  # noqa: C901
         self, unit_label: str, lock_instance: Optional[str] = None
     ) -> None:
->>>>>>> 2fee0fa8
         """Remove instance from the cluster.
 
         This method is called from each unit being torn down, thus we must obtain
@@ -2540,7 +2542,7 @@
         except Exception:
             # Catch all other exceptions to prevent the database being stuck in
             # a bad state due to pre-backup operations
-            logger.exception("Failed to execute commands prior to running backup")
+            logger.exception("Failed unexpectedly to execute commands prior to running backup")
             raise MySQLExecuteBackupCommandsError
 
         # TODO: remove flags --no-server-version-check
@@ -2590,13 +2592,13 @@
                 },
                 stream_output="stderr",
             )
-        except MySQLExecError as e:
+        except MySQLExecError:
             logger.exception("Failed to execute backup commands")
-            raise MySQLExecuteBackupCommandsError(e.message)
+            raise MySQLExecuteBackupCommandsError
         except Exception:
             # Catch all other exceptions to prevent the database being stuck in
             # a bad state due to pre-backup operations
-            logger.exception("Failed to execute backup commands")
+            logger.exception("Failed unexpectedly to execute backup commands")
             raise MySQLExecuteBackupCommandsError
 
     def delete_temp_backup_directory(
@@ -2949,11 +2951,6 @@
 
         if isinstance(logs_type, list):
             flush_logs_commands.extend([
-<<<<<<< HEAD
-                f"session.run_sql('FLUSH {log.value}')" for log in logs_type
-            ])
-        else:
-=======
                 f"session.run_sql('FLUSH {log.value}')"
                 for log in logs_type
                 if log != MySQLTextLogs.AUDIT
@@ -2961,7 +2958,6 @@
             if MySQLTextLogs.AUDIT in logs_type:
                 flush_logs_commands.append("session.run_sql(\"set global audit_log_flush='ON'\")")
         elif logs_type != MySQLTextLogs.AUDIT:
->>>>>>> 2fee0fa8
             flush_logs_commands.append(f'session.run_sql("FLUSH {logs_type.value}")')  # type: ignore
         else:
             flush_logs_commands.append("session.run_sql(\"set global audit_log_flush='ON'\")")
@@ -2992,6 +2988,13 @@
             "sys",
         }
 
+    def strip_off_passwords(self, input_string: str) -> str:
+        """Strips off passwords from the input string."""
+        stripped_input = input_string
+        for password in self.passwords:
+            stripped_input = stripped_input.replace(password, "xxxxxxxxxxxx")
+        return stripped_input
+
     @abstractmethod
     def is_mysqld_running(self) -> bool:
         """Returns whether mysqld is running."""
