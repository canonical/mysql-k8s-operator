--- conflicted
+++ resolved
@@ -54,8 +54,6 @@
 
 The password will be the value for the key `mysql_root_password`
 
-<<<<<<< HEAD
-=======
 
 ### Actions
 
@@ -89,7 +87,7 @@
 
 For more information about actions, please refer to [Juju documentation](https://juju.is/docs/olm/working-with-actions).
 
->>>>>>> a001c486
+
 ## Relations
 
 This charm provides a `mysql_datastore` relation so you can integrate this charm with others charms that requires a MySQL database.
