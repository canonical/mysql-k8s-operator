# Copyright 2021 Canonical Ltd.
# See LICENSE file for licensing details.

[tox]
skipsdist=True
skip_missing_interpreters = True
envlist = lint, unit

[vars]
src_path = {toxinidir}/src/
tst_path = {toxinidir}/tests/
;lib_path = {toxinidir}/lib/charms/operator_name_with_underscores
all_path = {[vars]src_path} {[vars]tst_path}

[testenv]
setenv =
  PYTHONPATH = {toxinidir}:{toxinidir}/lib:{[vars]src_path}
  PYTHONBREAKPOINT=ipdb.set_trace
  PY_COLORS=1
passenv =
  PYTHONPATH
  CHARM_BUILD_DIR
  MODEL_SETTINGS

[testenv:fmt]
description = Apply coding style standards to code
deps =
    black
    isort
commands =
    isort {[vars]all_path}
    black {[vars]all_path}

[testenv:lint]
description = Check code against coding style standards
deps =
    black
    flake8==4.0.1 # Pin version until https://github.com/csachs/pyproject-flake8/pull/14 is merged
    flake8-docstrings
    flake8-copyright
    flake8-builtins
    pyproject-flake8
    pep8-naming
    isort
    codespell
commands =
    # uncomment the following line if this charm owns a lib
    # codespell {[vars]lib_path}
    codespell {toxinidir}/. --skip {toxinidir}/.git --skip {toxinidir}/.tox \
      --skip {toxinidir}/build --skip {toxinidir}/lib --skip {toxinidir}/venv \
      --skip {toxinidir}/.mypy_cache --skip {toxinidir}/icon.svg
    # pflake8 wrapper supports config from pyproject.toml
    pflake8 {[vars]all_path}
    isort --check-only --diff {[vars]all_path}
    black --check --diff {[vars]all_path}

[testenv:unit]
description = Run unit tests
deps =
    pytest
    coverage[toml]
    -r{toxinidir}/requirements.txt
commands =
    coverage run --source={[vars]src_path} \
        -m pytest --ignore={[vars]tst_path}integration -v --tb native -s {posargs}
    coverage report

[testenv:integration]
description = Run integration tests
deps =
    juju==2.9.11 # juju 3.3.0 has issues with retrieving action results
    mysql-connector-python
    pytest
    pytest-operator
    pytest-order
    -r{toxinidir}/requirements.txt
commands =
<<<<<<< HEAD
    pytest -v --tb native --ignore={[vars]tst_path}unit --log-cli-level=INFO -s {posargs} -m "ha_tests"


[testenv:integration-database-relation]
description = Run database relation tests
deps =
    juju
=======
    pytest -v --tb native --ignore={[vars]tst_path}unit --log-cli-level=INFO -s {posargs} --asyncio-mode=auto

[testenv:integration-ha]
description = Run integration tests
deps =
    juju==2.9.11 # juju 3.3.0 has issues with retrieving action results
    mysql-connector-python
    pytest
    pytest-operator
    pytest-order
    -r{toxinidir}/requirements.txt
commands =
    pytest -v --tb native --ignore={[vars]tst_path}unit --log-cli-level=INFO -s {posargs} -m "ha_tests"

[testenv:integration-osm-mysql]
description = Run integration tests
deps =
    juju==2.9.11 # juju 3.3.0 has issues with retrieving action results
>>>>>>> 2cef8f26
    mysql-connector-python
    pytest
    pytest-operator
    pytest-order
    -r{toxinidir}/requirements.txt
commands =
<<<<<<< HEAD
    pytest -v --tb native --ignore={[vars]tst_path}unit --log-cli-level=INFO -s {posargs} -m "database_tests"
=======
    pytest -v --tb native --ignore={[vars]tst_path}unit --log-cli-level=INFO -s {posargs} -m "osm_mysql_tests"
>>>>>>> 2cef8f26
<|MERGE_RESOLUTION|>--- conflicted
+++ resolved
@@ -65,27 +65,6 @@
         -m pytest --ignore={[vars]tst_path}integration -v --tb native -s {posargs}
     coverage report
 
-[testenv:integration]
-description = Run integration tests
-deps =
-    juju==2.9.11 # juju 3.3.0 has issues with retrieving action results
-    mysql-connector-python
-    pytest
-    pytest-operator
-    pytest-order
-    -r{toxinidir}/requirements.txt
-commands =
-<<<<<<< HEAD
-    pytest -v --tb native --ignore={[vars]tst_path}unit --log-cli-level=INFO -s {posargs} -m "ha_tests"
-
-
-[testenv:integration-database-relation]
-description = Run database relation tests
-deps =
-    juju
-=======
-    pytest -v --tb native --ignore={[vars]tst_path}unit --log-cli-level=INFO -s {posargs} --asyncio-mode=auto
-
 [testenv:integration-ha]
 description = Run integration tests
 deps =
@@ -98,19 +77,26 @@
 commands =
     pytest -v --tb native --ignore={[vars]tst_path}unit --log-cli-level=INFO -s {posargs} -m "ha_tests"
 
-[testenv:integration-osm-mysql]
-description = Run integration tests
+[testenv:integration-database-relation]
+description = Run database relation tests
 deps =
-    juju==2.9.11 # juju 3.3.0 has issues with retrieving action results
->>>>>>> 2cef8f26
+    juju
     mysql-connector-python
     pytest
     pytest-operator
     pytest-order
     -r{toxinidir}/requirements.txt
 commands =
-<<<<<<< HEAD
     pytest -v --tb native --ignore={[vars]tst_path}unit --log-cli-level=INFO -s {posargs} -m "database_tests"
-=======
+
+[testenv:integration-osm-mysql]
+description = Run integration tests
+deps =
+    juju==2.9.11 # juju 3.3.0 has issues with retrieving action results
+    mysql-connector-python
+    pytest
+    pytest-operator
+    pytest-order
+    -r{toxinidir}/requirements.txt
+commands =
     pytest -v --tb native --ignore={[vars]tst_path}unit --log-cli-level=INFO -s {posargs} -m "osm_mysql_tests"
->>>>>>> 2cef8f26
