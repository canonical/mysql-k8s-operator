# Copyright 2021 Canonical Ltd.
# See LICENSE file for licensing details.

[tox]
skipsdist=True
skip_missing_interpreters = True
envlist = lint, unit

[vars]
src_path = {toxinidir}/src/
tst_path = {toxinidir}/tests/
;lib_path = {toxinidir}/lib/charms/operator_name_with_underscores
all_path = {[vars]src_path} {[vars]tst_path}

[testenv]
setenv =
  PYTHONPATH = {toxinidir}:{toxinidir}/lib:{[vars]src_path}
  PYTHONBREAKPOINT=ipdb.set_trace
  PY_COLORS=1
passenv =
  PYTHONPATH
  CHARM_BUILD_DIR
  MODEL_SETTINGS

[testenv:fmt]
description = Apply coding style standards to code
deps =
    black
    isort
commands =
    isort {[vars]all_path}
    black {[vars]all_path}

[testenv:lint]
description = Check code against coding style standards
deps =
    black
    flake8
    flake8-docstrings
    flake8-copyright
    flake8-builtins
    pyproject-flake8
    pep8-naming
    isort
    codespell
commands =
    # uncomment the following line if this charm owns a lib
    # codespell {[vars]lib_path}
    codespell {toxinidir}/. --skip {toxinidir}/.git --skip {toxinidir}/.tox \
      --skip {toxinidir}/build --skip {toxinidir}/lib --skip {toxinidir}/venv \
      --skip {toxinidir}/.mypy_cache --skip {toxinidir}/icon.svg
    # pflake8 wrapper supports config from pyproject.toml
    pflake8 {[vars]all_path}
    isort --check-only --diff {[vars]all_path}
    black --check --diff {[vars]all_path}

[testenv:unit]
description = Run unit tests
deps =
    pytest
    coverage[toml]
    -r{toxinidir}/requirements.txt
commands =
    coverage run --source={[vars]src_path} \
        -m pytest --ignore={[vars]tst_path}integration -v --tb native -s {posargs}
    coverage report

[testenv:integration]
description = Run all integration tests
deps =
    juju==2.9.11 # juju 3.3.0 has issues with retrieving action results
    lightkube
    mysql-connector-python
    pytest
    pytest-operator
    pytest-order
    -r{toxinidir}/requirements.txt
commands =
    pytest -v --tb native --ignore={[vars]tst_path}unit --log-cli-level=INFO -s {posargs}

[testenv:integration-charm]
description = Run charm integration tests
deps =
    juju==2.9.11 # juju 3.3.0 has issues with retrieving action results
    lightkube
    mysql-connector-python
    pytest
    pytest-operator
    pytest-order
    -r{toxinidir}/requirements.txt
commands =
    pytest -v --tb native --ignore={[vars]tst_path}unit --log-cli-level=INFO -s {posargs} -m "charm_tests"

[testenv:integration-database-relation]
description = Run database relation tests
deps =
    juju==2.9.11 # juju 3.3.0 has issues with retrieving action results
    lightkube
    mysql-connector-python
    pytest
    pytest-operator
    pytest-order
    -r{toxinidir}/requirements.txt
commands =
    pytest -v --tb native --ignore={[vars]tst_path}unit --log-cli-level=INFO -s {posargs} -m "database_tests"

[testenv:integration-osm-mysql]
description = Run integration tests
deps =
    juju==2.9.11 # juju 3.3.0 has issues with retrieving action results
    lightkube
    mysql-connector-python
    pytest
    pytest-operator
    pytest-order
    -r{toxinidir}/requirements.txt
commands =
    pytest -v --tb native --ignore={[vars]tst_path}unit --log-cli-level=INFO -s {posargs} -m "osm_mysql_tests"

[testenv:integration-replication]
description = Run replication integration tests
deps =
    juju==2.9.11 # juju 3.3.0 has issues with retrieving action results
    lightkube
    mysql-connector-python
    pytest
    pytest-operator
    pytest-order
    -r{toxinidir}/requirements.txt
commands =
<<<<<<< HEAD
    pytest -v --tb native --ignore={[vars]tst_path}unit --log-cli-level=INFO -s {posargs} -m "replication_tests"
=======
    pytest -v --tb native --ignore={[vars]tst_path}unit --log-cli-level=INFO -s {posargs} -m "replication_tests"

[testenv:integration-tls]
description = Run TLS tests
deps =
    juju==2.9.11 # juju 3.3.0 has issues with retrieving action results
    lightkube
    mysql-connector-python
    pdbpp
    pytest
    pytest-operator
    pytest-order
    -r{toxinidir}/requirements.txt
commands =
    pytest -v --tb native --ignore={[vars]tst_path}unit --log-cli-level=INFO -s {posargs} -m "tls_tests"
>>>>>>> 7a96379a
<|MERGE_RESOLUTION|>--- conflicted
+++ resolved
@@ -128,9 +128,6 @@
     pytest-order
     -r{toxinidir}/requirements.txt
 commands =
-<<<<<<< HEAD
-    pytest -v --tb native --ignore={[vars]tst_path}unit --log-cli-level=INFO -s {posargs} -m "replication_tests"
-=======
     pytest -v --tb native --ignore={[vars]tst_path}unit --log-cli-level=INFO -s {posargs} -m "replication_tests"
 
 [testenv:integration-tls]
@@ -145,5 +142,4 @@
     pytest-order
     -r{toxinidir}/requirements.txt
 commands =
-    pytest -v --tb native --ignore={[vars]tst_path}unit --log-cli-level=INFO -s {posargs} -m "tls_tests"
->>>>>>> 7a96379a
+    pytest -v --tb native --ignore={[vars]tst_path}unit --log-cli-level=INFO -s {posargs} -m "tls_tests"