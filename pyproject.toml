# Copyright 2021 Canonical Ltd.
# See LICENSE file for licensing details.

# Testing tools configuration
[tool.coverage.run]
branch = true

[tool.coverage.report]
show_missing = true

[tool.pytest.ini_options]
minversion = "6.0"
log_cli_level = "INFO"
asyncio_mode = "auto"
markers = [
    "charm_tests",
    "database_tests",
<<<<<<< HEAD
    "replication_tests",
    "self_healing_tests",
=======
    "tls_tests",
>>>>>>> ac6121d8
]

# Formatting tools configuration
[tool.black]
line-length = 99
target-version = ["py38"]

[tool.isort]
profile = "black"
known_third_party = "mysql.connector"

# Linting tools configuration
[tool.flake8]
max-line-length = 99
max-doc-length = 99
max-complexity = 10
exclude = [".git", "__pycache__", ".tox", "build", "dist", "*.egg_info", "venv"]
select = ["E", "W", "F", "C", "N", "R", "D", "H"]
# Ignore W503, E501 because using black creates errors with this
# Ignore D107 Missing docstring in __init__
ignore = ["W503", "E501", "D107"]
# D100, D101, D102, D103: Ignore missing docstrings in tests
per-file-ignores = ["tests/*:D100,D101,D102,D103,D104"]
docstring-convention = "google"
# Check for properly formatted copyright header in each file
copyright-check = "True"
copyright-author = "Canonical Ltd."
copyright-regexp = "Copyright\\s\\d{4}([-,]\\d{4})*\\s+%(author)s"<|MERGE_RESOLUTION|>--- conflicted
+++ resolved
@@ -15,12 +15,9 @@
 markers = [
     "charm_tests",
     "database_tests",
-<<<<<<< HEAD
     "replication_tests",
     "self_healing_tests",
-=======
     "tls_tests",
->>>>>>> ac6121d8
 ]
 
 # Formatting tools configuration
