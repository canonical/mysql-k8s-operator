# Copyright 2022 Canonical Ltd.
# See LICENSE file for licensing details.

import logging
import os
import string
import subprocess
<<<<<<< HEAD
import tarfile
=======
>>>>>>> 592a3333
import tempfile
from pathlib import Path
from typing import List, Optional, Tuple

import kubernetes
import yaml
from helpers import (
    execute_queries_on_unit,
    generate_random_string,
    get_cluster_status,
    get_primary_unit,
    get_server_config_credentials,
    get_unit_address,
    is_relation_joined,
    scale_application,
)
from juju.unit import Unit
from pytest_operator.plugin import OpsTest
from tenacity import (
    RetryError,
    Retrying,
    retry,
    stop_after_attempt,
    stop_after_delay,
    wait_fixed,
)

# Copied these values from high_availability.application_charm.src.charm
DATABASE_NAME = "continuous_writes_database"
TABLE_NAME = "data"

CLUSTER_NAME = "test_cluster"
METADATA = yaml.safe_load(Path("./metadata.yaml").read_text())
MYSQL_DEFAULT_APP_NAME = METADATA["name"]
APPLICATION_DEFAULT_APP_NAME = "application"
TIMEOUT = 15 * 60

mysql_charm, application_charm = None, None

logger = logging.getLogger(__name__)


async def get_max_written_value_in_database(ops_test: OpsTest, unit: Unit) -> int:
    """Retrieve the max written value in the MySQL database.

    Args:
        ops_test: The ops test framework
        unit: The MySQL unit on which to execute queries on
    """
    server_config_credentials = await get_server_config_credentials(unit)
    unit_address = await get_unit_address(ops_test, unit.name)

    select_max_written_value_sql = [f"SELECT MAX(number) FROM `{DATABASE_NAME}`.`{TABLE_NAME}`;"]

    output = await execute_queries_on_unit(
        unit_address,
        server_config_credentials["username"],
        server_config_credentials["password"],
        select_max_written_value_sql,
    )

    return output[0]


async def get_application_name(ops_test: OpsTest, application_name: str) -> str:
    """Returns the name of the application witt the provided application name.

    This enables us to retrieve the name of the deployed application in an existing model.

    Note: if multiple applications with the application name exist,
    the first one found will be returned.
    """
    status = await ops_test.model.get_status()

    for application in ops_test.model.applications:
        # note that format of the charm field is not exactly "mysql" but instead takes the form
        # of `local:focal/mysql-6`
        if application_name in status["applications"][application]["charm"]:
            return application

    return None


async def ensure_n_online_mysql_members(
    ops_test: OpsTest, number_online_members: int, mysql_units: Optional[List[Unit]] = None
) -> bool:
    """Waits until N mysql cluster members are online.

    Args:
        ops_test: The ops test framework
        number_online_members: Number of online members to wait for
        mysql_units: Expected online mysql units
    """
    mysql_application = await get_application_name(ops_test, "mysql")

    if not mysql_units:
        mysql_units = ops_test.model.applications[mysql_application].units
    mysql_unit = mysql_units[0]

    try:
        for attempt in Retrying(stop=stop_after_delay(5 * 60), wait=wait_fixed(10)):
            with attempt:
                cluster_status = await get_cluster_status(ops_test, mysql_unit)
                online_members = [
                    label
                    for label, member in cluster_status["defaultreplicaset"]["topology"].items()
                    if member["status"] == "online"
                ]
                assert len(online_members) == number_online_members
                return True
    except RetryError:
        return False


async def deploy_and_scale_mysql(
    ops_test: OpsTest,
    check_for_existing_application: bool = True,
    mysql_application_name: str = MYSQL_DEFAULT_APP_NAME,
) -> str:
    """Deploys and scales the mysql application charm.

    Args:
        ops_test: The ops test framework
        check_for_existing_application: Whether to check for existing mysql applications
            in the model
        mysql_application_name: The name of the mysql application if it is to be deployed
    """
    application_name = await get_application_name(ops_test, "mysql")

    if check_for_existing_application and application_name:
        if len(ops_test.model.applications[application_name].units) != 3:
            async with ops_test.fast_forward():
                await scale_application(ops_test, application_name, 3)

        return application_name

    global mysql_charm
    if not mysql_charm:
        charm = await ops_test.build_charm(".")
        # Cache the built charm to avoid rebuilding it between tests
        mysql_charm = charm

    config = {"cluster-name": CLUSTER_NAME}
    resources = {"mysql-image": METADATA["resources"]["mysql-image"]["upstream-source"]}

    async with ops_test.fast_forward():
        await ops_test.model.deploy(
            mysql_charm,
            application_name=mysql_application_name,
            config=config,
            resources=resources,
            num_units=3,
        )

        await ops_test.model.wait_for_idle(
            apps=[mysql_application_name],
            status="active",
            raise_on_blocked=True,
            timeout=TIMEOUT,
        )

        assert len(ops_test.model.applications[mysql_application_name].units) == 3

    return mysql_application_name


async def deploy_and_scale_application(ops_test: OpsTest) -> str:
    """Deploys and scales the test application charm.

    Args:
        ops_test: The ops test framework
    """
    application_name = await get_application_name(ops_test, "application")

    if application_name:
        if len(ops_test.model.applications[application_name].units) != 1:
            async with ops_test.fast_forward():
                await scale_application(ops_test, application_name, 1)

        return application_name

    global application_charm
    if not application_charm:
        charm = await ops_test.build_charm(
            "./tests/integration/high_availability/application_charm/"
        )
        # Cache the built charm to avoid rebuilding it between tests
        application_charm = charm

    async with ops_test.fast_forward():
        await ops_test.model.deploy(
            application_charm,
            application_name=APPLICATION_DEFAULT_APP_NAME,
            num_units=1,
        )

        await ops_test.model.wait_for_idle(
            apps=[APPLICATION_DEFAULT_APP_NAME],
            status="waiting",
            raise_on_blocked=True,
            timeout=TIMEOUT,
        )

        assert len(ops_test.model.applications[APPLICATION_DEFAULT_APP_NAME].units) == 1

    return APPLICATION_DEFAULT_APP_NAME


async def relate_mysql_and_application(
    ops_test: OpsTest, mysql_application_name: str, application_name: str
) -> None:
    """Relates the mysql and application charms.

    Args:
        ops_test: The ops test framework
        mysql_application_name: The mysql charm application name
        application_name: The continuous writes test charm application name
    """
    if is_relation_joined(ops_test, "database", "database"):
        return

    await ops_test.model.relate(
        f"{application_name}:database", f"{mysql_application_name}:database"
    )
    await ops_test.model.block_until(lambda: is_relation_joined(ops_test, "database", "database"))

    await ops_test.model.wait_for_idle(
        apps=[mysql_application_name, application_name],
        status="active",
        raise_on_blocked=True,
        timeout=TIMEOUT,
    )


<<<<<<< HEAD
def deploy_chaos_mesh(ops_test: OpsTest, namespace: str) -> None:
=======
def deploy_chaos_mesh(namespace: str) -> None:
>>>>>>> 592a3333
    """Deploy chaos mesh to the provided namespace.

    Args:
        ops_test: The ops test framework
        namespace: The namespace to deploy chaos mesh to
    """
    env = os.environ
    env["KUBECONFIG"] = os.path.expanduser("~/.kube/config")

    subprocess.check_output(
        " ".join(
            [
                "tests/integration/high_availability/scripts/deploy_chaos_mesh.sh",
                namespace,
            ]
        ),
        shell=True,
        env=env,
    )


<<<<<<< HEAD
def destroy_chaos_mesh(ops_test: OpsTest, namespace: str) -> None:
    """Deploy chaos mesh to the provided namespace.
=======
def destroy_chaos_mesh(namespace: str) -> None:
    """Remove chaos mesh from the provided namespace.
>>>>>>> 592a3333

    Args:
        ops_test: The ops test framework
        namespace: The namespace to deploy chaos mesh to
    """
    env = os.environ
    env["KUBECONFIG"] = os.path.expanduser("~/.kube/config")

    subprocess.check_output(
        f"tests/integration/high_availability/scripts/destroy_chaos_mesh.sh {namespace}",
        shell=True,
        env=env,
    )


async def high_availability_test_setup(ops_test: OpsTest) -> Tuple[str, str]:
    """Run the set up for high availability tests.

    Args:
        ops_test: The ops test framework
    """
    mysql_application_name = await deploy_and_scale_mysql(ops_test)
    application_name = await deploy_and_scale_application(ops_test)

    await relate_mysql_and_application(ops_test, mysql_application_name, application_name)

    return mysql_application_name, application_name


async def send_signal_to_pod_container_process(
    ops_test: OpsTest, unit_name: str, container_name: str, process: str, signal_code: str
) -> None:
    """Send the specified signal to a pod container process.

    Args:
        ops_test: The ops test framework
        unit_name: The name of the unit to send signal to
        container_name: The name of the container to send signal to
        process: The name of the process to send signal to
        signal_code: The code of the signal to send
    """
    kubernetes.config.load_kube_config()

    pod_name = unit_name.replace("/", "-")

    send_signal_command = f"pkill --signal {signal_code} -f {process}"
    response = kubernetes.stream.stream(
        kubernetes.client.api.core_v1_api.CoreV1Api().connect_get_namespaced_pod_exec,
        pod_name,
        ops_test.model.info.name,
        container=container_name,
        command=send_signal_command.split(),
        stdin=False,
        stdout=True,
        stderr=True,
        tty=False,
        _preload_content=False,
    )
    response.run_forever(timeout=5)

    assert (
        response.returncode == 0
    ), f"Failed to send {signal_code} signal, unit={unit_name}, container={container_name}, process={process}"


async def get_process_stat(
    ops_test: OpsTest, unit_name: str, container_name: str, process: str
) -> str:
    """Retrieve the STAT column of a process on a pod container.

    Args:
        ops_test: The ops test framework
        unit_name: The name of the unit for the process
        container_name: The name of the container for the process
        process: The name of the process to get the STAT for
    """
    get_stat_commands = [
        "ssh",
        "--container",
        container_name,
        unit_name,
        f"ps -eo comm,stat | grep {process} | awk '{{print $2}}'",
    ]
    return_code, stat, _ = await ops_test.juju(*get_stat_commands)

    assert (
        return_code == 0
    ), f"Failed to get STAT, unit_name={unit_name}, container_name={container_name}, process={process}"

    return stat


async def insert_data_into_mysql_and_validate_replication(
    ops_test: OpsTest,
    database_name: str,
    table_name: str,
    mysql_units: Optional[List[Unit]] = None,
) -> str:
    """Inserts data into the mysql cluster and validates its replication.

    database_name: The name of the database to create
    table_name: The name of the table to create and insert data into
    """
    mysql_application_name = await get_application_name(ops_test, "mysql")

    if not mysql_units:
        mysql_units = ops_test.model.applications[mysql_application_name].units

    primary = await get_primary_unit(ops_test, mysql_units[0], mysql_application_name)

    # insert some data into the new primary and ensure that the writes get replicated
    server_config_credentials = await get_server_config_credentials(primary)
    primary_address = await get_unit_address(ops_test, primary.name)

    value = generate_random_string(255)
    table_name = "data"
    insert_value_sql = [
        f"CREATE DATABASE IF NOT EXISTS `{database_name}`",
        f"CREATE TABLE IF NOT EXISTS `{database_name}`.`{table_name}` (id varchar(255), primary key (id))",
        f"INSERT INTO `{database_name}`.`{table_name}` (id) VALUES ('{value}')",
    ]

    await execute_queries_on_unit(
        primary_address,
        server_config_credentials["username"],
        server_config_credentials["password"],
        insert_value_sql,
        commit=True,
    )

    select_value_sql = [
        f"SELECT id FROM `{database_name}`.`{table_name}` WHERE id = '{value}'",
    ]

    try:
        for attempt in Retrying(stop=stop_after_delay(5 * 60), wait=wait_fixed(10)):
            with attempt:
                for unit in mysql_units:
                    unit_address = await get_unit_address(ops_test, unit.name)

                    output = await execute_queries_on_unit(
                        unit_address,
                        server_config_credentials["username"],
                        server_config_credentials["password"],
                        select_value_sql,
                    )
                    assert output[0] == value
    except RetryError:
        assert False, "Cannot query inserted data from all units"

    return value


async def clean_up_database_and_table(
    ops_test: OpsTest, database_name: str, table_name: str
) -> None:
    """Cleans the database and table created by insert_data_into_mysql_and_validate_replication.

    Args:
        ops_test: The ops test framework
        database_name: The name of the database to drop
        table_name: The name of the table to drop
    """
    mysql_application_name = await get_application_name(ops_test, "mysql")

    mysql_unit = ops_test.model.applications[mysql_application_name].units[0]

    server_config_credentials = await get_server_config_credentials(mysql_unit)

    primary = await get_primary_unit(ops_test, mysql_unit, mysql_application_name)
    primary_address = await get_unit_address(ops_test, primary.name)

    clean_up_database_and_table_sql = [
        f"DROP TABLE IF EXISTS `{database_name}`.`{table_name}`",
        f"DROP DATABASE IF EXISTS `{database_name}`",
    ]

    await execute_queries_on_unit(
        primary_address,
        server_config_credentials["username"],
        server_config_credentials["password"],
        clean_up_database_and_table_sql,
        commit=True,
    )


async def ensure_all_units_continuous_writes_incrementing(
    ops_test: OpsTest, mysql_units: Optional[List[Unit]] = None
) -> None:
    """Ensure that continuous writes is incrementing on all units.

    Also, ensure that all continuous writes up to the max written value is available
    on all units (ensure that no committed data is lost).
    """
    mysql_application_name = await get_application_name(ops_test, "mysql")

    if not mysql_units:
        mysql_units = ops_test.model.applications[mysql_application_name].units

    primary = await get_primary_unit(ops_test, mysql_units[0], mysql_application_name)

    last_max_written_value = await get_max_written_value_in_database(ops_test, primary)

    select_all_continuous_writes_sql = [f"SELECT * FROM `{DATABASE_NAME}`.`{TABLE_NAME}`"]
    server_config_credentials = await get_server_config_credentials(mysql_units[0])

    async with ops_test.fast_forward():
        for attempt in Retrying(stop=stop_after_delay(2 * 60), wait=wait_fixed(10)):
            with attempt:
                # ensure that all units are up to date (including the previous primary)
                for unit in mysql_units:
                    unit_address = await get_unit_address(ops_test, unit.name)

                    # ensure the max written value is incrementing (continuous writes is active)
                    max_written_value = await get_max_written_value_in_database(ops_test, unit)
                    assert (
                        max_written_value > last_max_written_value
                    ), "Continuous writes not incrementing"

                    # ensure that the unit contains all values up to the max written value
                    all_written_values = await execute_queries_on_unit(
                        unit_address,
                        server_config_credentials["username"],
                        server_config_credentials["password"],
                        select_all_continuous_writes_sql,
                    )
                    for number in range(1, max_written_value):
                        assert (
                            number in all_written_values
                        ), f"Missing {number} in database for unit {unit.name}"

                    last_max_written_value = max_written_value


def isolate_instance_from_cluster(ops_test: OpsTest, unit_name: str) -> None:
    """Apply a NetworkChaos file to use chaos-mesh to simulate a network cut."""
    with tempfile.NamedTemporaryFile() as temp_file:
        with open(
            "tests/integration/high_availability/manifests/chaos_network_loss.yml", "r"
        ) as chaos_network_loss_file:
            template = string.Template(chaos_network_loss_file.read())
            chaos_network_loss = template.substitute(
                namespace=ops_test.model.info.name,
                pod=unit_name.replace("/", "-"),
            )

            temp_file.write(str.encode(chaos_network_loss))
            temp_file.flush()

        env = os.environ
        env["KUBECONFIG"] = os.path.expanduser("~/.kube/config")
        subprocess.check_output(
            " ".join(["kubectl", "apply", "-f", temp_file.name]), shell=True, env=env
        )


def remove_instance_isolation(ops_test: OpsTest) -> None:
    """Delete the NetworkChaos that is isolating the primary unit of the cluster."""
    env = os.environ
    env["KUBECONFIG"] = os.path.expanduser("~/.kube/config")
    subprocess.check_output(
        f"kubectl -n {ops_test.model.info.name} delete networkchaos network-loss-primary",
        shell=True,
        env=env,
    )


@retry(
    stop=stop_after_attempt(10),
    wait=wait_fixed(30),
)
async def wait_until_units_in_status(
    ops_test: OpsTest, units_to_check: List[Unit], online_unit: Unit, status: str
) -> None:
    """Waits until all units specified are in a given status, or timeout occurs."""
    cluster_status = await get_cluster_status(ops_test, online_unit)

    for unit in units_to_check:
        assert (
            cluster_status["defaultreplicaset"]["topology"][unit.name.replace("/", "-")]["status"]
            == status
<<<<<<< HEAD
        )


async def ensure_process_not_running(
    ops_test: OpsTest, unit_name: str, container_name: str, process: str
) -> None:
    """Ensure that the provided process is not running on the unit container.

    Args:
        ops_test: The ops test framework
        unit_name: The name of the unit to ensure the process is not running
        container_name: The name of the container to ensure the process is not running
        process: The name of the process to ensure is not running
    """
    get_pid_commands = ["ssh", "--container", container_name, unit_name, "pgrep", process]
    return_code, pid, _ = await ops_test.juju(*get_pid_commands)

    assert (
        return_code == 1
    ), f"Process {process} is still running with pid {pid} on unit {unit_name}, container {container_name}"


def copy_file_into_pod(
    client: kubernetes.client.api.core_v1_api.CoreV1Api,
    namespace: str,
    pod_name: str,
    container_name: str,
    destination_path: str,
    source_path: str,
) -> None:
    """Copy file contents into pod.

    Args:
        client: The kubernetes CoreV1Api client
        namespace: The namespace of the pod to copy files to
        pod_name: The name of the pod to copy files to
        container_name: The name of the pod container to copy files to
        destination_path: The path to which the file should be copied over
        source_path: The path of the file which needs to be copied over
    """
    try:
        exec_command = ["tar", "xvf", "-", "-C", "/"]

        api_response = kubernetes.stream.stream(
            client.connect_get_namespaced_pod_exec,
            pod_name,
            namespace,
            container=container_name,
            command=exec_command,
            stdin=True,
            stdout=True,
            stderr=True,
            tty=False,
            _preload_content=False,
        )

        with tempfile.TemporaryFile() as tar_buffer:
            with tarfile.open(fileobj=tar_buffer, mode="w") as tar:
                tar.add(source_path, destination_path)

            tar_buffer.seek(0)
            commands = []
            commands.append(tar_buffer.read())

            while api_response.is_open():
                api_response.update(timeout=1)

                if commands:
                    command = commands.pop(0)
                    api_response.write_stdin(command.decode())
                else:
                    break

            api_response.close()
    except kubernetes.client.rest.ApiException:
        assert False


def extend_pebble_restart_delay(
    ops_test: OpsTest, unit_name: str, container_name: str, process_name: str
) -> None:
    """Extend the pebble restart delay of the underlying process.

    Args:
        ops_test: The ops test framework
        unit_name: The name of unit to extend the pebble restart delay for
        container_name: The name of container to extend the pebble restart delay for
        process_name: The name of the mysqld process to extend the pebble restart delay for
    """
    kubernetes.config.load_kube_config()
    client = kubernetes.client.api.core_v1_api.CoreV1Api()

    pod_name = unit_name.replace("/", "-")

    copy_file_into_pod(
        client,
        ops_test.model.info.name,
        pod_name,
        container_name,
        "/tmp/extend_pebble_restart_delay.yml",
        "tests/integration/high_availability/manifests/extend_pebble_restart_delay.yml",
    )

    add_to_pebble_layer_commands = (
        f"/charm/bin/pebble add --combine {process_name} /tmp/extend_pebble_restart_delay.yml"
    )
    response = kubernetes.stream.stream(
        client.connect_get_namespaced_pod_exec,
        pod_name,
        ops_test.model.info.name,
        container=container_name,
        command=add_to_pebble_layer_commands.split(),
        stdin=False,
        stdout=True,
        stderr=True,
        tty=False,
        _preload_content=False,
    )
    response.run_forever(timeout=5)
    assert (
        response.returncode == 0
    ), f"Failed to add to pebble layer, unit={unit_name}, container={container_name}, process={process_name}"

    replan_pebble_layer_commands = "/charm/bin/pebble replan"
    response = kubernetes.stream.stream(
        client.connect_get_namespaced_pod_exec,
        pod_name,
        ops_test.model.info.name,
        container=container_name,
        command=replan_pebble_layer_commands.split(),
        stdin=False,
        stdout=True,
        stderr=True,
        tty=False,
        _preload_content=False,
    )
    response.run_forever(timeout=15)
    assert (
        response.returncode == 0
    ), f"Failed to replan pebble layer, unit={unit_name}, container={container_name}, process={process_name}"
=======
        )
>>>>>>> 592a3333
<|MERGE_RESOLUTION|>--- conflicted
+++ resolved
@@ -5,10 +5,7 @@
 import os
 import string
 import subprocess
-<<<<<<< HEAD
 import tarfile
-=======
->>>>>>> 592a3333
 import tempfile
 from pathlib import Path
 from typing import List, Optional, Tuple
@@ -243,11 +240,7 @@
     )
 
 
-<<<<<<< HEAD
-def deploy_chaos_mesh(ops_test: OpsTest, namespace: str) -> None:
-=======
 def deploy_chaos_mesh(namespace: str) -> None:
->>>>>>> 592a3333
     """Deploy chaos mesh to the provided namespace.
 
     Args:
@@ -269,13 +262,8 @@
     )
 
 
-<<<<<<< HEAD
-def destroy_chaos_mesh(ops_test: OpsTest, namespace: str) -> None:
-    """Deploy chaos mesh to the provided namespace.
-=======
 def destroy_chaos_mesh(namespace: str) -> None:
     """Remove chaos mesh from the provided namespace.
->>>>>>> 592a3333
 
     Args:
         ops_test: The ops test framework
@@ -557,7 +545,6 @@
         assert (
             cluster_status["defaultreplicaset"]["topology"][unit.name.replace("/", "-")]["status"]
             == status
-<<<<<<< HEAD
         )
 
 
@@ -697,7 +684,4 @@
     response.run_forever(timeout=15)
     assert (
         response.returncode == 0
-    ), f"Failed to replan pebble layer, unit={unit_name}, container={container_name}, process={process_name}"
-=======
-        )
->>>>>>> 592a3333
+    ), f"Failed to replan pebble layer, unit={unit_name}, container={container_name}, process={process_name}"