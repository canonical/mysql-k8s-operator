# Copyright 2022 Canonical Ltd.
# See LICENSE file for licensing details.

import datetime
import logging
import os
import string
import subprocess
import tarfile
import tempfile
from pathlib import Path
from typing import List, Optional, Tuple

import kubernetes
import yaml
from juju.unit import Unit
from pytest_operator.plugin import OpsTest
from tenacity import (
    RetryError,
    Retrying,
    retry,
    stop_after_attempt,
    stop_after_delay,
    wait_fixed,
)

from ..helpers import (
    execute_queries_on_unit,
    generate_random_string,
    get_cluster_status,
    get_primary_unit,
    get_server_config_credentials,
    get_unit_address,
    is_relation_joined,
    scale_application,
)

# Copied these values from high_availability.application_charm.src.charm
DATABASE_NAME = "continuous_writes_database"
TABLE_NAME = "data"

CLUSTER_NAME = "test_cluster"
METADATA = yaml.safe_load(Path("./metadata.yaml").read_text())
MYSQL_DEFAULT_APP_NAME = METADATA["name"]
APPLICATION_DEFAULT_APP_NAME = "mysql-test-app"
TIMEOUT = 15 * 60

mysql_charm, application_charm = None, None

logger = logging.getLogger(__name__)


async def get_max_written_value_in_database(ops_test: OpsTest, unit: Unit) -> int:
    """Retrieve the max written value in the MySQL database.

    Args:
        ops_test: The ops test framework
        unit: The MySQL unit on which to execute queries on
    """
    server_config_credentials = await get_server_config_credentials(unit)
    unit_address = await get_unit_address(ops_test, unit.name)

    select_max_written_value_sql = [f"SELECT MAX(number) FROM `{DATABASE_NAME}`.`{TABLE_NAME}`;"]

    output = await execute_queries_on_unit(
        unit_address,
        server_config_credentials["username"],
        server_config_credentials["password"],
        select_max_written_value_sql,
    )

    return output[0]


def get_application_name(ops_test: OpsTest, application_name_substring: str) -> str:
    """Returns the name of the application witt the provided application name.

    This enables us to retrieve the name of the deployed application in an existing model.

    Note: if multiple applications with the application name exist,
    the first one found will be returned.
    """
    for application in ops_test.model.applications:
        if application_name_substring in application:
            return application

    return None


async def ensure_n_online_mysql_members(
    ops_test: OpsTest, number_online_members: int, mysql_units: Optional[List[Unit]] = None
) -> bool:
    """Waits until N mysql cluster members are online.

    Args:
        ops_test: The ops test framework
        number_online_members: Number of online members to wait for
        mysql_units: Expected online mysql units
    """
    mysql_application = get_application_name(ops_test, "mysql")

    if not mysql_units:
        mysql_units = ops_test.model.applications[mysql_application].units
    mysql_unit = mysql_units[0]

    try:
        for attempt in Retrying(stop=stop_after_delay(5 * 60), wait=wait_fixed(10)):
            with attempt:
                cluster_status = await get_cluster_status(ops_test, mysql_unit)
                online_members = [
                    label
                    for label, member in cluster_status["defaultreplicaset"]["topology"].items()
                    if member["status"] == "online"
                ]
                assert len(online_members) == number_online_members
                return True
    except RetryError:
        return False


async def deploy_and_scale_mysql(
    ops_test: OpsTest,
    check_for_existing_application: bool = True,
    mysql_application_name: str = MYSQL_DEFAULT_APP_NAME,
    num_units: int = 3,
) -> str:
    """Deploys and scales the mysql application charm.

    Args:
        ops_test: The ops test framework
        check_for_existing_application: Whether to check for existing mysql applications
            in the model
        mysql_application_name: The name of the mysql application if it is to be deployed
        num_units: The number of units to deploy
    """
    application_name = get_application_name(ops_test, "mysql")

    if check_for_existing_application and application_name:
        if len(ops_test.model.applications[application_name].units) != num_units:
            async with ops_test.fast_forward():
                await scale_application(ops_test, application_name, num_units)

        return application_name

    global mysql_charm
    if not mysql_charm:
        charm = await ops_test.build_charm(".")
        # Cache the built charm to avoid rebuilding it between tests
        mysql_charm = charm

    config = {"cluster-name": CLUSTER_NAME}
    resources = {"mysql-image": METADATA["resources"]["mysql-image"]["upstream-source"]}

    async with ops_test.fast_forward():
        await ops_test.model.deploy(
            mysql_charm,
            application_name=mysql_application_name,
            config=config,
            resources=resources,
            num_units=num_units,
            series="jammy",
            trust=True,
        )

        await ops_test.model.wait_for_idle(
            apps=[mysql_application_name],
            status="active",
            raise_on_blocked=True,
            timeout=TIMEOUT,
        )

        assert len(ops_test.model.applications[mysql_application_name].units) == num_units

    return mysql_application_name


async def deploy_and_scale_application(ops_test: OpsTest) -> str:
    """Deploys and scales the test application charm.

    Args:
        ops_test: The ops test framework
    """
<<<<<<< HEAD
    application_name = await get_application_name(ops_test, "mysql-test-app")
=======
    application_name = get_application_name(ops_test, "application")
>>>>>>> 9adeb1d2

    if application_name:
        if len(ops_test.model.applications[application_name].units) != 1:
            async with ops_test.fast_forward():
                await scale_application(ops_test, application_name, 1)

        return application_name

    async with ops_test.fast_forward():
        await ops_test.model.deploy(
            APPLICATION_DEFAULT_APP_NAME,
            application_name=APPLICATION_DEFAULT_APP_NAME,
            num_units=1,
            channel="latest/edge",
        )

        await ops_test.model.wait_for_idle(
            apps=[APPLICATION_DEFAULT_APP_NAME],
            status="waiting",
            raise_on_blocked=True,
            timeout=TIMEOUT,
        )

        assert len(ops_test.model.applications[APPLICATION_DEFAULT_APP_NAME].units) == 1

    return APPLICATION_DEFAULT_APP_NAME


async def relate_mysql_and_application(
    ops_test: OpsTest, mysql_application_name: str, application_name: str
) -> None:
    """Relates the mysql and application charms.

    Args:
        ops_test: The ops test framework
        mysql_application_name: The mysql charm application name
        application_name: The continuous writes test charm application name
    """
    if is_relation_joined(ops_test, "database", "database"):
        return

    await ops_test.model.relate(
        f"{application_name}:database", f"{mysql_application_name}:database"
    )
    await ops_test.model.block_until(lambda: is_relation_joined(ops_test, "database", "database"))

    await ops_test.model.wait_for_idle(
        apps=[mysql_application_name, application_name],
        status="active",
        raise_on_blocked=True,
        timeout=TIMEOUT,
    )


def deploy_chaos_mesh(namespace: str) -> None:
    """Deploy chaos mesh to the provided namespace.

    Args:
        ops_test: The ops test framework
        namespace: The namespace to deploy chaos mesh to
    """
    env = os.environ
    env["KUBECONFIG"] = os.path.expanduser("~/.kube/config")

    subprocess.check_output(
        " ".join(
            [
                "tests/integration/high_availability/scripts/deploy_chaos_mesh.sh",
                namespace,
            ]
        ),
        shell=True,
        env=env,
    )


def destroy_chaos_mesh(namespace: str) -> None:
    """Remove chaos mesh from the provided namespace.

    Args:
        ops_test: The ops test framework
        namespace: The namespace to deploy chaos mesh to
    """
    env = os.environ
    env["KUBECONFIG"] = os.path.expanduser("~/.kube/config")

    subprocess.check_output(
        f"tests/integration/high_availability/scripts/destroy_chaos_mesh.sh {namespace}",
        shell=True,
        env=env,
    )


async def high_availability_test_setup(ops_test: OpsTest) -> Tuple[str, str]:
    """Run the set up for high availability tests.

    Args:
        ops_test: The ops test framework
    """
    mysql_application_name = await deploy_and_scale_mysql(ops_test)
    application_name = await deploy_and_scale_application(ops_test)

    await relate_mysql_and_application(ops_test, mysql_application_name, application_name)

    return mysql_application_name, application_name


async def send_signal_to_pod_container_process(
    ops_test: OpsTest, unit_name: str, container_name: str, process: str, signal_code: str
) -> None:
    """Send the specified signal to a pod container process.

    Args:
        ops_test: The ops test framework
        unit_name: The name of the unit to send signal to
        container_name: The name of the container to send signal to
        process: The name of the process to send signal to
        signal_code: The code of the signal to send
    """
    kubernetes.config.load_kube_config()

    pod_name = unit_name.replace("/", "-")

    send_signal_command = f"pkill --signal {signal_code} -f {process}"
    response = kubernetes.stream.stream(
        kubernetes.client.api.core_v1_api.CoreV1Api().connect_get_namespaced_pod_exec,
        pod_name,
        ops_test.model.info.name,
        container=container_name,
        command=send_signal_command.split(),
        stdin=False,
        stdout=True,
        stderr=True,
        tty=False,
        _preload_content=False,
    )
    response.run_forever(timeout=5)

    assert (
        response.returncode == 0
    ), f"Failed to send {signal_code} signal, unit={unit_name}, container={container_name}, process={process}"


async def get_process_stat(
    ops_test: OpsTest, unit_name: str, container_name: str, process: str
) -> str:
    """Retrieve the STAT column of a process on a pod container.

    Args:
        ops_test: The ops test framework
        unit_name: The name of the unit for the process
        container_name: The name of the container for the process
        process: The name of the process to get the STAT for
    """
    get_stat_commands = [
        "ssh",
        "--container",
        container_name,
        unit_name,
        f"ps -eo comm,stat | grep {process} | awk '{{print $2}}'",
    ]
    return_code, stat, _ = await ops_test.juju(*get_stat_commands)

    assert (
        return_code == 0
    ), f"Failed to get STAT, unit_name={unit_name}, container_name={container_name}, process={process}"

    return stat


async def insert_data_into_mysql_and_validate_replication(
    ops_test: OpsTest,
    database_name: str,
    table_name: str,
    mysql_units: Optional[List[Unit]] = None,
    mysql_application_substring: Optional[str] = "mysql",
) -> str:
    """Inserts data into the mysql cluster and validates its replication.

    database_name: The name of the database to create
    table_name: The name of the table to create and insert data into
    """
    mysql_application_name = get_application_name(ops_test, mysql_application_substring)

    if not mysql_units:
        mysql_units = ops_test.model.applications[mysql_application_name].units

    primary = await get_primary_unit(ops_test, mysql_units[0], mysql_application_name)

    # insert some data into the new primary and ensure that the writes get replicated
    server_config_credentials = await get_server_config_credentials(primary)
    primary_address = await get_unit_address(ops_test, primary.name)

    value = generate_random_string(255)
    insert_value_sql = [
        f"CREATE DATABASE IF NOT EXISTS `{database_name}`",
        f"CREATE TABLE IF NOT EXISTS `{database_name}`.`{table_name}` (id varchar(255), primary key (id))",
        f"INSERT INTO `{database_name}`.`{table_name}` (id) VALUES ('{value}')",
    ]

    await execute_queries_on_unit(
        primary_address,
        server_config_credentials["username"],
        server_config_credentials["password"],
        insert_value_sql,
        commit=True,
    )

    select_value_sql = [
        f"SELECT id FROM `{database_name}`.`{table_name}` WHERE id = '{value}'",
    ]

    try:
        for attempt in Retrying(stop=stop_after_delay(5 * 60), wait=wait_fixed(10)):
            with attempt:
                for unit in mysql_units:
                    unit_address = await get_unit_address(ops_test, unit.name)

                    output = await execute_queries_on_unit(
                        unit_address,
                        server_config_credentials["username"],
                        server_config_credentials["password"],
                        select_value_sql,
                    )
                    assert output[0] == value
    except RetryError:
        assert False, "Cannot query inserted data from all units"

    return value


async def clean_up_database_and_table(
    ops_test: OpsTest, database_name: str, table_name: str
) -> None:
    """Cleans the database and table created by insert_data_into_mysql_and_validate_replication.

    Args:
        ops_test: The ops test framework
        database_name: The name of the database to drop
        table_name: The name of the table to drop
    """
    mysql_application_name = get_application_name(ops_test, "mysql")

    mysql_unit = ops_test.model.applications[mysql_application_name].units[0]

    server_config_credentials = await get_server_config_credentials(mysql_unit)

    primary = await get_primary_unit(ops_test, mysql_unit, mysql_application_name)
    primary_address = await get_unit_address(ops_test, primary.name)

    clean_up_database_and_table_sql = [
        f"DROP TABLE IF EXISTS `{database_name}`.`{table_name}`",
        f"DROP DATABASE IF EXISTS `{database_name}`",
    ]

    await execute_queries_on_unit(
        primary_address,
        server_config_credentials["username"],
        server_config_credentials["password"],
        clean_up_database_and_table_sql,
        commit=True,
    )


async def ensure_all_units_continuous_writes_incrementing(
    ops_test: OpsTest, mysql_units: Optional[List[Unit]] = None
) -> None:
    """Ensure that continuous writes is incrementing on all units.

    Also, ensure that all continuous writes up to the max written value is available
    on all units (ensure that no committed data is lost).
    """
    mysql_application_name = get_application_name(ops_test, "mysql")

    if not mysql_units:
        mysql_units = ops_test.model.applications[mysql_application_name].units

    primary = await get_primary_unit(ops_test, mysql_units[0], mysql_application_name)

    last_max_written_value = await get_max_written_value_in_database(ops_test, primary)

    select_all_continuous_writes_sql = [f"SELECT * FROM `{DATABASE_NAME}`.`{TABLE_NAME}`"]
    server_config_credentials = await get_server_config_credentials(mysql_units[0])

    async with ops_test.fast_forward():
        for attempt in Retrying(stop=stop_after_delay(2 * 60), wait=wait_fixed(10)):
            with attempt:
                # ensure that all units are up to date (including the previous primary)
                for unit in mysql_units:
                    unit_address = await get_unit_address(ops_test, unit.name)

                    # ensure the max written value is incrementing (continuous writes is active)
                    max_written_value = await get_max_written_value_in_database(ops_test, unit)
                    assert (
                        max_written_value > last_max_written_value
                    ), "Continuous writes not incrementing"

                    # ensure that the unit contains all values up to the max written value
                    all_written_values = await execute_queries_on_unit(
                        unit_address,
                        server_config_credentials["username"],
                        server_config_credentials["password"],
                        select_all_continuous_writes_sql,
                    )
                    for number in range(1, max_written_value):
                        assert (
                            number in all_written_values
                        ), f"Missing {number} in database for unit {unit.name}"

                    last_max_written_value = max_written_value


def isolate_instance_from_cluster(ops_test: OpsTest, unit_name: str) -> None:
    """Apply a NetworkChaos file to use chaos-mesh to simulate a network cut."""
    with tempfile.NamedTemporaryFile() as temp_file:
        with open(
            "tests/integration/high_availability/manifests/chaos_network_loss.yml", "r"
        ) as chaos_network_loss_file:
            template = string.Template(chaos_network_loss_file.read())
            chaos_network_loss = template.substitute(
                namespace=ops_test.model.info.name,
                pod=unit_name.replace("/", "-"),
            )

            temp_file.write(str.encode(chaos_network_loss))
            temp_file.flush()

        env = os.environ
        env["KUBECONFIG"] = os.path.expanduser("~/.kube/config")
        subprocess.check_output(
            " ".join(["kubectl", "apply", "-f", temp_file.name]), shell=True, env=env
        )


def remove_instance_isolation(ops_test: OpsTest) -> None:
    """Delete the NetworkChaos that is isolating the primary unit of the cluster."""
    env = os.environ
    env["KUBECONFIG"] = os.path.expanduser("~/.kube/config")
    subprocess.check_output(
        f"kubectl -n {ops_test.model.info.name} delete networkchaos network-loss-primary",
        shell=True,
        env=env,
    )


@retry(
    stop=stop_after_attempt(10),
    wait=wait_fixed(30),
)
async def wait_until_units_in_status(
    ops_test: OpsTest, units_to_check: List[Unit], online_unit: Unit, status: str
) -> None:
    """Waits until all units specified are in a given status, or timeout occurs."""
    cluster_status = await get_cluster_status(ops_test, online_unit)

    for unit in units_to_check:
        assert (
            cluster_status["defaultreplicaset"]["topology"][unit.name.replace("/", "-")]["status"]
            == status
        )


async def ensure_process_not_running(
    ops_test: OpsTest, unit_name: str, container_name: str, process: str
) -> None:
    """Ensure that the provided process is not running on the unit container.

    Args:
        ops_test: The ops test framework
        unit_name: The name of the unit to ensure the process is not running
        container_name: The name of the container to ensure the process is not running
        process: The name of the process to ensure is not running
    """
    get_pid_commands = ["ssh", "--container", container_name, unit_name, "pgrep", "-x", process]
    return_code, pid, _ = await ops_test.juju(*get_pid_commands)

    assert (
        return_code == 1
    ), f"Process {process} is still running with pid {pid} on unit {unit_name}, container {container_name}"


def copy_file_into_pod(
    client: kubernetes.client.api.core_v1_api.CoreV1Api,
    namespace: str,
    pod_name: str,
    container_name: str,
    destination_path: str,
    source_path: str,
) -> None:
    """Copy file contents into pod.

    Args:
        client: The kubernetes CoreV1Api client
        namespace: The namespace of the pod to copy files to
        pod_name: The name of the pod to copy files to
        container_name: The name of the pod container to copy files to
        destination_path: The path to which the file should be copied over
        source_path: The path of the file which needs to be copied over
    """
    try:
        exec_command = ["tar", "xvf", "-", "-C", "/"]

        api_response = kubernetes.stream.stream(
            client.connect_get_namespaced_pod_exec,
            pod_name,
            namespace,
            container=container_name,
            command=exec_command,
            stdin=True,
            stdout=True,
            stderr=True,
            tty=False,
            _preload_content=False,
        )

        with tempfile.TemporaryFile() as tar_buffer:
            with tarfile.open(fileobj=tar_buffer, mode="w") as tar:
                tar.add(source_path, destination_path)

            tar_buffer.seek(0)
            commands = []
            commands.append(tar_buffer.read())

            while api_response.is_open():
                api_response.update(timeout=1)

                if commands:
                    command = commands.pop(0)
                    api_response.write_stdin(command.decode())
                else:
                    break

            api_response.close()
    except kubernetes.client.rest.ApiException:
        assert False


def modify_pebble_restart_delay(
    ops_test: OpsTest,
    unit_name: str,
    container_name: str,
    process_name: str,
    pebble_plan_path: str,
) -> None:
    """Modify the pebble restart delay of the underlying process.

    Args:
        ops_test: The ops test framework
        unit_name: The name of unit to extend the pebble restart delay for
        container_name: The name of container to extend the pebble restart delay for
        process_name: The name of the mysqld process to extend the pebble restart delay for
        pebble_plan_path: Path to the file with the modified pebble plan
    """
    kubernetes.config.load_kube_config()
    client = kubernetes.client.api.core_v1_api.CoreV1Api()

    pod_name = unit_name.replace("/", "-")
    now = datetime.datetime.now().isoformat()

    copy_file_into_pod(
        client,
        ops_test.model.info.name,
        pod_name,
        container_name,
        f"/tmp/pebble_plan_{now}.yml",
        pebble_plan_path,
    )

    add_to_pebble_layer_commands = (
        f"/charm/bin/pebble add --combine {process_name} /tmp/pebble_plan_{now}.yml"
    )
    response = kubernetes.stream.stream(
        client.connect_get_namespaced_pod_exec,
        pod_name,
        ops_test.model.info.name,
        container=container_name,
        command=add_to_pebble_layer_commands.split(),
        stdin=False,
        stdout=True,
        stderr=True,
        tty=False,
        _preload_content=False,
    )
    response.run_forever(timeout=5)
    assert (
        response.returncode == 0
    ), f"Failed to add to pebble layer, unit={unit_name}, container={container_name}, process={process_name}"

    replan_pebble_layer_commands = "/charm/bin/pebble replan"
    response = kubernetes.stream.stream(
        client.connect_get_namespaced_pod_exec,
        pod_name,
        ops_test.model.info.name,
        container=container_name,
        command=replan_pebble_layer_commands.split(),
        stdin=False,
        stdout=True,
        stderr=True,
        tty=False,
        _preload_content=False,
    )
    response.run_forever(timeout=15)
    assert (
        response.returncode == 0
    ), f"Failed to replan pebble layer, unit={unit_name}, container={container_name}, process={process_name}"<|MERGE_RESOLUTION|>--- conflicted
+++ resolved
@@ -180,11 +180,7 @@
     Args:
         ops_test: The ops test framework
     """
-<<<<<<< HEAD
     application_name = await get_application_name(ops_test, "mysql-test-app")
-=======
-    application_name = get_application_name(ops_test, "application")
->>>>>>> 9adeb1d2
 
     if application_name:
         if len(ops_test.model.applications[application_name].units) != 1:
