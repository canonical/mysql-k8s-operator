# Copyright 2023 Canonical Ltd.
# See LICENSE file for licensing details.

import logging

import pytest
from integration.helpers import get_primary_unit, retrieve_database_variable_value
from integration.high_availability.high_availability_helpers import (
    ensure_all_units_continuous_writes_incrementing,
    high_availability_test_setup,
)
from lightkube import Client
from lightkube.resources.apps_v1 import StatefulSet
from pytest_operator.plugin import OpsTest

logger = logging.getLogger(__name__)

TIMEOUT = 15 * 60


@pytest.mark.group(1)
async def test_build_and_deploy(ops_test: OpsTest) -> None:
    """Simple test to ensure that the mysql and application charms get deployed."""
    await high_availability_test_setup(ops_test)


@pytest.mark.group(1)
@pytest.mark.abort_on_fail
async def test_pre_upgrade_check(ops_test: OpsTest) -> None:
    """Test that the pre-upgrade-check action runs successfully."""
    mysql_app_name, _ = await high_availability_test_setup(ops_test)

    mysql_units = ops_test.model.applications[mysql_app_name].units

    logger.info("Get leader unit")
    leader_unit = None
    for unit in mysql_units:
        if await unit.is_leader_from_status():
            leader_unit = unit
            break

    assert leader_unit is not None, "No leader unit found"
    logger.info("Run pre-upgrade-check action")
    action = await leader_unit.run_action("pre-upgrade-check")
    await action.wait()

    logger.info("Assert slow shutdown is enabled")
    for unit in mysql_units:
        value = await retrieve_database_variable_value(ops_test, unit, "innodb_fast_shutdown")
        assert value == 0, f"innodb_fast_shutdown not 0 at {unit.name}"

    primary_unit = await get_primary_unit(ops_test, leader_unit, mysql_app_name)

    assert primary_unit.name == f"{mysql_app_name}/0", "Primary unit not set to unit 0"

    logger.info("Assert partition is set to 2")
    client = Client()
    statefulset = client.get(
        res=StatefulSet, namespace=ops_test.model.info.name, name=mysql_app_name
    )

    assert statefulset.spec.updateStrategy.rollingUpdate.partition == 2, "Partition not set to 2"


@pytest.mark.group(1)
@pytest.mark.abort_on_fail
async def test_upgrade_charms(ops_test: OpsTest, continuous_writes) -> None:
    mysql_app_name, _ = await high_availability_test_setup(ops_test)
    logger.info("Ensure continuous_writes")
    await ensure_all_units_continuous_writes_incrementing(ops_test)

    # 8.0.34
    resources = {
        "mysql-image": "ghcr.io/canonical/charmed-mysql@sha256:3b6a4a63971acec3b71a0178cd093014a695ddf7c31d91d56ebb110eec6cdbe1"
    }
    logger.info("Refresh the charm")
    application = ops_test.model.applications[mysql_app_name]
    charm = await ops_test.build_charm(".")
    await application.local_refresh(path=charm, resources=resources)
    async with ops_test.fast_forward("60s"):
        await ops_test.model.wait_for_idle(apps=[mysql_app_name], status="active", timeout=TIMEOUT)

    mysql_units = ops_test.model.applications[mysql_app_name].units
    leader_unit = None
    for unit in mysql_units:
        if await unit.is_leader_from_status():
            leader_unit = unit
            break

    assert leader_unit is not None, "No leader unit found"
    logger.info("Resume upgrade")
    action = await leader_unit.run_action("resume-upgrade")
    await action.wait()
    logger.info("Wait for upgrade to complete")
<<<<<<< HEAD
    async with ops_test.fast_forward("60s", fast_interval="60s"):
=======
    async with ops_test.fast_forward("60s"):
>>>>>>> 3632bc7f
        await ops_test.model.wait_for_idle(
            apps=[mysql_app_name], status="active", idle_period=30, timeout=TIMEOUT
        )

    logger.info("Ensure continuous_writes")
    await ensure_all_units_continuous_writes_incrementing(ops_test)<|MERGE_RESOLUTION|>--- conflicted
+++ resolved
@@ -92,11 +92,7 @@
     action = await leader_unit.run_action("resume-upgrade")
     await action.wait()
     logger.info("Wait for upgrade to complete")
-<<<<<<< HEAD
-    async with ops_test.fast_forward("60s", fast_interval="60s"):
-=======
     async with ops_test.fast_forward("60s"):
->>>>>>> 3632bc7f
         await ops_test.model.wait_for_idle(
             apps=[mysql_app_name], status="active", idle_period=30, timeout=TIMEOUT
         )
