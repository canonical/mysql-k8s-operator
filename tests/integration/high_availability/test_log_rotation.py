#!/usr/bin/env python3
# Copyright 2024 Canonical Ltd.
# See LICENSE file for licensing details.

import logging
from pathlib import Path

import pytest
import yaml
from pytest_operator.plugin import OpsTest

from ..helpers import (
    delete_file_or_directory_in_unit,
    dispatch_custom_event_for_logrotate,
    ls_in_unit,
    read_contents_from_file_in_unit,
    stop_running_flush_mysql_job,
    stop_running_log_rotate_dispatcher,
    write_content_to_file_in_unit,
)

logger = logging.getLogger(__name__)

METADATA = yaml.safe_load(Path("./metadata.yaml").read_text())
APP_NAME = METADATA["name"]


@pytest.mark.group(1)
@pytest.mark.abort_on_fail
async def test_log_rotation(
    ops_test: OpsTest, highly_available_cluster, continuous_writes
) -> None:
    """Test the log rotation of text files.

    Run continuous writes to ensure that audit log plugin is loaded and active
    when mysql-test-app runs start-continuous-writes (by logging into mysql).
    """
    unit = ops_test.model.applications[APP_NAME].units[0]

    logger.info("Extending update-status-hook-interval to 60m")
    await ops_test.model.set_config({"update-status-hook-interval": "60m"})

<<<<<<< HEAD
    # Exclude slowquery/general log files as they are not enabled by default
=======
    # Exclude slow log files as slow logs are not enabled by default
>>>>>>> e3dec0a2
    log_types = ["error", "audit"]
    log_files = ["error.log", "audit.log"]
    archive_directories = [
        "archive_error",
<<<<<<< HEAD
=======
        "archive_slow",
>>>>>>> e3dec0a2
        "archive_audit",
    ]

    logger.info("Overwriting the log rotate dispatcher script")
    unit_label = unit.name.replace("/", "-")
    await write_content_to_file_in_unit(
        ops_test,
        unit,
        f"/var/lib/juju/agents/unit-{unit_label}/charm/scripts/log_rotate_dispatcher.py",
        "exit(0)\n",
        container_name="charm",
    )

    logger.info("Stopping the log rotate dispatcher")
    await stop_running_log_rotate_dispatcher(ops_test, unit.name)

    logger.info("Stopping any running logrotate jobs")
    await stop_running_flush_mysql_job(ops_test, unit.name)

    logger.info("Removing existing archive directories")
    for archive_directory in archive_directories:
        await delete_file_or_directory_in_unit(
            ops_test,
            unit.name,
            f"/var/log/mysql/{archive_directory}/",
        )

    logger.info("Writing some data to the text log files")
    for log in log_types:
        log_path = f"/var/log/mysql/{log}.log"
        await write_content_to_file_in_unit(ops_test, unit, log_path, f"test {log} content\n")

    logger.info("Ensuring only log files exist")
    # Exclude archive directories, as handling any event would restart the
    # log_rotate_dispatcher (by the log_rotate_manager)
    ls_output = await ls_in_unit(
        ops_test, unit.name, "/var/log/mysql/", exclude_files=archive_directories
    )

    for file in log_files:
        # audit.log can be rotated and new file not created until access to db
        assert (
            file in ls_output or file == "audit.log"
        ), f"❌ files other than log files exist {ls_output}"

    logger.info("Dispatching custom event to rotate logs")
    await dispatch_custom_event_for_logrotate(ops_test, unit.name)

    logger.info("Ensuring log files and archive directories exist")
    ls_output = await ls_in_unit(ops_test, unit.name, "/var/log/mysql/")

    for file in log_files + archive_directories:
        # audit.log can be rotated and new file not created until access to db
        assert (
            file in ls_output or file == "audit.log"
        ), f"❌ unexpected files/directories in log directory: {ls_output}"

    logger.info("Ensuring log files were rotated")
    # Exclude checking slow log rotation as slow logs are disabled by default
    for log in set(log_types):
        file_contents = read_contents_from_file_in_unit(
            ops_test, unit, f"/var/log/mysql/{log}.log"
        )
        assert f"test {log} content" not in file_contents, f"❌ log file {log}.log not rotated"

        ls_output = await ls_in_unit(ops_test, unit.name, f"/var/log/mysql/archive_{log}/")
        assert len(ls_output) != 0, f"❌ archive directory is empty: {ls_output}"

        rotated_file_content_exists = False
        for filename in ls_output:
            file_contents = read_contents_from_file_in_unit(
                ops_test,
                unit,
                f"/var/log/mysql/archive_{log}/{filename}",
            )
            if f"test {log} content" in file_contents:
                rotated_file_content_exists = True
        assert rotated_file_content_exists, f"❌ log file {log}.log not rotated"<|MERGE_RESOLUTION|>--- conflicted
+++ resolved
@@ -40,19 +40,11 @@
     logger.info("Extending update-status-hook-interval to 60m")
     await ops_test.model.set_config({"update-status-hook-interval": "60m"})
 
-<<<<<<< HEAD
-    # Exclude slowquery/general log files as they are not enabled by default
-=======
     # Exclude slow log files as slow logs are not enabled by default
->>>>>>> e3dec0a2
     log_types = ["error", "audit"]
     log_files = ["error.log", "audit.log"]
     archive_directories = [
         "archive_error",
-<<<<<<< HEAD
-=======
-        "archive_slow",
->>>>>>> e3dec0a2
         "archive_audit",
     ]
 
