--- conflicted
+++ resolved
@@ -275,11 +275,7 @@
     await juju_.run_action(
         leader_unit,
         "promote-to-primary",
-<<<<<<< HEAD
-        **{"--wait": "5m", "force": True, "scope": "cluster"},
-=======
         **{"--wait": "5m", "scope": "cluster", "force": True},
->>>>>>> 30d6b345
     )
 
     cluster_set_status = await get_cluster_status(leader_unit, cluster_set=True)
