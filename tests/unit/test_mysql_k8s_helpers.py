--- conflicted
+++ resolved
@@ -349,7 +349,6 @@
         with self.assertRaises(MySQLWaitUntilUnitRemovedFromClusterError):
             self.mysql._wait_until_unit_removed_from_cluster("mysql-0.mysql-endpoints")
 
-<<<<<<< HEAD
     @patch("ops.model.Container")
     def test_log_rotate_config(self, _container):
         """Test log_rotate_config."""
@@ -374,7 +373,7 @@
             user="root",
             group="root",
         )
-=======
+
     @patch(
         "mysql_k8s_helpers.MySQL.get_cluster_endpoints",
         return_value=(
@@ -401,5 +400,4 @@
         self.mysql.update_endpoints()
         _get_cluster_endpoints.assert_called_once()
 
-        _label_pod.assert_has_calls(calls)
->>>>>>> a8c9a736
+        _label_pod.assert_has_calls(calls)