# Copyright 2022 Canonical Ltd.
# See LICENSE file for licensing details.

import json
import unittest
from unittest.mock import MagicMock, call, patch

import tenacity
<<<<<<< HEAD
from charms.mysql.v0.mysql import (
    MySQLClientError,
    MySQLConfigureInstanceError,
    MySQLConfigureMySQLUsersError,
    MySQLExecError,
)
=======
from charms.mysql.v0.mysql import MySQLClientError, MySQLConfigureMySQLUsersError
>>>>>>> 5c27d85e
from ops.pebble import ExecError

from mysql_k8s_helpers import (
    MYSQLD_SOCK_FILE,
    MYSQLSH_SCRIPT_FILE,
    MySQL,
    MySQLCreateDatabaseError,
    MySQLCreateUserError,
    MySQLDeleteUsersWithLabelError,
    MySQLEscalateUserPrivilegesError,
    MySQLForceRemoveUnitFromClusterError,
    MySQLInitialiseMySQLDError,
<<<<<<< HEAD
    MySQLInstallDependenciesError,
    MySQLServiceNotRunningError,
=======
>>>>>>> 5c27d85e
    MySQLWaitUntilUnitRemovedFromClusterError,
)

GET_CLUSTER_STATUS_RETURN = {
    "defaultreplicaset": {
        "status": "no_quorum",
        "topology": {
            "mysql-0": {
                "status": "online",
                "address": "mysql-0.mysql-endpoints",
            },
            "mysql-2": {
                "status": "unreachable",
                "address": "mysql-2.mysql-endpoints",
            },
            "mysql-1": {
                "status": "(missing)",
                "address": "mysql-1.mysql-endpoints",
            },
        },
    },
}


class TestMySQL(unittest.TestCase):
    def setUp(self):
        self.mysql = MySQL(
            "127.0.0.1",
            "test_cluster",
            "password",
            "serverconfig",
            "serverconfigpassword",
            "clusteradmin",
            "clusteradminpassword",
            None,
        )

    @patch("ops.pebble.ExecProcess")
    @patch("ops.model.Container")
    def test_initialise_mysqld(self, _container, _process):
        """Test a successful execution of bootstrap_instance."""
        _container.exec.return_value = _process
        self.mysql.container = _container

        self.mysql.initialise_mysqld()

        _container.exec.assert_called_once_with(
            command=["mysqld", "--initialize-insecure", "-u", "mysql"],
            user="mysql",
            group="mysql",
        )

        _process.wait_output.assert_called_once()

    @patch("ops.model.Container")
    def test_initialise_mysqld_exception(self, _container):
        """Test a failing execution of bootstrap_instance."""
        _container.exec.side_effect = ExecError(
            command=["mysqld"], exit_code=1, stdout=b"", stderr=b"Error"
        )
        self.mysql.container = _container

        with self.assertRaises(MySQLInitialiseMySQLDError):
            self.mysql.initialise_mysqld()

    @patch("mysql_k8s_helpers.MySQL._run_mysqlcli_script")
    def test_configure_mysql_users(self, _run_mysqlcli_script):
        """Test failed to configuring the MySQL users."""
        privileges_to_revoke = (
            "SYSTEM_USER",
            "SYSTEM_VARIABLES_ADMIN",
            "SUPER",
            "REPLICATION_SLAVE_ADMIN",
            "GROUP_REPLICATION_ADMIN",
            "BINLOG_ADMIN",
            "SET_USER_ID",
            "ENCRYPTION_KEY_ADMIN",
            "VERSION_TOKEN_ADMIN",
            "CONNECTION_ADMIN",
        )

        _expected_configure_user_commands = "; ".join(
            (
                "CREATE USER 'root'@'%' IDENTIFIED BY 'password'",
                "GRANT ALL ON *.* TO 'root'@'%' WITH GRANT OPTION",
                "CREATE USER 'serverconfig'@'%' IDENTIFIED BY 'serverconfigpassword'",
                "GRANT ALL ON *.* TO 'serverconfig'@'%' WITH GRANT OPTION",
                "UPDATE mysql.user SET authentication_string=null WHERE User='root' and Host='localhost'",
                "ALTER USER 'root'@'localhost' IDENTIFIED BY 'password'",
                f"REVOKE {', '.join(privileges_to_revoke)} ON *.* FROM 'root'@'%'",
                f"REVOKE {', '.join(privileges_to_revoke)} ON *.* FROM 'root'@'localhost'",
                "FLUSH PRIVILEGES",
            )
        )

        self.mysql.configure_mysql_users()

        _run_mysqlcli_script.assert_called_once_with(_expected_configure_user_commands)

    @patch("mysql_k8s_helpers.MySQL._run_mysqlcli_script")
    def test_configure_mysql_users_exception(self, _run_mysqlcli_script):
        """Test exceptions trying to configuring the MySQL users."""
        _run_mysqlcli_script.side_effect = MySQLClientError("Error running mysql")

        with self.assertRaises(MySQLConfigureMySQLUsersError):
            self.mysql.configure_mysql_users()

    @patch("mysql_k8s_helpers.MySQL.get_cluster_primary_address", return_value="1.1.1.1:3306")
    @patch("mysql_k8s_helpers.MySQL._run_mysqlsh_script")
    def test_create_database(self, _run_mysqlsh_script, _get_cluster_primary_address):
        """Test successful execution of create_database."""
        _expected_create_database_commands = (
            "shell.connect('serverconfig:serverconfigpassword@1.1.1.1:3306')",
            'session.run_sql("CREATE DATABASE IF NOT EXISTS `test_database`;")',
        )

        self.mysql.create_database("test_database")

        _run_mysqlsh_script.assert_called_once_with("\n".join(_expected_create_database_commands))

    @patch("mysql_k8s_helpers.MySQL.get_cluster_primary_address", return_value="1.1.1.1:3306")
    @patch("mysql_k8s_helpers.MySQL._run_mysqlsh_script")
    def test_create_database_exception(self, _run_mysqlsh_script, _get_cluster_primary_address):
        """Test exception while executing create_database."""
        _run_mysqlsh_script.side_effect = MySQLClientError("Error creating database")

        with self.assertRaises(MySQLCreateDatabaseError):
            self.mysql.create_database("test_database")

    @patch("mysql_k8s_helpers.MySQL.get_cluster_primary_address", return_value="1.1.1.1:3306")
    @patch("mysql_k8s_helpers.MySQL._run_mysqlsh_script")
    def test_create_user(self, _run_mysqlsh_script, _get_cluster_primary_address):
        """Test successful execution of create_user."""
        _escaped_attributes = json.dumps({"label": "test_label"}).replace('"', r"\"")
        _expected_create_user_commands = (
            "shell.connect('serverconfig:serverconfigpassword@1.1.1.1:3306')",
            f"session.run_sql(\"CREATE USER `test_user`@`%` IDENTIFIED BY 'test_password' ATTRIBUTE '{_escaped_attributes}';\")",
        )

        self.mysql.create_user("test_user", "test_password", "test_label")

        _run_mysqlsh_script.assert_called_once_with("\n".join(_expected_create_user_commands))

    @patch("mysql_k8s_helpers.MySQL.get_cluster_primary_address", return_value="1.1.1.1:3306")
    @patch("mysql_k8s_helpers.MySQL._run_mysqlsh_script")
    def test_create_user_exception(self, _run_mysqlsh_script, _get_cluster_primary_address):
        """Test exception while executing create_user."""
        _run_mysqlsh_script.side_effect = MySQLClientError("Error creating user")

        with self.assertRaises(MySQLCreateUserError):
            self.mysql.create_user("test_user", "test_password", "test_label")

    @patch("mysql_k8s_helpers.MySQL.get_cluster_primary_address", return_value="1.1.1.1:3306")
    @patch("mysql_k8s_helpers.MySQL._run_mysqlsh_script")
    def test_escalate_user_privileges(self, _run_mysqlsh_script, _get_cluster_primary_address):
        """Test successful execution of escalate_user_privileges."""
        super_privileges_to_revoke = (
            "SYSTEM_USER",
            "SYSTEM_VARIABLES_ADMIN",
            "SUPER",
            "REPLICATION_SLAVE_ADMIN",
            "GROUP_REPLICATION_ADMIN",
            "BINLOG_ADMIN",
            "SET_USER_ID",
            "ENCRYPTION_KEY_ADMIN",
            "VERSION_TOKEN_ADMIN",
            "CONNECTION_ADMIN",
        )

        _expected_escalate_user_privileges_commands = (
            "shell.connect('serverconfig:serverconfigpassword@1.1.1.1:3306')",
            'session.run_sql("GRANT ALL ON *.* TO `test_user`@`%` WITH GRANT OPTION;")',
            f"session.run_sql(\"REVOKE {', '.join(super_privileges_to_revoke)} ON *.* FROM `test_user`@`%`;\")",
            'session.run_sql("FLUSH PRIVILEGES;")',
        )

        self.mysql.escalate_user_privileges("test_user")

        _run_mysqlsh_script.assert_called_once_with(
            "\n".join(_expected_escalate_user_privileges_commands)
        )

    @patch("mysql_k8s_helpers.MySQL.get_cluster_primary_address", return_value="1.1.1.1:3306")
    @patch("mysql_k8s_helpers.MySQL._run_mysqlsh_script")
    def test_escalate_user_privileges_exception(
        self, _run_mysqlsh_script, _get_cluster_primary_address
    ):
        """Test exception while executing escalate_user_privileges."""
        _run_mysqlsh_script.side_effect = MySQLClientError("Error escalating user privileges")

        with self.assertRaises(MySQLEscalateUserPrivilegesError):
            self.mysql.escalate_user_privileges("test_user")

    @patch("mysql_k8s_helpers.MySQL.get_cluster_primary_address", return_value="1.1.1.1:3306")
    @patch("mysql_k8s_helpers.MySQL._run_mysqlcli_script")
    @patch("mysql_k8s_helpers.MySQL._run_mysqlsh_script")
    def test_delete_users_with_label(
        self, _run_mysqlsh_script, _run_mysqlcli_script, _get_cluster_primary_address
    ):
        """Test successful execution of delete_users_with_label."""
        _expected_get_label_users_commands = (
            "SELECT CONCAT(user.user, '@', user.host) FROM mysql.user AS user "
            "JOIN information_schema.user_attributes AS attributes"
            " ON (user.user = attributes.user AND user.host = attributes.host) "
            'WHERE attributes.attribute LIKE \'%"test_label_name": "test_label_value"%\'',
        )

        _run_mysqlcli_script.return_value = "users\ntest_user@%\ntest_user_2@localhost"

        _expected_drop_users_commands = (
            "shell.connect('serverconfig:serverconfigpassword@1.1.1.1:3306')",
            "session.run_sql(\"DROP USER IF EXISTS 'test_user'@'%', 'test_user_2'@'localhost';\")",
        )

        self.mysql.delete_users_with_label("test_label_name", "test_label_value")

        _run_mysqlcli_script.assert_called_once_with(
            "; ".join(_expected_get_label_users_commands),
            user="serverconfig",
            password="serverconfigpassword",
        )
        _run_mysqlsh_script.assert_called_once_with("\n".join(_expected_drop_users_commands))

    @patch("mysql_k8s_helpers.MySQL.get_cluster_primary_address", return_value="1.1.1.1:3306")
    @patch("mysql_k8s_helpers.MySQL._run_mysqlcli_script")
    @patch("mysql_k8s_helpers.MySQL._run_mysqlsh_script")
    def test_delete_users_with_label_exception(
        self, _run_mysqlsh_script, _run_mysqlcli_script, _get_cluster_primary_address
    ):
        """Test exception while executing delete_users_with_label."""
        _run_mysqlcli_script.side_effect = MySQLClientError("Error getting label users")

        with self.assertRaises(MySQLDeleteUsersWithLabelError):
            self.mysql.delete_users_with_label("test_label_name", "test_label_value")

        _run_mysqlcli_script.reset_mock()
        _run_mysqlsh_script.side_effect = MySQLClientError("Error dropping users")

        with self.assertRaises(MySQLDeleteUsersWithLabelError):
            self.mysql.delete_users_with_label("test_label_name", "test_label_value")

    @patch("ops.model.Container")
    def test_run_mysqlsh_script(self, _container):
        """Test a successful execution of run_mysqlsh_script."""
        _container.exec.return_value = MagicMock()
        _container.exec.return_value.wait_output.return_value = (
            b"stdout",
            b"stderr",
        )
        self.mysql.container = _container

        self.mysql._run_mysqlsh_script("script")

        _container.exec.assert_called_once_with(
            [
                "/usr/bin/mysqlsh",
                "--no-wizard",
                "--python",
                "--verbose=1",
                "-f",
                MYSQLSH_SCRIPT_FILE,
                ";",
                "rm",
                MYSQLSH_SCRIPT_FILE,
            ],
            timeout=None,
        )

    @patch("ops.model.Container")
    def test_run_mysqlcli_script(self, _container):
        """Test a execution of run_mysqlcli_script."""
        _container.exec.return_value = MagicMock()
        _container.exec.return_value.wait_output.return_value = (
            b"stdout",
            b"stderr",
        )
        self.mysql.container = _container

        self.mysql._run_mysqlcli_script("script")

        _container.exec.assert_called_once_with(
            [
                "/usr/bin/mysql",
                "-u",
                "root",
                "--protocol=SOCKET",
                f"--socket={MYSQLD_SOCK_FILE}",
                "-e",
                "script",
            ]
        )

    @patch("mysql_k8s_helpers.MySQL.get_cluster_status", return_value=GET_CLUSTER_STATUS_RETURN)
    def test_wait_until_unit_removed_from_cluster(self, _get_cluster_status):
        """Test the successful execution of _wait_until_unit_removed_from_cluster."""
        self.mysql._wait_until_unit_removed_from_cluster("mysql-3.mysql-endpoints")

        self.assertEqual(_get_cluster_status.call_count, 1)

    @patch("mysql_k8s_helpers.MySQL.get_cluster_status", return_value=GET_CLUSTER_STATUS_RETURN)
    def test_wait_until_unit_removed_from_cluster_exception(self, _get_cluster_status):
        """Test an exception while executing _wait_until_unit_removed_from_cluster."""
        # disable tenacity retry
        self.mysql._wait_until_unit_removed_from_cluster.retry.retry = (
            tenacity.retry_if_not_result(lambda x: True)
        )

        with self.assertRaises(MySQLWaitUntilUnitRemovedFromClusterError):
            self.mysql._wait_until_unit_removed_from_cluster("mysql-0.mysql-endpoints")

        self.assertEqual(_get_cluster_status.call_count, 1)

        _get_cluster_status.reset_mock()
        _get_cluster_status.return_value = None

        with self.assertRaises(MySQLWaitUntilUnitRemovedFromClusterError):
            self.mysql._wait_until_unit_removed_from_cluster("mysql-0.mysql-endpoints")

    @patch("mysql_k8s_helpers.MySQL.get_cluster_status", return_value=GET_CLUSTER_STATUS_RETURN)
    @patch("mysql_k8s_helpers.MySQL._run_mysqlsh_script")
    @patch("mysql_k8s_helpers.MySQL._wait_until_unit_removed_from_cluster")
    def test_force_remove_unit_from_cluster(
        self, _wait_until_unit_removed_from_cluster, _run_mysqlsh_script, _get_cluster_status
    ):
        """Test the successful execution of force_remove_unit_from_cluster."""
        _expected_remove_instance_commands = "\n".join(
            (
                "shell.connect('clusteradmin:clusteradminpassword@127.0.0.1')",
                "cluster = dba.get_cluster('test_cluster')",
                'cluster.remove_instance(\'1.2.3.4\', {"force": "true"})',
            )
        )

        _expected_force_quorum_commands = "\n".join(
            (
                "shell.connect('clusteradmin:clusteradminpassword@127.0.0.1')",
                "cluster = dba.get_cluster('test_cluster')",
                "cluster.force_quorum_using_partition_of('clusteradmin@127.0.0.1', 'clusteradminpassword')",
            )
        )

        self.mysql.force_remove_unit_from_cluster("1.2.3.4")

        self.assertEqual(_get_cluster_status.call_count, 1)
        self.assertEqual(_run_mysqlsh_script.call_count, 2)
        self.assertEqual(_wait_until_unit_removed_from_cluster.call_count, 1)
        self.assertEqual(
            sorted(_run_mysqlsh_script.mock_calls),
            sorted(
                [
                    call(_expected_remove_instance_commands),
                    call(_expected_force_quorum_commands),
                ]
            ),
        )

    @patch("mysql_k8s_helpers.MySQL.get_cluster_status", return_value=GET_CLUSTER_STATUS_RETURN)
    @patch("mysql_k8s_helpers.MySQL._run_mysqlsh_script")
    @patch("mysql_k8s_helpers.MySQL._wait_until_unit_removed_from_cluster")
    def test_force_remove_unit_from_cluster_exception(
        self, _wait_until_unit_removed_from_cluster, _run_mysqlsh_script, _get_cluster_status
    ):
        """Test exceptions raised when executing force_remove_unit_from_cluster."""
        _get_cluster_status.return_value = None

        with self.assertRaises(MySQLForceRemoveUnitFromClusterError):
            self.mysql.force_remove_unit_from_cluster("1.2.3.4")

        self.assertEqual(_get_cluster_status.call_count, 1)
        self.assertEqual(_run_mysqlsh_script.call_count, 0)
        self.assertEqual(_wait_until_unit_removed_from_cluster.call_count, 0)

        _get_cluster_status.reset_mock()
        _get_cluster_status.return_value = GET_CLUSTER_STATUS_RETURN
        _run_mysqlsh_script.side_effect = MySQLClientError("Mock error")

        with self.assertRaises(MySQLForceRemoveUnitFromClusterError):
            self.mysql.force_remove_unit_from_cluster("1.2.3.4")

        self.assertEqual(_get_cluster_status.call_count, 1)
        self.assertEqual(_run_mysqlsh_script.call_count, 1)
        self.assertEqual(_wait_until_unit_removed_from_cluster.call_count, 0)

        _get_cluster_status.reset_mock()
        _get_cluster_status.return_value = GET_CLUSTER_STATUS_RETURN
        _run_mysqlsh_script.reset_mock()
        _run_mysqlsh_script.side_effect = None
        _wait_until_unit_removed_from_cluster.side_effect = (
            MySQLWaitUntilUnitRemovedFromClusterError("Mock error")
        )

        with self.assertRaises(MySQLForceRemoveUnitFromClusterError):
            self.mysql.force_remove_unit_from_cluster("1.2.3.4")

        self.assertEqual(_get_cluster_status.call_count, 1)
        self.assertEqual(_run_mysqlsh_script.call_count, 2)
        self.assertEqual(_wait_until_unit_removed_from_cluster.call_count, 1)

    @patch("ops.model.Container")
    def test_safe_stop_mysqld_safe(self, _container):
        """Test the successful execution of safe_stop_mysqld_safe."""
        _container.exec.return_value = MagicMock()
        _container.exec.return_value.wait_output.return_value = (
            0,
            b"stderr",
        )
        self.mysql.container = _container
        self.mysql.safe_stop_mysqld_safe()

        _container.exec.assert_called_once()

    @patch("mysql_k8s_helpers.MySQL._execute_commands")
    def test_install_dependencies(self, _execute_commands):
        """Test the successful execution of install_dependencies()."""
        self.mysql.install_dependencies()

        _execute_commands.assert_called_once_with(
            "apt-get update && apt-get install -y ca-certificates".split(),
            bash=True,
            user="root",
            group="root",
        )

    @patch("mysql_k8s_helpers.MySQL._execute_commands")
    def test_install_dependences_exception(self, _execute_commands):
        """Test failure in the execution of install_dependencies()."""
        _execute_commands.side_effect = MySQLExecError

        with self.assertRaises(MySQLInstallDependenciesError):
            self.mysql.install_dependencies()<|MERGE_RESOLUTION|>--- conflicted
+++ resolved
@@ -6,16 +6,11 @@
 from unittest.mock import MagicMock, call, patch
 
 import tenacity
-<<<<<<< HEAD
 from charms.mysql.v0.mysql import (
     MySQLClientError,
-    MySQLConfigureInstanceError,
     MySQLConfigureMySQLUsersError,
     MySQLExecError,
 )
-=======
-from charms.mysql.v0.mysql import MySQLClientError, MySQLConfigureMySQLUsersError
->>>>>>> 5c27d85e
 from ops.pebble import ExecError
 
 from mysql_k8s_helpers import (
@@ -28,11 +23,7 @@
     MySQLEscalateUserPrivilegesError,
     MySQLForceRemoveUnitFromClusterError,
     MySQLInitialiseMySQLDError,
-<<<<<<< HEAD
     MySQLInstallDependenciesError,
-    MySQLServiceNotRunningError,
-=======
->>>>>>> 5c27d85e
     MySQLWaitUntilUnitRemovedFromClusterError,
 )
 
