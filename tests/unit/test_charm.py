# Copyright 2022 Canonical Ltd.
# See LICENSE file for licensing details.
#
# Learn more about testing at: https://juju.is/docs/sdk/testing

import unittest
from unittest.mock import PropertyMock, patch

import pytest
from ops.model import ActiveStatus, WaitingStatus
from ops.testing import Harness

from charm import MySQLOperatorCharm
from constants import (
    BACKUPS_PASSWORD_KEY,
    CLUSTER_ADMIN_PASSWORD_KEY,
    MONITORING_PASSWORD_KEY,
    PASSWORD_LENGTH,
    ROOT_PASSWORD_KEY,
    SERVER_CONFIG_PASSWORD_KEY,
)
from mysql_k8s_helpers import MySQL, MySQLInitialiseMySQLDError

APP_NAME = "mysql-k8s"
REQUIRED_PASSWORD_KEYS = [
    ROOT_PASSWORD_KEY,
    MONITORING_PASSWORD_KEY,
    CLUSTER_ADMIN_PASSWORD_KEY,
    SERVER_CONFIG_PASSWORD_KEY,
    BACKUPS_PASSWORD_KEY,
]


class TestCharm(unittest.TestCase):
    def setUp(self) -> None:
        self.patcher = patch("lightkube.core.client.GenericSyncClient")
        self.patcher.start()
        self.harness = Harness(MySQLOperatorCharm)
        self.addCleanup(self.harness.cleanup)
        self.harness.begin()
        self.peer_relation_id = self.harness.add_relation("database-peers", "database-peers")
        self.harness.add_relation_unit(self.peer_relation_id, f"{APP_NAME}/1")
        self.charm = self.harness.charm
        self.maxDiff = None

    @pytest.fixture
    def use_caplog(self, caplog):
        self._caplog = caplog

    def layer_dict(self, with_mysqld_exporter: bool = False):
        return {
            "summary": "mysqld services layer",
            "description": "pebble config layer for mysqld safe and exporter",
            "services": {
                "mysqld_safe": {
                    "override": "replace",
                    "summary": "mysqld safe",
                    "command": "mysqld_safe",
                    "startup": "enabled",
                    "user": "mysql",
                    "group": "mysql",
                    "kill-delay": "24h",
                },
                "mysqld_exporter": {
                    "override": "replace",
                    "summary": "mysqld exporter",
                    "command": "/start-mysqld-exporter.sh",
                    "startup": "enabled" if with_mysqld_exporter else "disabled",
                    "user": "mysql",
                    "group": "mysql",
                    "environment": {
                        "DATA_SOURCE_NAME": (
                            "monitoring:"
                            f"{self.charm.get_secret('app', 'monitoring-password')}"
                            "@unix(/var/run/mysqld/mysqld.sock)/"
                        )
                    },
                },
            },
        }

    def tearDown(self) -> None:
        self.patcher.stop()

    def test_mysqld_layer(self):
        # Test layer property
        # Comparing output dicts
        self.assertEqual(self.charm._pebble_layer.to_dict(), self.layer_dict())

    @pytest.mark.usefixtures("without_juju_secrets")
    def test_on_leader_elected(self):
        # Test leader election setting of
        # peer relation data
        self.harness.set_leader()
        peer_data = self.harness.get_relation_data(self.peer_relation_id, self.charm.app)
        # Test passwords in content and length
        for password in REQUIRED_PASSWORD_KEYS:
            self.assertTrue(
                peer_data[password].isalnum() and len(peer_data[password]) == PASSWORD_LENGTH
            )

    def test_on_leader_elected_secrets(self):
        # Test leader election setting of secret data
        self.harness.set_leader()

        # > 3.1.7 changed way last revision secret is accessed (peek)
        secret_data = self.harness.model.get_secret(label="mysql-k8s.app").peek_content()

        # Test passwords in content and length
        for password in REQUIRED_PASSWORD_KEYS:
            self.assertTrue(
                secret_data[password].isalnum() and len(secret_data[password]) == PASSWORD_LENGTH
            )

    @patch("charms.mysql.v0.mysql.MySQLCharmBase.active_status_message", return_value="")
    @patch("mysql_k8s_helpers.MySQL.write_content_to_file")
    @patch("mysql_k8s_helpers.MySQL.is_data_dir_initialised", return_value=False)
    @patch("mysql_k8s_helpers.MySQL.create_cluster_set")
    @patch("mysql_k8s_helpers.MySQL.initialize_juju_units_operations_table")
    @patch("mysql_k8s_helpers.MySQL.get_mysql_version", return_value="8.0.0")
    @patch("mysql_k8s_helpers.MySQL.wait_until_mysql_connection")
    @patch("mysql_k8s_helpers.MySQL.configure_mysql_users")
    @patch("mysql_k8s_helpers.MySQL.configure_instance")
    @patch("mysql_k8s_helpers.MySQL.create_cluster")
    @patch("mysql_k8s_helpers.MySQL.initialise_mysqld")
    @patch("mysql_k8s_helpers.MySQL.fix_data_dir")
    @patch("mysql_k8s_helpers.MySQL.is_instance_in_cluster")
    @patch("mysql_k8s_helpers.MySQL.get_member_state", return_value=("online", "primary"))
    @patch(
        "mysql_k8s_helpers.MySQL.get_innodb_buffer_pool_parameters",
        return_value=(123456, None, None),
    )
    @patch("mysql_k8s_helpers.MySQL.get_max_connections", return_value=120)
    @patch("mysql_k8s_helpers.MySQL.setup_logrotate_config")
    def test_mysql_pebble_ready(
        self,
        _,
        _get_max_connections,
        _get_innodb_buffer_pool_parameters,
        _get_member_state,
        _is_instance_in_cluster,
        _initialise_mysqld,
        _fix_data_dir,
        _create_cluster,
        _configure_instance,
        _configure_mysql_users,
        _wait_until_mysql_connection,
        _get_mysql_version,
        _initialize_juju_units_operations_table,
        _is_data_dir_initialised,
        _create_cluster_set,
        _write_content_to_file,
        _active_status_message,
    ):
        # Check if initial plan is empty
        self.harness.set_can_connect("mysql", True)
        initial_plan = self.harness.get_container_pebble_plan("mysql")
        self.assertEqual(initial_plan.to_yaml(), "{}\n")

        # Trigger pebble ready before leader election
        self.harness.container_pebble_ready("mysql")
        self.assertTrue(isinstance(self.charm.unit.status, WaitingStatus))

        self.harness.set_leader()
        # Trigger pebble ready after leader election
        self.harness.container_pebble_ready("mysql")
        self.assertTrue(isinstance(self.charm.unit.status, ActiveStatus))

        # After configuration run, plan should be populated
        plan = self.harness.get_container_pebble_plan("mysql")
        self.assertEqual(plan.to_dict()["services"], self.layer_dict()["services"])

        self.harness.add_relation("metrics-endpoint", "test-cos-app")
        plan = self.harness.get_container_pebble_plan("mysql")
        self.assertEqual(
            plan.to_dict()["services"], self.layer_dict(with_mysqld_exporter=True)["services"]
        )

    @patch("charm.MySQLOperatorCharm._mysql", new_callable=PropertyMock)
    def test_mysql_pebble_ready_non_leader(self, _mysql_mock):
        # Test pebble ready when not leader
        # Expect unit to be in waiting status
        self.harness.update_relation_data(
            self.peer_relation_id, f"{APP_NAME}/1", {"configured": "True"}
        )
        _mysql_mock.get_mysql_version.return_value = "8.0.25"
        self.charm._mysql = _mysql_mock
        self.harness.container_pebble_ready("mysql")
        self.assertTrue(isinstance(self.charm.unit.status, WaitingStatus))

    @patch("charm.MySQLOperatorCharm._mysql")
    def test_mysql_pebble_ready_exception(self, _mysql_mock):
        # Test exception raised in bootstrapping
        self.harness.set_leader()
        self.charm._mysql = _mysql_mock
        _mysql_mock.render_mysqld_configuration.return_value = ("content", {"config": "data"})
        _mysql_mock.get_innodb_buffer_pool_parameters.return_value = (123456, None, None)
        _mysql_mock.initialise_mysqld.side_effect = MySQLInitialiseMySQLDError
        # Trigger pebble ready after leader election
        self.harness.container_pebble_ready("mysql")

        self.assertFalse(isinstance(self.charm.unit.status, ActiveStatus))

    def test_on_config_changed(self):
        # Test config changed set of cluster name
        self.assertEqual(self.charm.peers.data[self.charm.app].get("cluster-name"), None)
        self.harness.set_leader()
        self.charm.on.config_changed.emit()
        # Cluster name is `cluster-<hash>`
        self.assertNotEqual(
            self.charm.peers.data[self.charm.app]["cluster-name"], "not_valid_cluster_name"
        )

    @patch("mysql_k8s_helpers.MySQL.is_data_dir_initialised", return_value=False)
    def test_mysql_property(self, _):
        # Test mysql property instance of mysql_k8s_helpers.MySQL
        # set leader and populate peer relation data
        self.harness.set_leader()
        self.harness.update_relation_data(
            self.peer_relation_id,
            f"{APP_NAME}/1",
            {
                "cluster-name": "cluster-1",
                "root-password": "root-password",
                "server-config-password": "server-config-password",
                "cluster-admin-password": "cluster-admin-password",
            },
        )

        mysql = self.charm._mysql
        self.assertTrue(isinstance(mysql, MySQL))

<<<<<<< HEAD
    @patch("charm.MySQLOperatorCharm._on_leader_elected")
    def test_get_secret(self, _):
        self.harness.set_leader()

        # Test application scope.
        assert self.charm.get_secret("app", "password") is None
        self.harness.update_relation_data(
            self.peer_relation_id, self.charm.app.name, {"password": "test-password"}
        )
        assert self.charm.get_secret("app", "password") == "test-password"

        # Test unit scope.
        assert self.charm.get_secret("unit", "password") is None
        self.harness.update_relation_data(
            self.peer_relation_id, self.charm.unit.name, {"password": "test-password"}
        )
        assert self.charm.get_secret("unit", "password") == "test-password"

    @pytest.mark.usefixtures("only_without_juju_secrets")
    @patch("charm.MySQLOperatorCharm._on_leader_elected")
    def test_set_secret_databag(self, _):
        self.harness.set_leader()

        # Test application scope.
        assert "password" not in self.harness.get_relation_data(
            self.peer_relation_id, self.charm.app.name
        )
        self.charm.set_secret("app", "password", "test-password")
        assert (
            self.harness.get_relation_data(self.peer_relation_id, self.charm.app.name)["password"]
            == "test-password"
        )

        # Test unit scope.
        assert "password" not in self.harness.get_relation_data(
            self.peer_relation_id, self.charm.unit.name
        )
        self.charm.set_secret("unit", "password", "test-password")
        assert (
            self.harness.get_relation_data(self.peer_relation_id, self.charm.unit.name)["password"]
            == "test-password"
        )

    @pytest.mark.usefixtures("only_with_juju_secrets")
    @patch("charm.MySQLOperatorCharm._on_leader_elected")
    def test_set_secret(self, _):
        self.harness.set_leader()

        # Test application scope.
        assert "password" not in self.harness.get_relation_data(
            self.peer_relation_id, self.charm.app.name
        )

        self.charm.set_secret("app", "password", "test-password")
        secret_data = self.harness.model.get_secret(label="mysql-k8s.app").get_content()
        assert secret_data["password"] == "test-password"

        # Nothing went to databag
        assert "password" not in self.harness.get_relation_data(
            self.peer_relation_id, self.charm.app.name
        )

        # Test unit scope.
        assert "password" not in self.harness.get_relation_data(
            self.peer_relation_id, self.charm.unit.name
        )

        self.charm.set_secret("unit", "password", "test-password")
        secret_data = self.harness.model.get_secret(label="mysql-k8s.unit").get_content()
        assert secret_data["password"] == "test-password"

        # Nothing went to databag
        assert "password" not in self.harness.get_relation_data(
            self.peer_relation_id, self.charm.unit.name
        )

    @patch("charms.mysql.v0.mysql.MySQLBase.is_cluster_replica", return_value=False)
=======
>>>>>>> 56086a09
    @patch("mysql_k8s_helpers.MySQL.remove_instance")
    @patch("mysql_k8s_helpers.MySQL.get_primary_label")
    @patch("mysql_k8s_helpers.MySQL.is_instance_in_cluster", return_value=True)
    def test_database_storage_detaching(
        self,
        mock_is_instance_in_cluster,
        mock_get_primary_label,
        mock_remove_instance,
        mock_is_cluster_replica,
    ):
        self.harness.update_relation_data(
            self.peer_relation_id, self.charm.unit.name, {"unit-initialized": "True"}
        )
        self.harness.update_relation_data(
            self.peer_relation_id,
            self.charm.app.name,
            {"cluster-name": "cluster-1", "cluster-set-domain-name": "cluster-1"},
        )
        mock_get_primary_label.return_value = self.charm.unit_label

        self.charm._on_database_storage_detaching(None)
        mock_remove_instance.assert_called_once_with(self.charm.unit_label, lock_instance=None)

        self.assertEqual(
            self.harness.get_relation_data(self.peer_relation_id, self.charm.unit.name)[
                "unit-status"
            ],
            "removing",
        )<|MERGE_RESOLUTION|>--- conflicted
+++ resolved
@@ -230,7 +230,6 @@
         mysql = self.charm._mysql
         self.assertTrue(isinstance(mysql, MySQL))
 
-<<<<<<< HEAD
     @patch("charm.MySQLOperatorCharm._on_leader_elected")
     def test_get_secret(self, _):
         self.harness.set_leader()
@@ -308,8 +307,6 @@
         )
 
     @patch("charms.mysql.v0.mysql.MySQLBase.is_cluster_replica", return_value=False)
-=======
->>>>>>> 56086a09
     @patch("mysql_k8s_helpers.MySQL.remove_instance")
     @patch("mysql_k8s_helpers.MySQL.get_primary_label")
     @patch("mysql_k8s_helpers.MySQL.is_instance_in_cluster", return_value=True)
