--- conflicted
+++ resolved
@@ -113,11 +113,8 @@
                 secret_data[password].isalnum() and len(secret_data[password]) == PASSWORD_LENGTH
             )
 
-<<<<<<< HEAD
     @patch("charms.mysql.v0.mysql.MySQLCharmBase.active_status_message", return_value="")
-=======
     @patch("upgrade.MySQLK8sUpgrade.idle", return_value=True)
->>>>>>> c62351b8
     @patch("mysql_k8s_helpers.MySQL.write_content_to_file")
     @patch("mysql_k8s_helpers.MySQL.is_data_dir_initialised", return_value=False)
     @patch("mysql_k8s_helpers.MySQL.create_cluster_set")
@@ -155,11 +152,8 @@
         _is_data_dir_initialised,
         _create_cluster_set,
         _write_content_to_file,
-<<<<<<< HEAD
         _active_status_message,
-=======
         _upgrade_idle,
->>>>>>> c62351b8
     ):
         # Check if initial plan is empty
         self.harness.set_can_connect("mysql", True)
