--- conflicted
+++ resolved
@@ -104,10 +104,6 @@
         # Test leader election setting of secret data
         self.harness.set_leader()
 
-<<<<<<< HEAD
-=======
-        # > 3.1.7 changed way last revision secret is accessed (peek)
->>>>>>> e4625c25
         secret_data = self.harness.model.get_secret(label="mysql-k8s.app").peek_content()
 
         # Test passwords in content and length
