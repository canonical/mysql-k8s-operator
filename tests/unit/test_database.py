# Copyright 2022 Canonical Ltd.
# See LICENSE file for licensing details.

import unittest
from unittest.mock import PropertyMock, patch

from ops.testing import Harness

from charm import MySQLOperatorCharm
from constants import DB_RELATION_NAME

APP_NAME = "mysql-k8s"

SAMPLE_CLUSTER_STATUS = {
    "defaultreplicaset": {
        "topology": {
            "mysql-k8s/0": {
                "address": "2.2.2.2:3306",
                "mode": "r/w",
                "status": "online",
            },
            "mysql-k8s/1": {
                "address": "2.2.2.1:3306",
                "mode": "r/o",
                "status": "gone_away",
            },
            "mysql-k8s/2": {
                "address": "2.2.2.3:3306",
                "mode": "r/0",
                "status": "online",
            },
        }
    }
}


@patch("mysql_k8s_helpers.MySQL.cluster_metadata_exists", return_value=True)
@patch("charm.MySQLOperatorCharm.unit_initialized", new_callable=PropertyMock, return_value=True)
@patch(
    "charm.MySQLOperatorCharm.cluster_initialized", new_callable=PropertyMock, return_value=True
)
class TestDatabase(unittest.TestCase):
    def setUp(self):
        self.patcher = patch("lightkube.core.client.GenericSyncClient")
        self.patcher.start()
        self.harness = Harness(MySQLOperatorCharm)
        self.addCleanup(self.harness.cleanup)
        self.harness.begin()
        self.peer_relation_id = self.harness.add_relation("database-peers", "database-peers")
        self.harness.add_relation_unit(self.peer_relation_id, f"{APP_NAME}/1")
        self.harness.update_relation_data(
            self.peer_relation_id,
            "mysql-k8s",
            {"cluster-name": "test_cluster", "cluster-set-domain-name": "test_cluster_set"},
        )
        self.database_relation_id = self.harness.add_relation(DB_RELATION_NAME, "app")
        self.harness.add_relation_unit(self.database_relation_id, "app/0")
        self.charm = self.harness.charm

    def tearDown(self) -> None:
        self.patcher.stop()

    @patch("mysql_k8s_helpers.MySQL.cluster_metadata_exists", return_value=True)
    @patch("charms.rolling_ops.v0.rollingops.RollingOpsManager._on_process_locks")
    @patch("k8s_helpers.KubernetesHelpers.wait_service_ready")
    @patch("mysql_k8s_helpers.MySQL.update_endpoints")
    @patch("k8s_helpers.KubernetesHelpers.create_endpoint_services")
    @patch("mysql_k8s_helpers.MySQL.get_mysql_version", return_value="8.0.29-0ubuntu0.20.04.3")
    @patch("mysql_k8s_helpers.MySQL.create_application_database_and_scoped_user")
    @patch(
        "relations.mysql_provider.generate_random_password", return_value="super_secure_password"
    )
    def test_database_requested(
        self,
        _generate_random_password,
        _create_application_database_and_scoped_user,
        _get_mysql_version,
        _create_endpoint_services,
        _update_endpoints,
        _wait_service_ready,
        _,
<<<<<<< HEAD
        __,
        ___,
        ____,
=======
        _cluster_metadata_exists,
>>>>>>> f42491d5
    ):
        # run start-up events to enable usage of the helper class
        self.harness.set_leader(True)
        self.charm.on.config_changed.emit()

        # confirm that the relation databag is empty
        database_relation_databag = self.harness.get_relation_data(
            self.database_relation_id, self.harness.charm.app
        )
        database_relation = self.charm.model.get_relation(DB_RELATION_NAME)
        app_unit = list(database_relation.units)[0]

        self.assertEqual(database_relation_databag, {})
        self.assertEqual(database_relation.data.get(app_unit), {})
        self.assertEqual(database_relation.data.get(self.charm.unit), {})

        # update the app leader unit data to trigger database_requested event
        self.harness.update_relation_data(
            self.database_relation_id, "app", {"database": "test_db"}
        )

        username = (
            f"relation-{self.database_relation_id}_{self.harness.model.uuid.replace('-', '')}"
        )[:26]
        self.assertEqual(
            database_relation_databag,
            {
                "data": '{"database": "test_db"}',
                "password": "super_secure_password",
                "username": username,
                "endpoints": "mysql-k8s-primary:3306",
                "version": "8.0.29-0ubuntu0.20.04.3",
                "read-only-endpoints": "mysql-k8s-replicas:3306",
                "database": "test_db",
            },
        )

        _generate_random_password.assert_called_once()
        _create_application_database_and_scoped_user.assert_called_once()
        _get_mysql_version.assert_called_once()
        _create_endpoint_services.assert_called_once()
        _update_endpoints.assert_called()
        _wait_service_ready.assert_called_once()<|MERGE_RESOLUTION|>--- conflicted
+++ resolved
@@ -2,7 +2,7 @@
 # See LICENSE file for licensing details.
 
 import unittest
-from unittest.mock import PropertyMock, patch
+from unittest.mock import patch
 
 from ops.testing import Harness
 
@@ -34,11 +34,6 @@
 }
 
 
-@patch("mysql_k8s_helpers.MySQL.cluster_metadata_exists", return_value=True)
-@patch("charm.MySQLOperatorCharm.unit_initialized", new_callable=PropertyMock, return_value=True)
-@patch(
-    "charm.MySQLOperatorCharm.cluster_initialized", new_callable=PropertyMock, return_value=True
-)
 class TestDatabase(unittest.TestCase):
     def setUp(self):
         self.patcher = patch("lightkube.core.client.GenericSyncClient")
@@ -79,13 +74,7 @@
         _update_endpoints,
         _wait_service_ready,
         _,
-<<<<<<< HEAD
-        __,
-        ___,
-        ____,
-=======
         _cluster_metadata_exists,
->>>>>>> f42491d5
     ):
         # run start-up events to enable usage of the helper class
         self.harness.set_leader(True)
