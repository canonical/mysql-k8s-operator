--- conflicted
+++ resolved
@@ -45,25 +45,6 @@
         self.peer_relation_id = self.harness.add_relation("database-peers", "mysql-k8s")
         for rel_id in (self.upgrade_relation_id, self.peer_relation_id):
             self.harness.add_relation_unit(rel_id, "mysql-k8s/1")
-<<<<<<< HEAD
-        with patch(
-            "charm.MySQLOperatorCharm.unit_initialized",
-            new_callable=PropertyMock,
-            return_value=True,
-        ), patch(
-            "charm.MySQLOperatorCharm.cluster_initialized",
-            new_callable=PropertyMock,
-            return_value=True,
-        ):
-            self.harness.update_relation_data(
-                self.peer_relation_id,
-                "mysql-k8s",
-                {"cluster-name": "test_cluster", "cluster-set-domain-name": "test_cluster_set"},
-            )
-            self.harness.update_relation_data(
-                self.upgrade_relation_id, "mysql-k8s/1", {"state": "idle"}
-            )
-=======
         self.harness.disable_hooks()
         self.harness.update_relation_data(
             self.upgrade_relation_id, "mysql-k8s/1", {"state": "idle"}
@@ -74,7 +55,6 @@
             {"cluster-name": "test_cluster", "cluster-set-domain-name": "test_cluster_set"},
         )
         self.harness.enable_hooks()
->>>>>>> f42491d5
         self.charm = self.harness.charm
 
     def test_highest_ordinal(self):
