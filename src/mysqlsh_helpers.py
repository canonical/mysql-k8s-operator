--- conflicted
+++ resolved
@@ -5,11 +5,6 @@
 """Helper class to manage the MySQL InnoDB cluster lifecycle with MySQL Shell."""
 
 import logging
-<<<<<<< HEAD
-import re
-from typing import List, Tuple
-
-=======
 import os
 
 from charms.mysql.v0.mysql import (
@@ -18,17 +13,9 @@
     MySQLConfigureInstanceError,
     MySQLConfigureMySQLUsersError,
 )
->>>>>>> e358f506
 from ops.model import Container
-from ops.pebble import ExecError, PathError, ProtocolError
-from tenacity import (
-    retry,
-    retry_if_exception_type,
-    stop_after_attempt,
-    stop_after_delay,
-    wait_fixed,
-    wait_random,
-)
+from ops.pebble import ExecError
+from tenacity import retry, stop_after_delay, wait_fixed
 
 logger = logging.getLogger(__name__)
 
@@ -54,33 +41,7 @@
     """Exception raised when there is an issue updating the allowlist."""
 
 
-<<<<<<< HEAD
-class MySQLRemoveInstanceRetryError(Exception):
-    """Exception raised when there is an issue removing an instance.
-
-    Utilized by tenacity to retry the method.
-    """
-
-    pass
-
-
-class MySQLRemoveInstanceError(Exception):
-    """Exception raised when there is an issue removing an instance.
-
-    Exempt from the retry mechanism provided by tenacity.
-    """
-
-
-class MySQLInitializeJujuOperationsTableError(Exception):
-    """Exception raised when there is an issue initializing the juju units operations table."""
-
-    pass
-
-
-class MySQL:
-=======
 class MySQL(MySQLBase):
->>>>>>> e358f506
     """Class to encapsulate all operations related to the MySQL instance and cluster.
 
     This class handles the configuration of MySQL instances, and also the
@@ -346,313 +307,8 @@
             process = self.container.exec(command)
             process.wait_output()
         except ExecError as e:
-<<<<<<< HEAD
-            logger.exception(f"Failed to get cluster status for {self.cluster_name}", exc_info=e)
-
-    def _set_group_replication_initial_variables(self) -> None:
-        """Set group replication initial variables.
-
-        Necessary for k8s deployments.
-        Raises ExecError if the script gets a non-zero return code.
-        """
-        commands = (
-            "INSTALL PLUGIN group_replication SONAME 'group_replication.so';",
-            f"SET PERSIST group_replication_local_address='{self.instance_address}:33061';",
-            "SET PERSIST group_replication_ip_allowlist='0.0.0.0/0';",
-        )
-
-        self._run_mysqlcli_script(
-            " ".join(commands), self.cluster_admin_password, self.cluster_admin_user
-        )
-
-    def create_custom_config_file(self, report_host: str) -> None:
-        """Create custom configuration file.
-
-        Necessary for k8s deployments.
-        Raises MySQLCreateCustomConfigFileError if the script gets a non-zero return code.
-        """
-        content = ("[mysqld]", f"report_host = {report_host}", "")
-
-        try:
-            self.container.remove_path(MYSQLD_CONFIG_FILE)
-        except (PathError, ProtocolError):
-            pass
-        try:
-            self.container.push(MYSQLD_CONFIG_FILE, source="\n".join(content))
-        except Exception:
-            raise MySQLCreateCustomConfigFileError()
-
-    def update_allowlist(self, allowlist: str) -> None:
-        """Update the allowlist for the cluster.
-
-        Updates the ipAllowlist global variable in the cluster for GR access.
-        https://dev.mysql.com/doc/refman/8.0/en/group-replication-ip-address-permissions.html
-
-        Args:
-            allowlist: comma separated hosts
-        """
-        allowlist_commands = f"SET PERSIST group_replication_ip_allowlist='{allowlist}';"
-
-        try:
-            self._run_mysqlcli_script(
-                allowlist_commands, self.cluster_admin_password, self.cluster_admin_user
-            )
-        except ExecError:
-            logger.debug("Failed to update cluster ipAllowlist")
-            raise MySQLUpdateAllowListError()
-
-    def initialize_juju_units_operations_table(self) -> None:
-        """Initialize the mysql.juju_units_operations table using the serverconfig user.
-
-        Raises
-            MySQLInitializeJujuOperationsTableError if there is an issue
-                initializing the juju_units_operations table
-        """
-        initalise_table_commands = (
-            "CREATE TABLE mysql.juju_units_operations (task varchar(20), executor varchar(20), status varchar(20), primary key(task));",
-            f"INSERT INTO mysql.juju_units_operations values ('{UNIT_TEARDOWN_LOCKNAME}', '', 'not-started');",
-        )
-
-        try:
-            logger.debug(
-                f"Initializing the juju_units_operations table on {self.instance_address}"
-            )
-
-            self._run_mysqlcli_script(
-                " ".join(initalise_table_commands),
-                user=self.server_config_user,
-                password=self.server_config_password,
-            )
-        except ExecError as e:
-            logger.exception(
-                f"Failed to initialize mysql.juju_units_operations table with error {e.stderr}",
-                exc_info=e,
-            )
-            raise MySQLInitializeJujuOperationsTableError(e.stderr)
-
-    @retry(
-        retry=retry_if_exception_type(MySQLRemoveInstanceRetryError),
-        stop=stop_after_attempt(15),
-        reraise=True,
-        wait=wait_random(min=4, max=30),
-    )
-    def remove_instance(self, unit_label: str) -> None:
-        """Remove instance from the cluster.
-
-        This method is called from each unit being torn down, thus we must obtain
-        locks on the cluster primary. There is a retry mechanism for any issues
-        obtaining the lock, removing instances/dissolving the cluster, or releasing
-        the lock.
-
-        Raises:
-            MySQLRemoveInstanceRetryError - to retry this method if there was an issue
-                obtaining a lock or removing the instance
-            MySQLRemoveInstanceError - if there is an issue releasing
-                the lock after the instance is removed from the cluster (avoids retries)
-
-        Args:
-            unit_label: The label for this unit's instance (to be torn down)
-        """
-        try:
-            # Get the cluster primary's address to direct lock acquisition request to.
-            primary_address = self._get_cluster_primary_address()
-            if not primary_address:
-                raise MySQLRemoveInstanceRetryError(
-                    "Unable to retrieve the cluster primary's address"
-                )
-
-            # Attempt to acquire a lock on the primary instance
-            acquired_lock = self._acquire_lock(primary_address, unit_label, UNIT_TEARDOWN_LOCKNAME)
-            if not acquired_lock:
-                raise MySQLRemoveInstanceRetryError("Did not acquire lock to remove unit")
-
-            # Get remaining cluster member addresses before calling mysqlsh.remove_instance()
-            remaining_cluster_member_addresses, valid = self._get_cluster_member_addresses(
-                exclude_unit_labels=[unit_label]
-            )
-            if not valid:
-                raise MySQLRemoveInstanceRetryError("Unable to retrieve cluster member addresses")
-
-            # Remove instance from cluster, or dissolve cluster if no other members remain
-            logger.debug(
-                f"Removing instance {self.instance_address} from cluster {self.cluster_name}"
-            )
-            remove_instance_options = {
-                "password": self.cluster_admin_password,
-                "force": "true",
-            }
-            dissolve_cluster_options = {
-                "force": "true",
-            }
-            remove_instance_commands = (
-                f"shell.connect('{self.cluster_admin_user}:{self.cluster_admin_password}@{self.instance_address}')",
-                f"cluster = dba.get_cluster('{self.cluster_name}')",
-                "number_cluster_members = len(cluster.status()['defaultReplicaSet']['topology'])",
-                f"cluster.remove_instance('{self.cluster_admin_user}@{self.instance_address}', {json.dumps(remove_instance_options)})"
-                + f" if number_cluster_members > 1 else cluster.dissolve({json.dumps(dissolve_cluster_options)})",
-            )
-            self._run_mysqlsh_script("\n".join(remove_instance_commands))
-        except ExecError as e:
-            # In case of an error, raise an error and retry
-            logger.warning(
-                f"Failed to acquire lock and remove instance {self.instance_address}.",
-                exc_info=e,
-            )
-            raise MySQLRemoveInstanceRetryError()
-
-        # There is no need to release the lock if cluster was dissolved
-        if not remaining_cluster_member_addresses:
-            return
-
-        # The below code should not result in retries of this method since the
-        # instance would already be removed from the cluster.
-        try:
-            # Retrieve the cluster primary's address again (in case the old primary is scaled down)
-            # Release the lock by making a request to this primary member's address
-            primary_address = self._get_cluster_primary_address(
-                connect_instance_address=remaining_cluster_member_addresses[0]
-            )
-            if not primary_address:
-                raise MySQLRemoveInstanceError(
-                    "Unable to retrieve the address of the cluster primary"
-                )
-
-            self._release_lock(primary_address, unit_label, UNIT_TEARDOWN_LOCKNAME)
-        except ExecError as e:
-            # Raise an error that does not lead to a retry of this method
-            logger.exception(f"Failed to release lock on {unit_label}.", exc_info=e)
-            raise MySQLRemoveInstanceError()
-
-    def _acquire_lock(self, primary_address: str, unit_label: str, lock_name: str) -> bool:
-        """Attempts to acquire a lock by using the mysql.juju_units_operations table.
-
-        Note that there must exist the appropriate rows in the table, created in the
-        initialize_juju_units_operations_table() method.
-
-        Args:
-            primary_address: The address of the cluster's primary
-            unit_label: The label of the unit for which to obtain the lock
-            lock_name: The name of the lock to obtain
-
-        Raises:
-            ExecError if there's an issue acquiring the lock
-
-        Returns:
-            Boolean indicating whether the lock was obtained
-        """
-        logger.debug(
-            f"Attempting to acquire lock {lock_name} on {primary_address} for unit {unit_label}"
-        )
-
-        acquire_lock_commands = (
-            f"shell.connect('{self.cluster_admin_user}:{self.cluster_admin_password}@{primary_address}')",
-            f"session.run_sql(\"UPDATE mysql.juju_units_operations SET executor='{unit_label}', status='in-progress' WHERE task='{lock_name}' AND executor='';\")",
-            f"acquired_lock = session.run_sql(\"SELECT count(*) FROM mysql.juju_units_operations WHERE task='{lock_name}' AND executor='{unit_label}';\").fetch_one()[0]",
-            "print(f'<ACQUIRED_LOCK>{acquired_lock}</ACQUIRED_LOCK>')",
-        )
-
-        output = self._run_mysqlsh_script("\n".join(acquire_lock_commands))
-        matches = re.search(r"<ACQUIRED_LOCK>(\d)</ACQUIRED_LOCK>", output)
-        if not matches:
-            return False
-
-        return bool(int(matches.group(1)))
-
-    def _release_lock(self, primary_address: str, unit_label: str, lock_name: str) -> None:
-        """Releases a lock in the mysql.juju_units_operations table.
-
-        Note that there must exist the appropriate rows in the table, created in the
-        initialize_juju_units_operations_table() method.
-
-        Args:
-            primary_address: The address of the cluster's primary
-            unit_label: The label of the unit to release the lock for
-            lock_name: The name of the lock to release
-
-        Raises:
-            ExecError if there's an issue releasing the lock
-        """
-        logger.debug(f"Releasing lock {lock_name} on {primary_address} for unit {unit_label}")
-
-        release_lock_commands = (
-            f"shell.connect('{self.cluster_admin_user}:{self.cluster_admin_password}@{primary_address}')",
-            f"session.run_sql(\"UPDATE mysql.juju_units_operations SET executor='', status='not-started' WHERE task='{lock_name}' AND executor='{unit_label}';\")",
-        )
-        self._run_mysqlsh_script("\n".join(release_lock_commands))
-
-    def _get_cluster_member_addresses(self, exclude_unit_labels: List = []) -> Tuple[List, bool]:
-        """Get the addresses of the cluster's members.
-
-        Keyword args:
-            exclude_unit_labels: (Optional) unit labels to exclude when retrieving cluster members
-
-        Raises:
-            ExecError if there is an issue getting cluster
-                members' addresses
-
-        Returns:
-            ([member_addresses], valid): a list of member addresses and
-                whether the method's execution was valid
-        """
-        logger.debug(f"Getting cluster member addresses, excluding units {exclude_unit_labels}")
-
-        get_cluster_members_commands = (
-            f"shell.connect('{self.cluster_admin_user}:{self.cluster_admin_password}@{self.instance_address}')",
-            f"cluster = dba.get_cluster('{self.cluster_name}')",
-            f"member_addresses = ','.join([member['address'] for label, member in cluster.status()['defaultReplicaSet']['topology'].items() if label not in {exclude_unit_labels}])",
-            "print(f'<MEMBER_ADDRESSES>{member_addresses}</MEMBER_ADDRESSES>')",
-        )
-
-        output = self._run_mysqlsh_script("\n".join(get_cluster_members_commands))
-        matches = re.search(r"<MEMBER_ADDRESSES>(.*)</MEMBER_ADDRESSES>", output)
-
-        if not matches:
-            return ([], False)
-
-        # Filter out any empty values (in case there are no members)
-        member_addresses = [
-            member_address for member_address in matches.group(1).split(",") if member_address
-        ]
-
-        return (member_addresses, "<MEMBER_ADDRESSES>" in output)
-
-    def _get_cluster_primary_address(self, connect_instance_address: str = None) -> str:
-        """Get the cluster primary's address.
-
-        Keyword args:
-            connect_instance_address: The address for the cluster primary
-                (default to this instance's address)
-
-        Raises:
-            ExecError if there is an issue retrieving the
-                cluster primary's address
-
-        Returns:
-            The address of the cluster's primary
-        """
-        logger.debug(f"Getting cluster primary member's address from {connect_instance_address}")
-
-        if not connect_instance_address:
-            connect_instance_address = self.instance_address
-
-        get_cluster_primary_commands = (
-            f"shell.connect('{self.cluster_admin_user}:{self.cluster_admin_password}@{connect_instance_address}')",
-            f"cluster = dba.get_cluster('{self.cluster_name}')",
-            "primary_address = sorted([cluster_member['address'] for cluster_member in cluster.status()['defaultReplicaSet']['topology'].values() if cluster_member['mode'] == 'R/W'])[0]",
-            "print(f'<PRIMARY_ADDRESS>{primary_address}</PRIMARY_ADDRESS>')",
-        )
-
-        output = self._run_mysqlsh_script("\n".join(get_cluster_primary_commands))
-        matches = re.search(r"<PRIMARY_ADDRESS>(.+)</PRIMARY_ADDRESS>", output)
-
-        if not matches:
-            return None
-
-        return matches.group(1)
-=======
             logger.error("Exited with code %d. Stderr:", e.exit_code)
             if e.stderr:
                 for line in e.stderr.splitlines():
                     logger.error("  %s", line)
-            raise MySQLClientError(e.stderr)
->>>>>>> e358f506
+            raise MySQLClientError(e.stderr)