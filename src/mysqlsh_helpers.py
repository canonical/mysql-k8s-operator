--- conflicted
+++ resolved
@@ -25,9 +25,6 @@
 MYSQLD_SOCK_FILE = "/var/run/mysqld/mysqld.sock"
 MYSQLSH_SCRIPT_FILE = "/tmp/script.py"
 MYSQLD_CONFIG_FILE = "/etc/mysql/conf.d/z-report-host-custom.cnf"
-
-UNIT_TEARDOWN_LOCKNAME = "unit-teardown"
-
 UNIT_TEARDOWN_LOCKNAME = "unit-teardown"
 
 
@@ -589,12 +586,8 @@
                 f"shell.connect('{self.cluster_admin_user}:{self.cluster_admin_password}@{self.instance_address}')",
                 f"cluster = dba.get_cluster('{self.cluster_name}')",
                 "number_cluster_members = len(cluster.status()['defaultReplicaSet']['topology'])",
-<<<<<<< HEAD
                 f"cluster.remove_instance('{self.cluster_admin_user}@{self.instance_address}', {json.dumps(remove_instance_options)})"
                 + " if number_cluster_members > 1 else cluster.dissolve({json.dumps(dissolve_cluster_options)})",
-=======
-                f"cluster.remove_instance('{self.cluster_admin_user}@{self.instance_address}', {json.dumps(remove_instance_options)}) if number_cluster_members > 1 else cluster.dissolve({json.dumps(dissolve_cluster_options)})",
->>>>>>> 83b57324
             )
             self._run_mysqlsh_script("\n".join(remove_instance_commands))
         except ExecError as e:
