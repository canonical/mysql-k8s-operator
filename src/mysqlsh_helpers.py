--- conflicted
+++ resolved
@@ -301,11 +301,6 @@
                 if there was an issue removing not online instances
         """
         try:
-<<<<<<< HEAD
-            # Use server config credentials as cluster admin do not have enough permissions
-            self._run_mysqlcli_script(
-                allowlist_commands, self.server_config_password, self.server_config_user
-=======
             cluster_status = self.get_cluster_status()
             if not cluster_status:
                 raise MySQLRemoveInstancesNotOnlineRetryError("Unable to retrieve cluster status")
@@ -336,7 +331,6 @@
             # In case of an error (cluster still not stable), raise an error and retry
             logger.warning(
                 f"Failed to remove unreachable instances on {self.instance_address} with error {e.message}"
->>>>>>> 9109354c
             )
             raise MySQLRemoveInstancesNotOnlineRetryError(e.message)
         except RetryError as e:
