#!/usr/bin/env python3
# Copyright 2022 Canonical Ltd.
# See LICENSE file for licensing details.

"""Helper class to manage the MySQL InnoDB cluster lifecycle with MySQL Shell."""

import json
import logging
import os

from charms.mysql.v0.mysql import (
    MySQLBase,
    MySQLClientError,
    MySQLConfigureInstanceError,
    MySQLConfigureMySQLUsersError,
)
from ops.model import Container
from ops.pebble import ExecError
from tenacity import (
    RetryError,
    retry,
    retry_if_exception_type,
    retry_if_result,
    stop_after_attempt,
    stop_after_delay,
    wait_fixed,
    wait_random,
)

logger = logging.getLogger(__name__)

MYSQLD_SOCK_FILE = "/var/run/mysqld/mysqld.sock"
MYSQLSH_SCRIPT_FILE = "/tmp/script.py"
MYSQLD_CONFIG_FILE = "/etc/mysql/conf.d/z-report-host-custom.cnf"


class MySQLInitialiseMySQLDError(Exception):
    """Exception raised when there is an issue initialising an instance."""


class MySQLServiceNotRunningError(Exception):
    """Exception raised when the MySQL service is not running."""


class MySQLCreateCustomConfigFileError(Exception):
    """Exception raised when there is an issue creating custom config file."""


class MySQLRemoveInstancesNotOnlineError(Exception):
    """Exception raised when there is an issue removing not online instances."""


class MySQLRemoveInstancesNotOnlineRetryError(Exception):
    """Exception raised when retry required for remove_instances_not_online."""


class MySQL(MySQLBase):
    """Class to encapsulate all operations related to the MySQL instance and cluster.

    This class handles the configuration of MySQL instances, and also the
    creation and configuration of MySQL InnoDB clusters via Group Replication.
    """

    def __init__(
        self,
        instance_address: str,
        cluster_name: str,
        root_password: str,
        server_config_user: str,
        server_config_password: str,
        cluster_admin_user: str,
        cluster_admin_password: str,
        container: Container,
    ):
        """Initialize the MySQL class.

        Args:
            instance_address: address of the targeted instance
            cluster_name: cluster name
            root_password: password for the 'root' user
            server_config_user: user name for the server config user
            server_config_password: password for the server config user
            cluster_admin_user: user name for the cluster admin user
            cluster_admin_password: password for the cluster admin user
            container: workload container object
        """
        super().__init__(
            instance_address=instance_address,
            cluster_name=cluster_name,
            root_password=root_password,
            server_config_user=server_config_user,
            server_config_password=server_config_password,
            cluster_admin_user=cluster_admin_user,
            cluster_admin_password=cluster_admin_password,
        )
        self.container = container

    @staticmethod
    def get_mysqlsh_bin() -> str:
        """Determine binary path for MySQL Shell.

        Returns:
            Path to binary mysqlsh
        """
        # Allow for various versions of the mysql-shell snap
        # When we get the alias use /snap/bin/mysqlsh
        paths = ("/usr/bin/mysqlsh", "/snap/bin/mysqlsh", "/snap/bin/mysql-shell.mysqlsh")

        for path in paths:
            if os.path.exists(path):
                return path

        # Default to the full path version
        return "/snap/bin/mysql-shell"

    def initialise_mysqld(self) -> None:
        """Execute instance first run.

        Initialise mysql data directory and create blank password root@localhost user.
        Raises MySQLInitialiseMySQLDError if the instance bootstrap fails.
        """
        bootstrap_command = ["mysqld", "--initialize-insecure", "-u", "mysql"]

        try:
            process = self.container.exec(command=bootstrap_command)
            process.wait_output()
        except ExecError as e:
            logger.error("Exited with code %d. Stderr:", e.exit_code)
            if e.stderr:
                for line in e.stderr.splitlines():
                    logger.error("  %s", line)
            raise MySQLInitialiseMySQLDError(e.stderr if e.stderr else "")

    @retry(reraise=True, stop=stop_after_delay(30), wait=wait_fixed(5))
    def wait_until_mysql_connection(self) -> None:
        """Wait until a connection to MySQL daemon is possible.

        Retry every 5 seconds for 30 seconds if there is an issue obtaining a connection.
        """
        if not self.container.exists(MYSQLD_SOCK_FILE):
            raise MySQLServiceNotRunningError()

    def configure_instance(self) -> None:
        """Configure the instance to be used in an InnoDB cluster.

        Raises MySQLConfigureInstanceError if the instance configuration fails.
        """
        try:
            super(MySQL, self).configure_instance(restart=False)

            # restart the pebble layer service
            self.container.restart("mysqld")
            logger.debug("Waiting until MySQL to restart")
            self.wait_until_mysql_connection()

            # set global variables to enable group replication in k8s
            self._set_group_replication_initial_variables()
        except (
            MySQLClientError,
            MySQLServiceNotRunningError,
        ) as e:
            logger.exception(
                "Failed to configure instance for use in an InnoDB cluster", exc_info=e
            )
            raise MySQLConfigureInstanceError(e.message)

    def configure_mysql_users(self) -> None:
        """Configure the MySQL users for the instance.

        Creates base `root@%` and `<server_config>@%` users with the
        appropriate privileges, and reconfigure `root@localhost` user password.

        Raises MySQLConfigureMySQLUsersError if the user creation fails.
        """
        # SYSTEM_USER and SUPER privileges to revoke from the root users
        # Reference: https://dev.mysql.com/doc/refman/8.0/en/privileges-provided.html#priv_super
        privileges_to_revoke = (
            "SYSTEM_USER",
            "SYSTEM_VARIABLES_ADMIN",
            "SUPER",
            "REPLICATION_SLAVE_ADMIN",
            "GROUP_REPLICATION_ADMIN",
            "BINLOG_ADMIN",
            "SET_USER_ID",
            "ENCRYPTION_KEY_ADMIN",
            "VERSION_TOKEN_ADMIN",
            "CONNECTION_ADMIN",
        )

        # Configure root@%, root@localhost and serverconfig@% users
        configure_users_commands = (
            f"CREATE USER 'root'@'%' IDENTIFIED BY '{self.root_password}'",
            "GRANT ALL ON *.* TO 'root'@'%' WITH GRANT OPTION",
            f"CREATE USER '{self.server_config_user}'@'%' IDENTIFIED BY '{self.server_config_password}'",
            f"GRANT ALL ON *.* TO '{self.server_config_user}'@'%' WITH GRANT OPTION",
            "UPDATE mysql.user SET authentication_string=null WHERE User='root' and Host='localhost'",
            f"ALTER USER 'root'@'localhost' IDENTIFIED BY '{self.root_password}'",
            f"REVOKE {', '.join(privileges_to_revoke)} ON *.* FROM 'root'@'%'",
            f"REVOKE {', '.join(privileges_to_revoke)} ON *.* FROM 'root'@'localhost'",
            "FLUSH PRIVILEGES",
        )

        try:
            logger.debug("Configuring users")
            self._run_mysqlcli_script("; ".join(configure_users_commands))
        except MySQLClientError as e:
            logger.exception("Error configuring MySQL users", exc_info=e)
            raise MySQLConfigureMySQLUsersError(e.message)

    def _set_group_replication_initial_variables(self) -> None:
        """Set group replication initial variables.

        Necessary for k8s deployments.
        Raises ExecError if the script gets a non-zero return code.
        """
        commands = (
            "INSTALL PLUGIN group_replication SONAME 'group_replication.so';",
            f"SET PERSIST group_replication_local_address='{self.instance_address}:33061';",
            "SET PERSIST group_replication_ip_allowlist='0.0.0.0/0';",
        )

        self._run_mysqlcli_script(
            " ".join(commands), self.cluster_admin_password, self.cluster_admin_user
        )

    def create_custom_config_file(self, report_host: str) -> None:
        """Create custom configuration file.

        Necessary for k8s deployments.
        Raises MySQLCreateCustomConfigFileError if the script gets a non-zero return code.
        """
        content = ("[mysqld]", f"report_host = {report_host}", "")

        try:
            self.container.push(MYSQLD_CONFIG_FILE, source="\n".join(content))
        except Exception:
            raise MySQLCreateCustomConfigFileError()

<<<<<<< HEAD
    def update_allowlist(self, allowlist: str) -> None:
        """Update the allowlist for the cluster.

        Updates the ipAllowlist global variable in the cluster for GR access.
        https://dev.mysql.com/doc/refman/8.0/en/group-replication-ip-address-permissions.html

        Args:
            allowlist: comma separated hosts
        """
        allowlist_commands = f"SET PERSIST group_replication_ip_allowlist='{allowlist}';"

        try:
            # Use server config credentials as cluster admin do not have enough permissions
            self._run_mysqlcli_script(
                allowlist_commands, self.server_config_password, self.server_config_user
            )
        except ExecError:
            logger.debug("Failed to update cluster ipAllowlist")
            raise MySQLUpdateAllowListError()

=======
>>>>>>> 01382e9c
    @retry(
        retry=retry_if_result(lambda x: not x),
        stop=stop_after_attempt(10),
        wait=wait_fixed(60),
    )
    def _wait_till_all_members_are_online(self) -> None:
        """Wait until all members of the cluster are online.

        Retries every minute for 10 minute if not all members are online.

        Raises:
            RetryError - if timeout reached before all members are online.
        """
        cluster_status = self.get_cluster_status()

        online_members = [
            label
            for label, member in cluster_status["defaultreplicaset"]["topology"].items()
            if member["status"] == "online"
        ]

        return len(online_members) == len(cluster_status["defaultreplicaset"]["topology"])

    def _remove_unreachable_instances(self) -> None:
        """Removes all unreachable instances in the cluster."""
        cluster_status = self.get_cluster_status()
        if not cluster_status:
            raise MySQLRemoveInstancesNotOnlineRetryError("Unable to retrieve cluster status")

        # Remove each member that is not online or recovering
        # All member status available at
        # https://dev.mysql.com/doc/mysql-shell/8.0/en/monitoring-innodb-cluster.html
        not_online_members_addresses = [
            member["address"]
            for _, member in cluster_status["defaultreplicaset"]["topology"].items()
            if member["status"] not in ["online", "recovering"]
        ]
        for member_address in not_online_members_addresses:
            logger.info(f"Removing unreachable member {member_address} from the cluster")

            remove_instance_options = {
                "force": "true",
            }
            remove_instance_commands = (
                f"shell.connect('{self.cluster_admin_user}:{self.cluster_admin_password}@{self.instance_address}')",
                f"cluster = dba.get_cluster('{self.cluster_name}')",
                f"cluster.remove_instance('{member_address}', {json.dumps(remove_instance_options)})",
            )

            self._run_mysqlsh_script("\n".join(remove_instance_commands))

    @retry(
        retry=retry_if_exception_type(MySQLRemoveInstancesNotOnlineRetryError),
        stop=stop_after_attempt(3),
        reraise=True,
        wait=wait_random(min=4, max=30),
    )
    def remove_instances_not_online(self) -> None:
        """Remove all instances in the cluster that are not online.

        Raises:
            MySQLRemoveInstancesNotOnlineRetryError - to retry this method
                if there was an issue removing not online instances
        """
        try:
            cluster_status = self.get_cluster_status()
            if not cluster_status:
                raise MySQLRemoveInstancesNotOnlineRetryError("Unable to retrieve cluster status")

            # If the cluster has no quorum, force quorum using partition of
            # the first online instance
            if cluster_status["defaultreplicaset"]["status"] == "no_quorum":
                logger.warning("Cluster has no quorum")

                online_member_address = [
                    member["address"]
                    for _, member in cluster_status["defaultreplicaset"]["topology"].items()
                    if member["status"] == "online"
                ][0]

                logger.info(f"Forcing quorum using {online_member_address}")
                force_quorum_commands = (
                    f"shell.connect('{self.cluster_admin_user}:{self.cluster_admin_password}@{self.instance_address}')",
                    f"cluster = dba.get_cluster('{self.cluster_name}')",
                    f"cluster.force_quorum_using_partition_of('{self.cluster_admin_user}@{online_member_address}', '{self.cluster_admin_password}')",
                )

                self._run_mysqlsh_script("\n".join(force_quorum_commands))

            self._remove_unreachable_instances()
            self._wait_till_all_members_are_online()
        except MySQLClientError as e:
            # In case of an error (cluster still not stable), raise an error and retry
            logger.warning(
                f"Failed to remove unreachable instances on {self.instance_address} with error {e.message}"
            )
            raise MySQLRemoveInstancesNotOnlineRetryError(e.message)
        except RetryError as e:
            logger.exception(
                "Failed to remove not online instances from the cluster",
                exc_info=e,
            )
            raise MySQLRemoveInstancesNotOnlineError(e.message)

    def _run_mysqlsh_script(self, script: str, verbose: int = 1) -> str:
        """Execute a MySQL shell script.

        Raises ExecError if the script gets a non-zero return code.

        Args:
            script: mysql-shell python script string
            verbose: mysqlsh verbosity level
        Returns:
            stdout of the script
        """
        self.container.push(path=MYSQLSH_SCRIPT_FILE, source=script)

        # render command with remove file after run
        cmd = [
            "/usr/bin/mysqlsh",
            "--no-wizard",
            "--python",
            f"--verbose={verbose}",
            "-f",
            MYSQLSH_SCRIPT_FILE,
            ";",
            "rm",
            MYSQLSH_SCRIPT_FILE,
        ]

        try:
            process = self.container.exec(cmd)
            stdout, _ = process.wait_output()
            return stdout
        except ExecError as e:
            raise MySQLClientError(e.stderr)

    def _run_mysqlcli_script(self, script: str, password: str = None, user: str = "root") -> str:
        """Execute a MySQL CLI script.

        Execute SQL script as instance root user.
        Raises ExecError if the script gets a non-zero return code.

        Args:
            script: raw SQL script string
            password: root password to use for the script when needed
            user: user to run the script
        """
        command = [
            "/usr/bin/mysql",
            "-u",
            user,
            "--protocol=SOCKET",
            f"--socket={MYSQLD_SOCK_FILE}",
            "-e",
            script,
        ]
        if password:
            # password is needed after user
            command.append(f"--password={password}")

        try:
            process = self.container.exec(command)
            stdout, _ = process.wait_output()
            return stdout
        except ExecError as e:
            raise MySQLClientError(e.stderr)<|MERGE_RESOLUTION|>--- conflicted
+++ resolved
@@ -236,29 +236,6 @@
         except Exception:
             raise MySQLCreateCustomConfigFileError()
 
-<<<<<<< HEAD
-    def update_allowlist(self, allowlist: str) -> None:
-        """Update the allowlist for the cluster.
-
-        Updates the ipAllowlist global variable in the cluster for GR access.
-        https://dev.mysql.com/doc/refman/8.0/en/group-replication-ip-address-permissions.html
-
-        Args:
-            allowlist: comma separated hosts
-        """
-        allowlist_commands = f"SET PERSIST group_replication_ip_allowlist='{allowlist}';"
-
-        try:
-            # Use server config credentials as cluster admin do not have enough permissions
-            self._run_mysqlcli_script(
-                allowlist_commands, self.server_config_password, self.server_config_user
-            )
-        except ExecError:
-            logger.debug("Failed to update cluster ipAllowlist")
-            raise MySQLUpdateAllowListError()
-
-=======
->>>>>>> 01382e9c
     @retry(
         retry=retry_if_result(lambda x: not x),
         stop=stop_after_attempt(10),
