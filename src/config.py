#!/usr/bin/env python3
# Copyright 2023 Canonical Ltd.
# See LICENSE file for licensing details.

"""Structured configuration for the MySQL charm."""

import configparser
import logging
import re
from typing import Optional

from charms.data_platform_libs.v0.data_models import BaseConfigModel
from charms.mysql.v0.mysql import MAX_CONNECTIONS_FLOOR
from pydantic import validator

logger = logging.getLogger(__name__)


class MySQLConfig:
    """Configuration."""

    # Static config requires workload restart
    static_config = {
        "innodb_buffer_pool_size",
        "innodb_buffer_pool_chunk_size",
        "group_replication_message_cache_size",
        "log_error",
        "report_host",
        "loose-audit_log_strategy",
        "loose-audit_log_format",
    }

    def keys_requires_restart(self, keys: set) -> bool:
        """Check if keys require restart."""
        return bool(keys & self.static_config)

    def filter_static_keys(self, keys: set) -> set:
        """Filter static keys."""
        return keys - self.static_config

    @staticmethod
    def custom_config(config_content: str) -> dict:
        """Convert config content to dict."""
        cp = configparser.ConfigParser(interpolation=None)
        cp.read_string(config_content)

        return dict(cp["mysqld"])


class CharmConfig(BaseConfigModel):
    """Manager for the structured configuration."""

    profile: str
    cluster_name: Optional[str]
    cluster_set_name: Optional[str]
    profile_limit_memory: Optional[int]
    mysql_interface_user: Optional[str]
    mysql_interface_database: Optional[str]
    mysql_root_interface_user: Optional[str]
    mysql_root_interface_database: Optional[str]
    experimental_max_connections: Optional[int]
<<<<<<< HEAD
    binlog_retention_days: int
=======
    plugin_audit_enabled: bool
    plugin_audit_strategy: str
>>>>>>> 2fee0fa8

    @validator("profile")
    @classmethod
    def profile_values(cls, value: str) -> Optional[str]:
        """Check profile config option is one of `testing` or `production`."""
        if value not in ["testing", "production"]:
            raise ValueError("Value not one of 'testing' or 'production'")

        return value

    @validator("cluster_name", "cluster_set_name")
    @classmethod
    def cluster_name_validator(cls, value: str) -> Optional[str]:
        """Check for valid cluster, cluster-set name.

        Limited to 63 characters, and must start with a letter and
        contain only alphanumeric characters, `-`, `_` and `.`
        """
        if len(value) > 63:
            raise ValueError("cluster, cluster-set name must be less than 63 characters")

        if not value[0].isalpha():
            raise ValueError("cluster, cluster-set name must start with a letter")

        if not re.match(r"^[a-zA-Z0-9-_.]*$", value):
            raise ValueError(
                "cluster, cluster-set name must contain only alphanumeric characters, "
                "hyphens, underscores and periods"
            )

        return value

    @validator("profile_limit_memory")
    @classmethod
    def profile_limit_memory_validator(cls, value: int) -> Optional[int]:
        """Check profile limit memory."""
        if value < 600:
            raise ValueError("MySQL Charm requires at least 600MB for bootstrapping")
        if value > 9999999:
            raise ValueError("`profile-limit-memory` limited to 7 digits (9999999MB)")

        return value

    @validator("mysql_interface_user", "mysql_root_interface_user")
    @classmethod
    def user_name_validator(cls, value: str) -> Optional[str]:
        """Check user name is valid."""
        if len(value) > 32:
            raise ValueError("User name constrained to 32 characters")

        return value

    @validator("mysql_interface_database", "mysql_root_interface_database")
    @classmethod
    def database_name_validator(cls, value: str) -> Optional[str]:
        """Check database name is valid."""
        if not re.match(r"^[^\\\/?%*:|\"<>.]{1,64}$", value):
            raise ValueError(
                "Database name cannot contain slashes, dots or characters not"
                " allowed for directories, and are limited to 64 characters"
            )

        return value

    @validator("experimental_max_connections")
    @classmethod
    def experimental_max_connections_validator(cls, value: int) -> Optional[int]:
        """Check experimental max connections."""
        if value < MAX_CONNECTIONS_FLOOR:
            raise ValueError(
                f"experimental-max-connections must be greater than {MAX_CONNECTIONS_FLOOR}"
            )

        return value

<<<<<<< HEAD
    @validator("binlog_retention_days")
    @classmethod
    def binlog_retention_days_validator(cls, value: int) -> int:
        """Check binlog retention days."""
        if value < 1:
            raise ValueError("binlog-retention-days must be greater than 0")
=======
    @validator("plugin_audit_strategy")
    @classmethod
    def plugin_audit_strategy_validator(cls, value: str) -> Optional[str]:
        """Check profile config option is one of `testing` or `production`."""
        if value not in ["async", "semi-async"]:
            raise ValueError("Value not one of 'async' or 'semi-async'")
>>>>>>> 2fee0fa8

        return value<|MERGE_RESOLUTION|>--- conflicted
+++ resolved
@@ -59,12 +59,9 @@
     mysql_root_interface_user: Optional[str]
     mysql_root_interface_database: Optional[str]
     experimental_max_connections: Optional[int]
-<<<<<<< HEAD
     binlog_retention_days: int
-=======
     plugin_audit_enabled: bool
     plugin_audit_strategy: str
->>>>>>> 2fee0fa8
 
     @validator("profile")
     @classmethod
@@ -140,20 +137,20 @@
 
         return value
 
-<<<<<<< HEAD
     @validator("binlog_retention_days")
     @classmethod
     def binlog_retention_days_validator(cls, value: int) -> int:
         """Check binlog retention days."""
         if value < 1:
             raise ValueError("binlog-retention-days must be greater than 0")
-=======
+
+        return value
+
     @validator("plugin_audit_strategy")
     @classmethod
     def plugin_audit_strategy_validator(cls, value: str) -> Optional[str]:
         """Check profile config option is one of `testing` or `production`."""
         if value not in ["async", "semi-async"]:
             raise ValueError("Value not one of 'async' or 'semi-async'")
->>>>>>> 2fee0fa8
 
         return value