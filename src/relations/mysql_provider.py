# Copyright 2022 Canonical Ltd.
# See LICENSE file for licensing details.

"""Library containing the implementation of the standard relation."""

import logging
import socket
import typing
<<<<<<< HEAD
from typing import List
=======
>>>>>>> 56086a09

from charms.data_platform_libs.v0.data_interfaces import DatabaseProvides, DatabaseRequestedEvent
from charms.mysql.v0.mysql import (
    MySQLCreateApplicationDatabaseAndScopedUserError,
    MySQLDeleteUserError,
    MySQLDeleteUsersForRelationError,
    MySQLGetMySQLVersionError,
    MySQLGrantPrivilegesToUserError,
    MySQLRemoveRouterFromMetadataError,
)
from ops.charm import PebbleReadyEvent, RelationBrokenEvent, RelationDepartedEvent
from ops.framework import Object
from ops.model import ActiveStatus, BlockedStatus

from constants import CONTAINER_NAME, CONTAINER_RESTARTS, DB_RELATION_NAME, PASSWORD_LENGTH, PEER
from k8s_helpers import KubernetesClientError
from utils import generate_random_password

logger = logging.getLogger(__name__)

if typing.TYPE_CHECKING:
    from charm import MySQLOperatorCharm


if typing.TYPE_CHECKING:
    from charm import MySQLOperatorCharm


class MySQLProvider(Object):
    """Standard database relation class."""

    def __init__(self, charm: "MySQLOperatorCharm") -> None:
        super().__init__(charm, DB_RELATION_NAME)

        self.charm = charm

        self.database = DatabaseProvides(self.charm, relation_name=DB_RELATION_NAME)
        self.framework.observe(self.database.on.database_requested, self._on_database_requested)

        self.framework.observe(
            self.charm.on[DB_RELATION_NAME].relation_broken, self._on_database_broken
        )
        self.framework.observe(
            self.charm.on[DB_RELATION_NAME].relation_departed,
            self._on_database_provides_relation_departed,
        )

        self.framework.observe(self.charm.on[PEER].relation_changed, self._configure_endpoints)
        self.framework.observe(self.charm.on.leader_elected, self._configure_endpoints)
        self.framework.observe(self.charm.on.mysql_pebble_ready, self._on_mysql_pebble_ready)
        self.framework.observe(self.charm.on.update_status, self._on_update_status)

    # =============
    # Helpers
    # =============

    def _get_or_set_password(self, relation) -> str:
        """Retrieve password from cache or generate a new one.

        Args:
            relation (str): The relation for each the password is cached.

        Returns:
            str: The password.
        """
        if password := self.database.fetch_my_relation_field(relation.id, "password"):
            return password
        password = generate_random_password(PASSWORD_LENGTH)
        self.database.update_relation_data(relation.id, {"password": password})
        return password

    # =============
    # Handlers
    # =============

    def _on_database_requested(self, event: DatabaseRequestedEvent) -> None:
        """Handle the `database-requested` event."""
        if not self.charm.unit.is_leader():
            return
        # check if cluster is ready and if not, defer
        if not self.charm.cluster_initialized:
            logger.debug("Waiting cluster to be initialized")
            event.defer()
            return

        # get base relation data
        relation_id = event.relation.id
        db_name = event.database
        extra_user_roles = []
        if event.extra_user_roles:
            extra_user_roles = event.extra_user_roles.split(",")
        # user name is derived from the relation id
        db_user = f"relation-{relation_id}"
        db_pass = self._get_or_set_password(event.relation)

        remote_app = event.app.name

        try:
            # make sure pods are labeled before adding service
            self.charm._mysql.update_endpoints()

            # create k8s services for endpoints
            self.charm.k8s_helpers.create_endpoint_services(["primary", "replicas"])

            primary_endpoint = socket.getfqdn(f"{self.charm.app.name}-primary")
            replicas_endpoint = socket.getfqdn(f"{self.charm.app.name}-replicas")

            db_version = self.charm._mysql.get_mysql_version()

            # wait for endpoints to be ready
            self.charm.k8s_helpers.wait_service_ready((primary_endpoint, 3306))

            if "mysqlrouter" in extra_user_roles:
                self.charm._mysql.create_application_database_and_scoped_user(
                    db_name,
                    db_user,
                    db_pass,
                    "%",
                    # MySQL Router charm does not need a new database
                    create_database=False,
                )
                self.charm._mysql.grant_privileges_to_user(
                    db_user, "%", ["ALL PRIVILEGES"], with_grant_option=True
                )
            else:
                # TODO:
                # add setup of tls, tls_ca and status
                # add extra roles parsing from relation data
                self.charm._mysql.create_application_database_and_scoped_user(
                    db_name, db_user, db_pass, "%"
                )

            # Set relation data
            self.database.set_endpoints(relation_id, f"{primary_endpoint}:3306")
            self.database.set_read_only_endpoints(relation_id, f"{replicas_endpoint}:3306")
            self.database.set_credentials(relation_id, db_user, db_pass)
            self.database.set_version(relation_id, db_version)
            self.database.set_database(relation_id, db_name)

            logger.info(f"Created user for app {remote_app}")
        except (
            MySQLCreateApplicationDatabaseAndScopedUserError,
            MySQLGetMySQLVersionError,
            MySQLGrantPrivilegesToUserError,
        ) as e:
            logger.exception("Failed to set up database relation", exc_info=e)
            self.charm.unit.status = BlockedStatus("Failed to create scoped user")
        except TimeoutError:
            logger.exception("Timed out waiting for k8s service to be ready")
            raise
        except KubernetesClientError:
            logger.exception("Failed to create k8s services for endpoints")
            self.charm.unit.status = BlockedStatus(
                "Permission to create k8s services denied. `juju trust`"
            )
            event.defer()

    def _on_mysql_pebble_ready(self, _: PebbleReadyEvent) -> None:
        """Handle the mysql pebble ready event.

        Update a value in the peer app databag to trigger the peer_relation_changed
        handler which will in turn update the endpoints.
        """
        container = self.charm.unit.get_container(CONTAINER_NAME)
        if not container.can_connect():
            return

        relations = self.charm.model.relations.get(DB_RELATION_NAME)
        if not self.charm.cluster_initialized and not relations:
            return

        if not isinstance(self.charm.unit.status, ActiveStatus):
            return

        if not self.charm._mysql.is_instance_in_cluster(self.charm.unit_label):
            logger.debug(f"Unit {self.charm.unit.name} is not yet a member of the cluster")
            return

        container_restarts = int(self.charm.unit_peer_data.get(CONTAINER_RESTARTS, "0"))
        self.charm.unit_peer_data[CONTAINER_RESTARTS] = str(container_restarts + 1)

        self._configure_endpoints(None)

    def _configure_endpoints(self, _) -> None:
        """Update the endpoints + read_only_endpoints."""
        relations = self.charm.model.relations.get(DB_RELATION_NAME, [])
        if not relations or not self.charm.unit_initialized:
            return

        relation_data = self.database.fetch_relation_data()
        for relation in relations:
            # only update endpoints if on_database_requested has executed
            if relation.id not in relation_data:
                continue

            self.charm._mysql.update_endpoints()

    def _on_update_status(self, _) -> None:
        """Handle the update status event.

        Primarily used to update the endpoints + read_only_endpoints.
        """
        if self.charm._is_cluster_blocked():
            return

        container = self.charm.unit.get_container(CONTAINER_NAME)
        if (
            not container.can_connect()
            or not self.charm.cluster_initialized
            or not self.charm.unit_initialized
        ):
            return

        self.charm._mysql.update_endpoints()

    def _on_database_broken(self, event: RelationBrokenEvent) -> None:
        """Handle the removal of database relation.

        Remove users, keeping database intact.

        Includes users created by MySQL Router for MySQL Router <-> application relation
        """
        if not self.charm.unit.is_leader():
            # run once by the leader
            return

        if self.charm.unit_peer_data.get("unit-status", None) == "removing":
            # safeguard against relation broken being triggered for
            # a unit being torn down (instead of un-related). See:
            # https://bugs.launchpad.net/juju/+bug/1979811
            return

        if len(self.model.relations[DB_RELATION_NAME]) == 1:
            # remove kubernetes service when last relation is removed
            self.charm.k8s_helpers.delete_endpoint_services(["primary", "replicas"])

        relation_id = event.relation.id
        try:
            self.charm._mysql.delete_users_for_relation(relation_id)
            logger.info(f"Removed user(s) for relation {relation_id}")
        except MySQLDeleteUsersForRelationError:
            logger.error(f"Failed to delete user(s) for relation {relation_id}")

    def _on_database_provides_relation_departed(self, event: RelationDepartedEvent) -> None:
        """Remove MySQL Router cluster metadata & router user for departing unit."""
        if not self.charm.unit.is_leader():
            return
        if event.departing_unit.app.name == self.charm.app.name:
            return

        users = self.charm._mysql.get_mysql_router_users_for_unit(
            relation_id=event.relation.id, mysql_router_unit_name=event.departing_unit.name
        )
        if not users:
            return

        if len(users) > 1:
            logger.error(
                f"More than one router user for departing unit {event.departing_unit.name}"
            )
            return

        user = users[0]
        try:
            self.charm._mysql.delete_user(user.username)
            logger.info(f"Deleted router user {user.username}")
        except MySQLDeleteUserError:
            logger.error(f"Failed to delete user {user.username}")
        try:
            self.charm._mysql.remove_router_from_cluster_metadata(user.router_id)
            logger.info(f"Removed router from metadata {user.router_id}")
        except MySQLRemoveRouterFromMetadataError:
            logger.error(f"Failed to remove router from metadata with ID {user.router_id}")<|MERGE_RESOLUTION|>--- conflicted
+++ resolved
@@ -6,10 +6,6 @@
 import logging
 import socket
 import typing
-<<<<<<< HEAD
-from typing import List
-=======
->>>>>>> 56086a09
 
 from charms.data_platform_libs.v0.data_interfaces import DatabaseProvides, DatabaseRequestedEvent
 from charms.mysql.v0.mysql import (
@@ -29,10 +25,6 @@
 from utils import generate_random_password
 
 logger = logging.getLogger(__name__)
-
-if typing.TYPE_CHECKING:
-    from charm import MySQLOperatorCharm
-
 
 if typing.TYPE_CHECKING:
     from charm import MySQLOperatorCharm
