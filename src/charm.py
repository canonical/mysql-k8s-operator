#!/usr/bin/env python3
# Copyright 2021 Canonical Ltd.
# See LICENSE file for licensing details.

"""Charm for MySQL."""

import logging
from typing import Dict, Optional

from charms.mysql.v0.mysql import (
    MySQLAddInstanceToClusterError,
    MySQLConfigureInstanceError,
    MySQLConfigureMySQLUsersError,
    MySQLCreateClusterError,
    MySQLGetMemberStateError,
    MySQLGetMySQLVersionError,
    MySQLRebootFromCompleteOutageError,
)
from charms.rolling_ops.v0.rollingops import RollingOpsManager
from ops.charm import (
    ActionEvent,
    CharmBase,
    LeaderElectedEvent,
    RelationChangedEvent,
    RelationJoinedEvent,
    UpdateStatusEvent,
)
from ops.main import main
from ops.model import ActiveStatus, BlockedStatus, MaintenanceStatus, WaitingStatus
from ops.pebble import Layer
from tenacity import RetryError, Retrying, stop_after_attempt, wait_fixed

from constants import (
    CLUSTER_ADMIN_PASSWORD_KEY,
    CLUSTER_ADMIN_USERNAME,
    CONTAINER_NAME,
    MYSQLD_CONFIG_FILE,
    MYSQLD_SERVICE,
    PASSWORD_LENGTH,
    PEER,
    REQUIRED_USERNAMES,
    ROOT_PASSWORD_KEY,
    ROOT_USERNAME,
    SERVER_CONFIG_PASSWORD_KEY,
    SERVER_CONFIG_USERNAME,
)
from mysql_k8s_helpers import (
    MySQL,
    MySQLCreateCustomConfigFileError,
    MySQLForceRemoveUnitFromClusterError,
    MySQLInitialiseMySQLDError,
)
from relations.mysql import MySQLRelation
from relations.mysql_provider import MySQLProvider
from relations.mysql_tls import MySQLTLS
from relations.osm_mysql import MySQLOSMRelation
from utils import generate_random_hash, generate_random_password

logger = logging.getLogger(__name__)


class MySQLOperatorCharm(CharmBase):
    """Operator framework charm for MySQL."""

    def __init__(self, *args):
        super().__init__(*args)

        # Lifecycle events
        self.framework.observe(self.on.mysql_pebble_ready, self._on_mysql_pebble_ready)
        self.framework.observe(self.on.leader_elected, self._on_leader_elected)
        self.framework.observe(self.on.config_changed, self._on_config_changed)
        self.framework.observe(self.on.update_status, self._on_update_status)

        self.framework.observe(self.on[PEER].relation_joined, self._on_peer_relation_joined)
        self.framework.observe(self.on[PEER].relation_changed, self._on_peer_relation_changed)

        # Actions events
        self.framework.observe(self.on.get_cluster_status_action, self._get_cluster_status)
        self.framework.observe(self.on.get_password_action, self._on_get_password)
        self.framework.observe(self.on.set_password_action, self._on_set_password)

        self.mysql_relation = MySQLRelation(self)
        self.database_relation = MySQLProvider(self)
        self.osm_mysql_relation = MySQLOSMRelation(self)
        self.tls = MySQLTLS(self)
        self.restart_manager = RollingOpsManager(
            charm=self, relation="restart", callback=self._restart
        )

    @property
    def peers(self):
        """Retrieve the peer relation (`ops.model.Relation`)."""
        return self.model.get_relation(PEER)

    @property
    def app_peer_data(self) -> Dict:
        """Application peer relation data object."""
        if self.peers is None:
            return {}

        return self.peers.data[self.app]

    @property
    def unit_peer_data(self) -> Dict:
        """Unit peer relation data object."""
        if self.peers is None:
            return {}

        return self.peers.data[self.unit]

    @property
    def _mysql(self):
        """Returns an instance of the MySQL object from mysql_k8s_helpers."""
        return MySQL(
            self.get_unit_hostname(self.unit.name),
            self.app_peer_data["cluster-name"],
            self.get_secret("app", ROOT_PASSWORD_KEY),
            SERVER_CONFIG_USERNAME,
            self.get_secret("app", SERVER_CONFIG_PASSWORD_KEY),
            CLUSTER_ADMIN_USERNAME,
            self.get_secret("app", CLUSTER_ADMIN_PASSWORD_KEY),
            self.unit.get_container("mysql"),
        )

    @property
    def _is_peer_data_set(self):
        return (
            self.app_peer_data.get("cluster-name")
            and self.get_secret("app", ROOT_PASSWORD_KEY)
            and self.get_secret("app", SERVER_CONFIG_PASSWORD_KEY)
            and self.get_secret("app", CLUSTER_ADMIN_PASSWORD_KEY)
            and self.app_peer_data.get("allowlist")
        )

    @property
    def cluster_initialized(self):
        """Returns True if the cluster is initialized."""
        return self.app_peer_data.get("units-added-to-cluster", "0") >= "1"

    @property
    def unit_initialized(self):
        """Return True if the unit is initialized."""
        return self.unit_peer_data.get("unit-initialized") == "True"

    @property
    def _pebble_layer(self) -> Layer:
        """Return a layer for the pebble service."""
        return Layer(
            {
                "summary": "mysqld layer",
                "description": "pebble config layer for mysqld",
                "services": {
                    MYSQLD_SERVICE: {
                        "override": "replace",
                        "summary": "mysqld",
                        "command": "mysqld",
                        "startup": "enabled",
                        "user": "mysql",
                        "group": "mysql",
                    }
                },
            }
        )

    @property
    def active_status_message(self) -> str:
        """The active status message."""
        role = self.unit_peer_data.get("member-role")
        return f"Unit is ready: Mode: {'RW' if role == 'primary' else 'RO'}"

    def get_unit_hostname(self, unit_name: str) -> str:
        """Get the hostname.localdomain for a unit.

        Translate juju unit name to hostname.localdomain, necessary
        for correct name resolution under k8s.

        Args:
            unit_name: unit name
        Returns:
            A string representing the hostname.localdomain of the unit.
        """
        return f"{unit_name.replace('/', '-')}.{self.app.name}-endpoints"

    def _get_unit_fqdn(self, unit_name: str) -> str:
        """Create a fqdn for a unit.

        Translate juju unit name to resolvable hostname.

        Args:
            unit_name: unit name
        Returns:
            A string representing the fqdn of the unit.
        """
        return f"{self.get_unit_hostname(unit_name)}.{self.model.name}.svc.cluster.local"

    def get_secret(self, scope: str, key: str) -> Optional[str]:
        """Get secret from the secret storage."""
        if scope == "unit":
            return self.unit_peer_data.get(key, None)
        elif scope == "app":
            return self.app_peer_data.get(key, None)
        else:
            raise RuntimeError("Unknown secret scope.")

    def set_secret(self, scope: str, key: str, value: Optional[str]) -> None:
        """Set secret in the secret storage."""
        if scope == "unit":
            if not value:
                del self.unit_peer_data[key]
                return
            self.unit_peer_data.update({key: value})
        elif scope == "app":
            if not value:
                del self.app_peer_data[key]
                return
            self.app_peer_data.update({key: value})
        else:
            raise RuntimeError("Unknown secret scope.")

    # =========================================================================
    # Charm event handlers
    # =========================================================================

    def _on_config_changed(self, _) -> None:
        """Handle the config changed event."""
        # Only execute on unit leader
        if not self.unit.is_leader():
            return

        # Set the cluster name in the peer relation databag if it is not already set
        if not self.app_peer_data.get("cluster-name"):
            self.app_peer_data["cluster-name"] = (
                self.config.get("cluster-name") or f"cluster_{generate_random_hash()}"
            )

        # initialise allowlist with leader hostname
        if not self.app_peer_data.get("allowlist"):
            self.app_peer_data["allowlist"] = f"{self._get_unit_fqdn(self.unit.name)}"

    def _on_leader_elected(self, event: LeaderElectedEvent) -> None:
        """Handle the leader elected event.

        Set config values in the peer relation databag if not already set.
        Idempotently remove unreachable instances from the cluster and update
        the allowlist accordingly.
        """
        # Set required passwords if not already set
        required_passwords = [
            ROOT_PASSWORD_KEY,
            SERVER_CONFIG_PASSWORD_KEY,
            CLUSTER_ADMIN_PASSWORD_KEY,
        ]

        for required_password in required_passwords:
            if not self.get_secret("app", required_password):
                logger.debug(f"Setting {required_password}")
                self.set_secret(
                    "app", required_password, generate_random_password(PASSWORD_LENGTH)
                )

    def _configure_instance(self, container) -> None:
        """Configure the instance for use in Group Replication."""
        try:
            # Run mysqld for the first time to
            # bootstrap the data directory and users
            logger.debug("Initializing instance")
            self._mysql.initialise_mysqld()

            # Add the pebble layer
            logger.debug("Adding pebble layer")
            container.add_layer(MYSQLD_SERVICE, self._pebble_layer, combine=False)
            container.restart(MYSQLD_SERVICE)

            logger.debug("Waiting for instance to be ready")
            self._mysql.wait_until_mysql_connection()

            logger.info("Configuring instance")
            # Configure all base users and revoke privileges from the root users
            self._mysql.configure_mysql_users()
            # Configure instance as a cluster node
            self._mysql.configure_instance()

            self.unit_peer_data["unit-configured"] = "True"
        except (
            MySQLConfigureInstanceError,
            MySQLConfigureMySQLUsersError,
            MySQLInitialiseMySQLDError,
            MySQLCreateCustomConfigFileError,
        ) as e:
            logger.debug("Unable to configure instance: {}".format(e))
            return False

        try:
            # Set workload version
            workload_version = self._mysql.get_mysql_version()
            self.unit.set_workload_version(workload_version)
        except MySQLGetMySQLVersionError:
            # Do not block the charm if the version cannot be retrieved
            pass

        return True

    def _on_mysql_pebble_ready(self, event) -> None:
        """Pebble ready handler.

        Define and start a pebble service and bootstrap instance.
        """
        if not self._is_peer_data_set:
            self.unit.status = WaitingStatus("Waiting for leader election.")
            logger.debug("Leader not ready yet, waiting...")
            event.defer()
            return

        container = event.workload

        if not container.exists(MYSQLD_CONFIG_FILE):
            self._mysql.create_custom_config_file(
                report_host=self.get_unit_hostname(self.unit.name)
            )

        if self.unit_peer_data.get("unit-configured"):
            # Only update pebble layer if unit is already configured for GR
            current_layer = container.get_plan()
            new_layer = self._pebble_layer

            if new_layer.services != current_layer:
                logger.info("Adding pebble layer")

                container.add_layer(MYSQLD_SERVICE, new_layer, combine=True)
                container.restart(MYSQLD_SERVICE)
                self._mysql.wait_until_mysql_connection()

            self.unit.status = ActiveStatus(self.active_status_message)
            return

        self.unit.status = MaintenanceStatus("Initialising mysqld")

        # First run setup
        if not self._configure_instance(container):
            self.unit.status = BlockedStatus("Unable to configure instance")
            return

        if not self.unit.is_leader():
            # Non-leader units should wait for leader to add them to the cluster
            self.unit.status = WaitingStatus("Waiting for instance to join the cluster")
            self.unit_peer_data["member-role"] = "secondary"
            self.unit_peer_data["member-state"] = "waiting"
            return

        try:
            # Create the cluster when is the leader unit
            logger.info("Creating cluster on the leader unit")
            unit_label = self.unit.name.replace("/", "-")
            self._mysql.create_cluster(unit_label)

            # Create control file in data directory
            self.app_peer_data["units-added-to-cluster"] = "1"
            self.unit_peer_data["unit-initialized"] = "True"
            self.unit_peer_data["member-role"] = "primary"

            self.unit.status = ActiveStatus(self.active_status_message)
        except MySQLCreateClusterError as e:
            self.unit.status = BlockedStatus("Unable to create cluster")
            logger.debug("Unable to create cluster: {}".format(e))

    def _handle_potential_cluster_crash_scenario(self) -> bool:
        """Handle potential full cluster crash scenarios.

        Returns:
            bool indicating whether the caller should return
        """
        if not self.cluster_initialized or not self.unit_peer_data.get("member-role"):
            # health checks are only after cluster and members are initialized
            return True

        # retrieve and persist state for every unit
        try:
            state, role = self._mysql.get_member_state()
            self.unit_peer_data["member-role"] = role
            self.unit_peer_data["member-state"] = state
        except MySQLGetMemberStateError:
            role = self.unit_peer_data["member-role"] = "unknown"
            state = self.unit_peer_data["member-state"] = "unreachable"

        logger.info(f"Unit workload member-state is {state} with member-role {role}")

        # set unit status based on member-{state,role}
        self.unit.status = (
            ActiveStatus(self.active_status_message)
            if state == "online"
            else MaintenanceStatus(state)
        )

        if state in ["unreachable", "recovering"]:
            return True

        if state == "offline":
            # Group Replication is active but the member does not belong to any group
            all_states = {
                self.peers.data[unit].get("member-state", "unknown") for unit in self.peers.units
            }
            # Add state for this unit (self.peers.units does not include this unit)
            all_states.add("offline")

            if all_states == {"offline"} and self.unit.is_leader():
                # All instance are off, reboot cluster from outage from the leader unit

                logger.info("Attempting reboot from complete outage.")
                try:
                    self._mysql.reboot_from_complete_outage()
                except MySQLRebootFromCompleteOutageError:
                    logger.error("Failed to reboot cluster from complete outage.")
                    self.unit.status = BlockedStatus("failed to recover cluster.")

            return True

        return False

    def _on_update_status(self, event: UpdateStatusEvent) -> None:
        """Handle the update status event.

        One purpose of this event handler is to ensure that scaled down units are
        removed from the cluster.
        """
        if self.unit_peer_data.get("member-state") in ["waiting", "restarting"]:
            # avoid changing status while tls is being set up or charm is being initialized
            return

        container = self.unit.get_container(CONTAINER_NAME)
        if not container.can_connect():
            event.defer()
            return

        if self._handle_potential_cluster_crash_scenario():
            return

        if not self.unit.is_leader():
            return

        planned_units = self.app.planned_units()

        cluster_status = self._mysql.get_cluster_status()
        if not cluster_status:
            self.unit.status = BlockedStatus("Failed to get cluster status")
            return

        addresses_of_units_to_remove = [
            member["address"]
            for unit_name, member in cluster_status["defaultreplicaset"]["topology"].items()
            if int(unit_name.split("-")[-1]) >= planned_units
        ]

        if not addresses_of_units_to_remove:
            return

        self.unit.status = MaintenanceStatus("Removing scaled down units from cluster")

        for unit_address in addresses_of_units_to_remove:
            try:
                self._mysql.force_remove_unit_from_cluster(unit_address)
            except MySQLForceRemoveUnitFromClusterError:
                self.unit.status = BlockedStatus("Failed to remove scaled down unit from cluster")
                return

        self.unit.status = ActiveStatus(self.active_status_message)

    def _on_peer_relation_joined(self, event: RelationJoinedEvent):
        """Handle the peer relation joined event."""
        # Only leader unit add instances to the cluster
        if not self.unit.is_leader():
            return

        # Defer run when leader is not active
        if not isinstance(self.unit.status, ActiveStatus):
            event.defer()
            return

        new_instance_fqdn = self._get_unit_fqdn(event.unit.name)
        new_instance_label = event.unit.name.replace("/", "-")

        # Check if new instance is ready to be added to the cluster
        if not self._mysql.is_instance_configured_for_innodb(
            new_instance_fqdn, new_instance_label
        ):
            event.defer()
            return

        # Check if instance was already added to the cluster
        if self._mysql.is_instance_in_cluster(new_instance_label):
            logger.debug(f"Instance {new_instance_fqdn} already in cluster")
            return

        # Add new instance to the cluster
        try:
            cluster_primary = self._mysql.get_cluster_primary_address()
            if not cluster_primary:
                self.unit.status = BlockedStatus("Unable to retrieve the cluster primary")
                return

            self._mysql.add_instance_to_cluster(
                new_instance_fqdn, new_instance_label, from_instance=cluster_primary
            )
            logger.debug(f"Added instance {new_instance_fqdn} to cluster")

            # Update 'units-added-to-cluster' counter in the peer relation databag
            # in order to trigger a relation_changed event which will move the added unit
            # into ActiveStatus
            units_started = int(self.app_peer_data["units-added-to-cluster"])
            self.app_peer_data["units-added-to-cluster"] = str(units_started + 1)

        except MySQLAddInstanceToClusterError:
            logger.debug(f"Unable to add instance {new_instance_fqdn} to cluster.")
            self.unit.status = BlockedStatus("Unable to add instance to cluster")

    def _on_peer_relation_changed(self, event: RelationChangedEvent) -> None:
        """Handle the relation changed event."""
        # This handler is only taking care of setting
        # active status for secondary units
        if not self._is_peer_data_set:
            # Avoid running too early
            event.defer()
            return

        instance_label = self.unit.name.replace("/", "-")
        # Test if non-leader unit is ready
        if isinstance(self.unit.status, WaitingStatus) and self._mysql.is_instance_in_cluster(
            instance_label
        ):
            self.unit_peer_data["unit-initialized"] = "True"
            self.unit_peer_data["member-state"] = "online"
            self.unit.status = ActiveStatus(self.active_status_message)
            logger.debug(f"Instance {instance_label} is cluster member")

    # =========================================================================
    # Charm action handlers
    # =========================================================================
    def _on_get_password(self, event: ActionEvent) -> None:
        """Action used to retrieve the system user's password."""
        username = event.params.get("username") or ROOT_USERNAME

        if username not in REQUIRED_USERNAMES:
            raise RuntimeError("Invalid username.")

        if username == ROOT_USERNAME:
            secret_key = ROOT_PASSWORD_KEY
        elif username == SERVER_CONFIG_USERNAME:
            secret_key = SERVER_CONFIG_PASSWORD_KEY
        elif username == CLUSTER_ADMIN_USERNAME:
            secret_key = CLUSTER_ADMIN_PASSWORD_KEY
        else:
            raise RuntimeError("Invalid username.")

        event.set_results({"username": username, "password": self.get_secret("app", secret_key)})

    def _on_set_password(self, event: ActionEvent) -> None:
        """Action used to update/rotate the system user's password."""
        if not self.unit.is_leader():
            raise RuntimeError("set-password action can only be run on the leader unit.")

        username = event.params.get("username") or ROOT_USERNAME

        if username not in REQUIRED_USERNAMES:
            raise RuntimeError("Invalid username.")

        if username == ROOT_USERNAME:
            secret_key = ROOT_PASSWORD_KEY
        elif username == SERVER_CONFIG_USERNAME:
            secret_key = SERVER_CONFIG_PASSWORD_KEY
        elif username == CLUSTER_ADMIN_USERNAME:
            secret_key = CLUSTER_ADMIN_PASSWORD_KEY
        else:
            raise RuntimeError("Invalid username.")

        new_password = event.params.get("password") or generate_random_password(PASSWORD_LENGTH)

        self._mysql.update_user_password(username, new_password)

        self.set_secret("app", secret_key, new_password)

    def _get_cluster_status(self, event: ActionEvent) -> None:
        """Get the cluster status without topology."""
<<<<<<< HEAD
        event.set_results(self._mysql.get_cluster_status() or {})
=======
        status = self._mysql.get_cluster_status()
        if status:
            event.set_results(
                {
                    "success": True,
                    "status": status,
                }
            )
        else:
            event.set_results(
                {
                    "success": False,
                    "message": "Failed to read cluster status.  See logs for more information.",
                }
            )
>>>>>>> dbdffa3f

    def _restart(self, _) -> None:
        """Restart server rolling ops callback function.

        Hold execution until server is back in the cluster.
        Used exclusively for rolling restarts.
        """
        logger.debug("Restarting mysqld daemon")

        container = self.unit.get_container(CONTAINER_NAME)
        container.restart(MYSQLD_SERVICE)

        # when restart done right after cluster creation (e.g bundles)
        # or for single unit deployments, it's necessary reboot the
        # cluster from outage to restore unit as primary
        if self.app_peer_data["units-added-to-cluster"] == "1":
            try:
                self._mysql.reboot_from_complete_outage()
            except MySQLRebootFromCompleteOutageError:
                logger.error("Failed to restart single node cluster")
                self.unit.status = BlockedStatus("Failed to restart primary")
                return

        unit_label = self.unit.name.replace("/", "-")

        try:
            for attempt in Retrying(stop=stop_after_attempt(24), wait=wait_fixed(5)):
                with attempt:
                    if self._mysql.is_instance_in_cluster(unit_label):
                        self.unit.status = ActiveStatus(self.active_status_message)
                        return
                    logger.debug("Restarted instance not yet in cluster")
                    raise Exception
        except RetryError:
            logger.error("Unable to rejoin mysqld instance to the cluster.")
            self.unit.status = BlockedStatus("Restarted instance unable to rejoin the cluster")


if __name__ == "__main__":
    main(MySQLOperatorCharm)<|MERGE_RESOLUTION|>--- conflicted
+++ resolved
@@ -579,9 +579,6 @@
 
     def _get_cluster_status(self, event: ActionEvent) -> None:
         """Get the cluster status without topology."""
-<<<<<<< HEAD
-        event.set_results(self._mysql.get_cluster_status() or {})
-=======
         status = self._mysql.get_cluster_status()
         if status:
             event.set_results(
@@ -597,7 +594,6 @@
                     "message": "Failed to read cluster status.  See logs for more information.",
                 }
             )
->>>>>>> dbdffa3f
 
     def _restart(self, _) -> None:
         """Restart server rolling ops callback function.
