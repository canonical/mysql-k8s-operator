#!/usr/bin/env python3
# Copyright 2021 Canonical Ltd.
# See LICENSE file for licensing details.

"""Charm for MySQL."""

from charms.mysql.v0.architecture import WrongArchitectureWarningCharm, is_wrong_architecture
from ops.main import main

if is_wrong_architecture() and __name__ == "__main__":
    main(WrongArchitectureWarningCharm)

import logging
import random
from socket import getfqdn
from time import sleep
from typing import Optional

import ops
from charms.data_platform_libs.v0.data_models import TypedCharmBase
from charms.data_platform_libs.v0.s3 import S3Requirer
from charms.grafana_k8s.v0.grafana_dashboard import GrafanaDashboardProvider
from charms.loki_k8s.v0.loki_push_api import LogProxyConsumer
from charms.mysql.v0.async_replication import (
    MySQLAsyncReplicationConsumer,
    MySQLAsyncReplicationOffer,
)
from charms.mysql.v0.backups import S3_INTEGRATOR_RELATION_NAME, MySQLBackups
from charms.mysql.v0.mysql import (
    BYTES_1MB,
    MySQLAddInstanceToClusterError,
    MySQLCharmBase,
    MySQLConfigureInstanceError,
    MySQLConfigureMySQLUsersError,
    MySQLCreateClusterError,
    MySQLGetClusterPrimaryAddressError,
    MySQLGetMySQLVersionError,
    MySQLInitializeJujuOperationsTableError,
    MySQLLockAcquisitionError,
    MySQLNoMemberStateError,
    MySQLRebootFromCompleteOutageError,
    MySQLServiceNotRunningError,
    MySQLSetClusterPrimaryError,
    MySQLUnableToGetMemberStateError,
)
from charms.mysql.v0.tls import MySQLTLS
from charms.prometheus_k8s.v0.prometheus_scrape import MetricsEndpointProvider
from charms.rolling_ops.v0.rollingops import RollingOpsManager
from charms.tempo_coordinator_k8s.v0.charm_tracing import trace_charm
from charms.tempo_coordinator_k8s.v0.tracing import TracingEndpointRequirer
from ops import EventBase, RelationBrokenEvent, RelationCreatedEvent
from ops.charm import RelationChangedEvent, RelationDepartedEvent, UpdateStatusEvent
from ops.model import (
    ActiveStatus,
    BlockedStatus,
    Container,
    MaintenanceStatus,
    Unit,
    WaitingStatus,
)
from ops.pebble import Layer

from config import CharmConfig, MySQLConfig
from constants import (
    BACKUPS_PASSWORD_KEY,
    BACKUPS_USERNAME,
    CLUSTER_ADMIN_PASSWORD_KEY,
    CLUSTER_ADMIN_USERNAME,
    CONTAINER_NAME,
    COS_AGENT_RELATION_NAME,
    GR_MAX_MEMBERS,
    MONITORING_PASSWORD_KEY,
    MONITORING_USERNAME,
    MYSQL_BINLOGS_COLLECTOR_SERVICE,
    MYSQL_LOG_FILES,
    MYSQL_SYSTEM_GROUP,
    MYSQL_SYSTEM_USER,
    MYSQLD_CONFIG_FILE,
    MYSQLD_EXPORTER_PORT,
    MYSQLD_EXPORTER_SERVICE,
    MYSQLD_SAFE_SERVICE,
    PASSWORD_LENGTH,
    PEER,
    ROOT_PASSWORD_KEY,
    SERVER_CONFIG_PASSWORD_KEY,
    SERVER_CONFIG_USERNAME,
    TRACING_PROTOCOL,
    TRACING_RELATION_NAME,
)
from k8s_helpers import KubernetesHelpers
from log_rotate_manager import LogRotateManager
from mysql_k8s_helpers import MySQL, MySQLInitialiseMySQLDError
from relations.mysql import MySQLRelation
from relations.mysql_provider import MySQLProvider
from relations.mysql_root import MySQLRootRelation
from rotate_mysql_logs import RotateMySQLLogs, RotateMySQLLogsCharmEvents
from upgrade import MySQLK8sUpgrade, get_mysql_k8s_dependencies_model
from utils import compare_dictionaries, generate_random_password

logger = logging.getLogger(__name__)


@trace_charm(
    tracing_endpoint="tracing_endpoint",
    extra_types=(
        GrafanaDashboardProvider,
        KubernetesHelpers,
        LogProxyConsumer,
        LogRotateManager,
        MetricsEndpointProvider,
        MySQL,
        MySQLAsyncReplicationConsumer,
        MySQLAsyncReplicationOffer,
        MySQLBackups,
        MySQLConfig,
        MySQLK8sUpgrade,
        MySQLProvider,
        MySQLRelation,
        MySQLRootRelation,
        MySQLTLS,
        RollingOpsManager,
        RotateMySQLLogs,
        S3Requirer,
    ),
)
class MySQLOperatorCharm(MySQLCharmBase, TypedCharmBase[CharmConfig]):
    """Operator framework charm for MySQL."""

    config_type = CharmConfig
    # RotateMySQLLogsCharmEvents needs to be defined on the charm object for
    # the log rotate manager process (which runs juju-run/juju-exec to dispatch
    # a custom event)
    on = RotateMySQLLogsCharmEvents()  # type: ignore

    def __init__(self, *args):
        super().__init__(*args)

        # Lifecycle events
        self.framework.observe(self.on.mysql_pebble_ready, self._on_mysql_pebble_ready)
        self.framework.observe(self.on.leader_elected, self._on_leader_elected)
        self.framework.observe(self.on.config_changed, self._on_config_changed)
        self.framework.observe(self.on.update_status, self._on_update_status)
        self.framework.observe(
            self.on.database_storage_detaching, self._on_database_storage_detaching
        )

        self.framework.observe(self.on[PEER].relation_joined, self._on_peer_relation_joined)
        self.framework.observe(self.on[PEER].relation_changed, self._on_peer_relation_changed)
        self.framework.observe(self.on[PEER].relation_departed, self._on_peer_relation_departed)

        self.framework.observe(
            self.on[COS_AGENT_RELATION_NAME].relation_created, self._reconcile_mysqld_exporter
        )
        self.framework.observe(
            self.on[COS_AGENT_RELATION_NAME].relation_broken, self._reconcile_mysqld_exporter
        )

        self.mysql_config = MySQLConfig()
        self.k8s_helpers = KubernetesHelpers(self)
        self.mysql_relation = MySQLRelation(self)
        self.database_relation = MySQLProvider(self)
        self.mysql_root_relation = MySQLRootRelation(self)
        self.tls = MySQLTLS(self)
        self.s3_integrator = S3Requirer(self, S3_INTEGRATOR_RELATION_NAME)
        self.backups = MySQLBackups(self, self.s3_integrator)
        self.upgrade = MySQLK8sUpgrade(
            self,
            dependency_model=get_mysql_k8s_dependencies_model(),
            relation_name="upgrade",
            substrate="k8s",
        )
        self.grafana_dashboards = GrafanaDashboardProvider(self)
        self.metrics_endpoint = MetricsEndpointProvider(
            self,
            refresh_event=self.on.start,
            jobs=[{"static_configs": [{"targets": [f"*:{MYSQLD_EXPORTER_PORT}"]}]}],
        )
        self.loki_push = LogProxyConsumer(
            self,
            log_files=MYSQL_LOG_FILES,
            relation_name="logging",
            container_name="mysql",
        )
        self.restart = RollingOpsManager(self, relation="restart", callback=self._restart)

        self.log_rotate_manager = LogRotateManager(self)
        self.log_rotate_manager.start_log_rotate_manager()

        self.rotate_mysql_logs = RotateMySQLLogs(self)
        self.replication_offer = MySQLAsyncReplicationOffer(self)
        self.replication_consumer = MySQLAsyncReplicationConsumer(self)

        self.tracing = TracingEndpointRequirer(
            self, protocols=[TRACING_PROTOCOL], relation_name=TRACING_RELATION_NAME
        )

    @property
    def tracing_endpoint(self) -> Optional[str]:
        """Otlp http endpoint for charm instrumentation."""
        if self.tracing.is_ready():
            return self.tracing.get_endpoint(TRACING_PROTOCOL)

    @property
    def _mysql(self) -> MySQL:
        """Returns an instance of the MySQL object from mysql_k8s_helpers."""
        return MySQL(
            self.get_unit_address(),
            self.app_peer_data["cluster-name"],
            self.app_peer_data["cluster-set-domain-name"],
            self.get_secret("app", ROOT_PASSWORD_KEY),  # pyright: ignore [reportArgumentType]
            SERVER_CONFIG_USERNAME,
            self.get_secret("app", SERVER_CONFIG_PASSWORD_KEY),  # pyright: ignore [reportArgumentType]
            CLUSTER_ADMIN_USERNAME,
            self.get_secret("app", CLUSTER_ADMIN_PASSWORD_KEY),  # pyright: ignore [reportArgumentType]
            MONITORING_USERNAME,
            self.get_secret("app", MONITORING_PASSWORD_KEY),  # pyright: ignore [reportArgumentType]
            BACKUPS_USERNAME,
            self.get_secret("app", BACKUPS_PASSWORD_KEY),  # pyright: ignore [reportArgumentType]
            self.unit.get_container(CONTAINER_NAME),
            self.k8s_helpers,
            self,
        )

    @property
    def _pebble_layer(self) -> Layer:
        """Return a layer for the mysqld pebble service."""
        layer = {
            "summary": "mysqld services layer",
            "description": "pebble config layer for mysqld safe and exporter",
            "services": {
                MYSQLD_SAFE_SERVICE: {
                    "override": "replace",
                    "summary": "mysqld safe",
                    "command": MYSQLD_SAFE_SERVICE,
                    "startup": "enabled",
                    "user": MYSQL_SYSTEM_USER,
                    "group": MYSQL_SYSTEM_GROUP,
                    "kill-delay": "24h",
                },
                MYSQLD_EXPORTER_SERVICE: {
                    "override": "replace",
                    "summary": "mysqld exporter",
                    "command": "/start-mysqld-exporter.sh",
                    "startup": "enabled" if self.has_cos_relation else "disabled",
                    "user": MYSQL_SYSTEM_USER,
                    "group": MYSQL_SYSTEM_GROUP,
                    "environment": {
                        "EXPORTER_USER": MONITORING_USERNAME,
                        "EXPORTER_PASS": self.get_secret("app", MONITORING_PASSWORD_KEY),
                    },
                },
                MYSQL_BINLOGS_COLLECTOR_SERVICE: {
                    "override": "replace",
                    "summary": "mysql-pitr-helper binlogs collector",
                    "command": "/start-mysql-pitr-helper-collector.sh",
                    "startup": "enabled"
                    if ("binlogs-collecting" in self.app_peer_data and self.unit.is_leader())
                    else "disabled",
                    "user": MYSQL_SYSTEM_USER,
                    "group": MYSQL_SYSTEM_GROUP,
                },
            },
        }
        return Layer(layer)  # pyright: ignore [reportArgumentType]

    @property
    def restart_peers(self) -> Optional[ops.model.Relation]:
        """Retrieve the peer relation."""
        return self.model.get_relation("restart")

    @property
    def unit_address(self) -> str:
        """Return the address of this unit."""
        return self.get_unit_address()

    @property
    def is_new_unit(self) -> bool:
        """Return whether the unit is a clean state.

        e.g. scaling from zero units
        """
        _default_unit_data_keys = {
            "egress-subnets",
            "ingress-address",
            "private-address",
        }
        return self.unit_peer_data.keys() == _default_unit_data_keys

    def get_unit_hostname(self, unit_name: Optional[str] = None) -> str:
        """Get the hostname.localdomain for a unit.

        Translate juju unit name to hostname.localdomain, necessary
        for correct name resolution under k8s.

        Args:
            unit_name: unit name
        Returns:
            A string representing the hostname.localdomain of the unit.
        """
        unit_name = unit_name or self.unit.name
        return f"{unit_name.replace('/', '-')}.{self.app.name}-endpoints"

    def get_unit_address(self, unit: Optional[Unit] = None) -> str:
        """Get fqdn/address for a unit.

        Translate juju unit name to resolvable hostname.
        """
        if not unit:
            unit = self.unit

        return getfqdn(self.get_unit_hostname(unit.name))

    def is_unit_busy(self) -> bool:
        """Returns whether the unit is busy."""
        return self._is_cluster_blocked()

    def _get_primary_from_online_peer(self) -> Optional[str]:
        """Get the primary address from an online peer."""
        for unit in self.peers.units:
            if self.peers.data[unit].get("member-state") == "online":
                try:
                    return self._mysql.get_cluster_primary_address(
                        connect_instance_address=self.get_unit_address(unit),
                    )
                except MySQLGetClusterPrimaryAddressError:
                    # try next unit
                    continue

    def _is_unit_waiting_to_join_cluster(self) -> bool:
        """Return if the unit is waiting to join the cluster."""
        # check base conditions for join a unit to the cluster
        # - workload accessible
        # - unit waiting flag set
        # - unit configured (users created/unit set to be a cluster node)
        # - unit not node of this cluster or cluster does not report this unit as member
        # - cluster is initialized on any unit
        return (
            self.unit.get_container(CONTAINER_NAME).can_connect()
            and self.unit_peer_data.get("member-state") == "waiting"
            and self.unit_configured
            and (
                not self.unit_initialized
                or not self._mysql.is_instance_in_cluster(self.unit_label)
            )
            and self.cluster_initialized
        )

    def join_unit_to_cluster(self) -> None:
        """Join the unit to the cluster.

        Try to join the unit from the primary unit.
        """
        instance_label = self.unit.name.replace("/", "-")
        instance_address = self.get_unit_address(self.unit)

        if not self._mysql.is_instance_in_cluster(instance_label):
            # Add new instance to the cluster
            try:
                cluster_primary = self._get_primary_from_online_peer()
                if not cluster_primary:
                    self.unit.status = WaitingStatus("waiting to get cluster primary from peers")
                    logger.info("waiting: unable to retrieve the cluster primary from peers")
                    return

                if (
                    self._mysql.get_cluster_node_count(from_instance=cluster_primary)
                    == GR_MAX_MEMBERS
                ):
                    self.unit.status = WaitingStatus(
                        f"Cluster reached max size of {GR_MAX_MEMBERS} units. Standby."
                    )
                    logger.warning(
                        f"Cluster reached max size of {GR_MAX_MEMBERS} units. This unit will stay as standby."
                    )
                    return

                # If instance is part of a replica cluster, locks are managed by the
                # the primary cluster primary (i.e. cluster set global primary)
                lock_instance = None
                if self._mysql.is_cluster_replica(from_instance=cluster_primary):
                    lock_instance = self._mysql.get_cluster_set_global_primary_address(
                        connect_instance_address=cluster_primary
                    )

                # add random delay to mitigate collisions when multiple units are joining
                # due the difference between the time we test for locks and acquire them
                sleep(random.uniform(0, 1.5))

                if self._mysql.are_locks_acquired(from_instance=lock_instance or cluster_primary):
                    self.unit.status = WaitingStatus("waiting to join the cluster")
                    logger.info("waiting: cluster lock is held")
                    return

                self.unit.status = MaintenanceStatus("joining the cluster")

                # Stop GR for cases where the instance was previously part of the cluster
                # harmless otherwise
                self._mysql.stop_group_replication()

                # If instance already in cluster, before adding instance to cluster,
                # remove the instance from the cluster and call rescan_cluster()
                # without adding/removing instances to clean up stale users
                if (
                    instance_label
                    in self._mysql.get_cluster_status(from_instance=cluster_primary)[
                        "defaultreplicaset"
                    ]["topology"].keys()
                ):
                    self._mysql.execute_remove_instance(
                        connect_instance=cluster_primary, force=True
                    )
                    self._mysql.rescan_cluster(from_instance=cluster_primary)

                self._mysql.add_instance_to_cluster(
                    instance_address=instance_address,
                    instance_unit_label=instance_label,
                    from_instance=cluster_primary,
                    lock_instance=lock_instance,
                )
            except MySQLAddInstanceToClusterError:
                logger.info(f"Unable to add instance {instance_address} to cluster.")
                return
            except MySQLLockAcquisitionError:
                self.unit.status = WaitingStatus("waiting to join the cluster")
                logger.info("waiting: failed to acquire lock when adding instance to cluster")
                return

        self.unit_peer_data["member-state"] = "online"
        self.unit.status = ActiveStatus(self.active_status_message)
        logger.info(f"Instance {instance_label} added to cluster")

    def _reconcile_pebble_layer(self, container: Container) -> None:
        """Reconcile pebble layer."""
        current_layer = container.get_plan()
        new_layer = self._pebble_layer

        if new_layer.services != current_layer.services:
            logger.info("Reconciling the pebble layer")

            container.add_layer(MYSQLD_SAFE_SERVICE, new_layer, combine=True)
            # Do not wait for all services to successfully start as binlogs collector may restart several times
            # (pebble failure restart) until MySQL is ready
            container._pebble.replan_services(timeout=0)
            self._mysql.wait_until_mysql_connection()

            if (
                not self.has_cos_relation
                and container.get_services(MYSQLD_EXPORTER_SERVICE)[
                    MYSQLD_EXPORTER_SERVICE
                ].is_running()
            ):
                container.stop(MYSQLD_EXPORTER_SERVICE)

    def _restart(self, event: EventBase) -> None:
        """Restart the service."""
        if self.peers.units != self.restart_peers.units:
            # defer restart until all units are in the relation
            logger.debug("Deferring restart until all units are in the relation")
            event.defer()
            return
        if self.peers.units and self._mysql.is_unit_primary(self.unit_label):
            # delay primary on multi units
            restart_states = {
                self.restart_peers.data[unit].get("state", "unset") for unit in self.peers.units
            }
            if restart_states == {"unset"}:
                logger.info("Restarting primary")
            elif restart_states != {"release"}:
                # Wait other units restart first to minimize primary switchover
                message = "Primary restart deferred after other units"
                logger.info(message)
                self.unit.status = WaitingStatus(message)
                event.defer()
                return
        self.unit.status = MaintenanceStatus("restarting MySQL")
        container = self.unit.get_container(CONTAINER_NAME)
        if container.can_connect():
            logger.debug("Restarting mysqld")
            container.pebble.restart_services([MYSQLD_SAFE_SERVICE], timeout=3600)
            sleep(10)
            self._on_update_status(None)

    # =========================================================================
    # Charm event handlers
    # =========================================================================

    def _reconcile_mysqld_exporter(
        self, event: RelationCreatedEvent | RelationBrokenEvent
    ) -> None:
        """Handle a COS relation created or broken event."""
        if not self._is_peer_data_set:
            logger.debug("Unit not yet ready to reconcile mysqld exporter. Waiting...")
            return

        container = self.unit.get_container(CONTAINER_NAME)
        if not container.can_connect():
            # reconciliation is done on pebble ready
            logger.debug("Skip reconcile mysqld exporter: container not ready")
            return

        if not container.pebble.get_plan():
            # reconciliation is done on pebble ready
            logger.debug("Skip reconcile mysqld exporter: empty pebble layer")
            return

        if not self._mysql.is_data_dir_initialised():
            logger.debug("Skip reconcile mysqld exporter: mysql not initialised")
            return
        self.current_event = event
        self._reconcile_pebble_layer(container)

    def _on_peer_relation_joined(self, _) -> None:
        """Handle the peer relation joined event."""
        # set some initial unit data
        self.unit_peer_data.setdefault("member-role", "unknown")
        self.unit_peer_data.setdefault("member-state", "waiting")

    def _on_config_changed(self, _: EventBase) -> None:  # noqa: C901
        """Handle the config changed event."""
        container = self.unit.get_container(CONTAINER_NAME)
        if not container.can_connect():
            # configuration also take places on pebble ready handler
            return

        if not self._is_peer_data_set:
            # skip when not initialized
            return

        if not self.upgrade.idle:
            # skip when upgrade is in progress
            # the upgrade already restart the daemon
            return

        config_content = self._mysql.read_file_content(MYSQLD_CONFIG_FILE)
        if not config_content:
            # empty config means not initialized, skipping
            return

        previous_config_dict = self.mysql_config.custom_config(config_content)

        # render the new config
        memory_limit_bytes = (self.config.profile_limit_memory or 0) * BYTES_1MB
        new_config_content, new_config_dict = self._mysql.render_mysqld_configuration(
            profile=self.config.profile,
            audit_log_enabled=self.config.plugin_audit_enabled,
            audit_log_strategy=self.config.plugin_audit_strategy,
            memory_limit=memory_limit_bytes,
            experimental_max_connections=self.config.experimental_max_connections,
            binlog_retention_days=self.config.binlog_retention_days,
        )

        changed_config = compare_dictionaries(previous_config_dict, new_config_dict)

        if self.mysql_config.keys_requires_restart(changed_config):
            # there are static configurations in changed keys
            logger.info("Persisting configuration changes to file")

            # persist config to file
            self._mysql.write_content_to_file(path=MYSQLD_CONFIG_FILE, content=new_config_content)

            if self._mysql.is_mysqld_running():
                logger.info("Configuration change requires restart")
                if "loose-audit_log_format" in changed_config:
                    # plugins are manipulated running daemon
                    if self.config.plugin_audit_enabled:
                        self._mysql.install_plugins(["audit_log", "audit_log_filter"])
                    else:
                        self._mysql.uninstall_plugins(["audit_log", "audit_log_filter"])
                # restart the service
                self.on[f"{self.restart.name}"].acquire_lock.emit()
                return

        if dynamic_config := self.mysql_config.filter_static_keys(changed_config):
            # if only dynamic config changed, apply it
            logger.info("Configuration does not requires restart")
            for config in dynamic_config:
                self._mysql.set_dynamic_variable(config, new_config_dict[config])

    def _on_leader_elected(self, _) -> None:
        """Handle the leader elected event.

        Set config values in the peer relation databag if not already set.
        """
        # Set required passwords if not already set
        required_passwords = [
            ROOT_PASSWORD_KEY,
            SERVER_CONFIG_PASSWORD_KEY,
            CLUSTER_ADMIN_PASSWORD_KEY,
            MONITORING_PASSWORD_KEY,
            BACKUPS_PASSWORD_KEY,
        ]

        logger.info("Generating internal user credentials")
        for required_password in required_passwords:
            if not self.get_secret("app", required_password):
                self.set_secret(
                    "app", required_password, generate_random_password(PASSWORD_LENGTH)
                )

        # Create and set cluster and cluster-set names in the peer relation databag
        common_hash = self.generate_random_hash()
        self.app_peer_data.setdefault(
            "cluster-name", self.config.cluster_name or f"cluster-{common_hash}"
        )
        self.app_peer_data.setdefault(
            "cluster-set-domain-name", self.config.cluster_set_name or f"cluster-set-{common_hash}"
        )

    def _open_ports(self) -> None:
        """Open ports if supported.

        Used if `juju expose` ran on application
        """
        if ops.JujuVersion.from_environ().supports_open_port_on_k8s:
            try:
                self.unit.set_ports(3306, 33060)
            except ops.ModelError:
                logger.exception("failed to open port")

    def _write_mysqld_configuration(self):
        """Write the mysqld configuration to the file."""
        memory_limit_bytes = (self.config.profile_limit_memory or 0) * BYTES_1MB
        new_config_content, _ = self._mysql.render_mysqld_configuration(
            profile=self.config.profile,
            audit_log_enabled=self.config.plugin_audit_enabled,
            audit_log_strategy=self.config.plugin_audit_strategy,
            memory_limit=memory_limit_bytes,
            experimental_max_connections=self.config.experimental_max_connections,
            binlog_retention_days=self.config.binlog_retention_days,
        )
        self._mysql.write_content_to_file(path=MYSQLD_CONFIG_FILE, content=new_config_content)

    def _configure_instance(self, container) -> None:
        """Configure the instance for use in Group Replication."""
        # Run mysqld for the first time to
        # bootstrap the data directory and users
        logger.info("Initializing mysqld")
        try:
            self._mysql.fix_data_dir(container)
            self._mysql.initialise_mysqld()

            # Add the pebble layer
            logger.info("Adding pebble layer")
            container.add_layer(MYSQLD_SAFE_SERVICE, self._pebble_layer, combine=True)
            container.restart(MYSQLD_SAFE_SERVICE)

            logger.info("Waiting for instance to be ready")
            self._mysql.wait_until_mysql_connection(check_port=False)

            logger.info("Configuring initialized mysqld")
            # Configure all base users and revoke privileges from the root users
            self._mysql.configure_mysql_users(password_needed=False)

            if self.config.plugin_audit_enabled:
                # Enable the audit plugin
                self._mysql.install_plugins(["audit_log", "audit_log_filter"])
            self._mysql.install_plugins(["binlog_utils_udf"])

            # Configure instance as a cluster node
            self._mysql.configure_instance()
        except (
            MySQLInitialiseMySQLDError,
            MySQLServiceNotRunningError,
            MySQLConfigureMySQLUsersError,
            MySQLConfigureInstanceError,
        ):
            # On any error, reset the data directory so hook is retried
            # on empty data directory
            # https://github.com/canonical/mysql-k8s-operator/issues/447
            self._mysql.reset_data_dir()
            raise

        if self.has_cos_relation:
            if container.get_services(MYSQLD_EXPORTER_SERVICE)[
                MYSQLD_EXPORTER_SERVICE
            ].is_running():
                # Restart exporter service after configuration
                container.restart(MYSQLD_EXPORTER_SERVICE)
            else:
                container.start(MYSQLD_EXPORTER_SERVICE)

        self._open_ports()

        try:
            # Set workload version
            if workload_version := self._mysql.get_mysql_version():
                self.unit.set_workload_version(workload_version)
        except MySQLGetMySQLVersionError:
            # Do not block the charm if the version cannot be retrieved
            pass

    def _mysql_pebble_ready_checks(self, event) -> bool:
        """Executes some checks to see if it is safe to execute the pebble ready handler."""
        if not self._is_peer_data_set:
            self.unit.status = WaitingStatus("Waiting for leader election.")
            logger.debug("Leader not ready yet, waiting...")
            return True

        container = event.workload
        if not container.can_connect():
            logger.debug("Pebble in container not ready, waiting...")
            return True

        return False

    def _on_mysql_pebble_ready(self, event) -> None:
        """Pebble ready handler.

        Define and start a pebble service and bootstrap instance.
        """
        if self._mysql_pebble_ready_checks(event):
            event.defer()
            return

        if not self.upgrade.idle:
            # when upgrading pebble ready is
            # task delegated to upgrade code
            return

        container = event.workload
        self._write_mysqld_configuration()

        logger.info("Setting up the logrotate configurations")
        self._mysql.setup_logrotate_config()

        if self._mysql.is_data_dir_initialised():
            # Data directory is already initialised, skip configuration
            self.unit.status = MaintenanceStatus("Starting mysqld")
            logger.info("Data directory is already initialised, skipping configuration")
            if self.unit.is_leader() and "binlogs-collecting" in self.app_peer_data:
                self.backups.update_binlogs_collector_config()
            self._reconcile_pebble_layer(container)
            if self.is_new_unit:
                # when unit is new and has data, it means the app is scaling out
                # from zero units
                logger.info("Scaling out from zero units")
                if self.unit.is_leader():
                    # create the cluster due it being dissolved on scale-down
                    self.create_cluster()
                    self._on_update_status(None)
                else:
                    # Non-leader units try to join cluster
                    self.unit.status = WaitingStatus("Waiting for instance to join the cluster")
                    self.unit_peer_data.update({
                        "member-role": "secondary",
                        "member-state": "waiting",
                    })
            return

        self.unit.status = MaintenanceStatus("Initialising mysqld")

        # First run setup
        self._configure_instance(container)

        # We consider cluster initialized only if a primary already exists
        # (as there can be metadata in the database but no primary if pod
        # crashes while cluster is being created)
        if not self.unit.is_leader() or (
            self.cluster_initialized and self._get_primary_from_online_peer()
        ):
            # Non-leader units try to join cluster
            self.unit.status = WaitingStatus("Waiting for instance to join the cluster")
            self.unit_peer_data.update({"member-role": "secondary", "member-state": "waiting"})
            self.join_unit_to_cluster()
            return

        try:
            # Create the cluster when is the leader unit
            logger.info(f"Creating cluster {self.app_peer_data['cluster-name']}")
            self.unit.status = MaintenanceStatus("Creating cluster")
            self.create_cluster()
            self.unit.status = ops.ActiveStatus(self.active_status_message)

        except (
            MySQLCreateClusterError,
            MySQLUnableToGetMemberStateError,
            MySQLNoMemberStateError,
            MySQLInitializeJujuOperationsTableError,
            MySQLCreateClusterError,
        ):
            logger.exception("Failed to initialize primary")
            raise

<<<<<<< HEAD
        self._mysql.reconcile_binlogs_collection(force_restart=True)

    def _handle_potential_cluster_crash_scenario(self) -> bool:
=======
    def _handle_potential_cluster_crash_scenario(self) -> bool:  # noqa: C901
>>>>>>> e1be970a
        """Handle potential full cluster crash scenarios.

        Returns:
            bool indicating whether the caller should return
        """
        if not self._mysql.is_mysqld_running():
            return True

        only_single_uninitialized_node_across_cluster = (
            self.only_one_cluster_node_thats_uninitialized
        )

        if (
            not self.cluster_initialized and not only_single_uninitialized_node_across_cluster
        ) or not self.unit_peer_data.get("member-role"):
            return True

        # retrieve and persist state for every unit
        try:
            state, role = self._mysql.get_member_state()
            self.unit_peer_data["member-state"] = state
            self.unit_peer_data["member-role"] = role
        except (MySQLNoMemberStateError, MySQLUnableToGetMemberStateError):
            logger.error("Error getting member state. Avoiding potential cluster crash recovery")
            self.unit.status = MaintenanceStatus("Unable to get member state")
            return True

        logger.info(f"Unit workload member-state is {state} with member-role {role}")

        # set unit status based on member-{state,role}
        self.unit.status = (
            ActiveStatus(self.active_status_message)
            if state == "online"
            else MaintenanceStatus(state)
        )

        if state == "recovering":
            return True

        if state == "offline":
            # Group Replication is active but the member does not belong to any group
            all_states = {
                self.peers.data[unit].get("member-state", "unknown") for unit in self.peers.units
            }

            # Add state 'offline' for this unit (self.peers.unit does not
            # include this unit)
            if (all_states | {"offline"} == {"offline"} and self.unit.is_leader()) or (
                only_single_uninitialized_node_across_cluster and all_states == {"waiting"}
            ):
                # All instance are off, reboot cluster from outage from the leader unit

                logger.info("Attempting reboot from complete outage.")
                try:
                    # Need condition to avoid rebooting on all units of application
                    if self.unit.is_leader() or only_single_uninitialized_node_across_cluster:
                        self._mysql.reboot_from_complete_outage()
                except MySQLRebootFromCompleteOutageError:
                    logger.error("Failed to reboot cluster from complete outage.")

                    if only_single_uninitialized_node_across_cluster and all_states == {"waiting"}:
                        self._mysql.drop_group_replication_metadata_schema()
                        self.create_cluster()
                        self.unit.status = ActiveStatus(self.active_status_message)
                    else:
                        self.unit.status = BlockedStatus("failed to recover cluster.")
                finally:
                    return True

            if self._mysql.is_cluster_auto_rejoin_ongoing():
                logger.info("Cluster auto-rejoin attempts are still ongoing.")
            else:
                logger.info("Cluster auto-rejoin attempts are exhausted. Attempting manual rejoin")
                self._execute_manual_rejoin()

            return True

        return False

    def _execute_manual_rejoin(self) -> None:
        """Executes an instance manual rejoin.

        It is supposed to be called when the MySQL 8.0.21+ auto-rejoin attempts have been exhausted,
        on an OFFLINE replica that still belongs to the cluster
        """
        if not self._mysql.is_instance_in_cluster(self.unit_label):
            logger.warning("Instance does not belong to the cluster. Cannot perform manual rejoin")
            return

        cluster_primary = self._get_primary_from_online_peer()
        if not cluster_primary:
            logger.warning("Instance does not have ONLINE peers. Cannot perform manual rejoin")
            return

        self._mysql.remove_instance(
            unit_label=self.unit_label,
        )
        self._mysql.add_instance_to_cluster(
            instance_address=self.unit_address,
            instance_unit_label=self.unit_label,
            from_instance=cluster_primary,
        )

    def _is_cluster_blocked(self) -> bool:
        """Performs cluster state checks for the update-status handler.

        Returns: a boolean indicating whether the update-status (caller) should
            no-op and return.
        """
        # We need to query member state from the server since member state would
        # be 'offline' if pod rescheduled during cluster creation, however
        # member-state in the unit peer databag will be 'waiting'
        try:
            member_state, _ = self._mysql.get_member_state()
        except MySQLUnableToGetMemberStateError:
            logger.error("Error getting member state while checking if cluster is blocked")
            self.unit.status = MaintenanceStatus("Unable to get member state")
            return True
        except MySQLNoMemberStateError:
            member_state = None

        if not member_state or member_state == "restarting":
            # avoid changing status while tls is being set up or charm is being initialized
            logger.info(f"Unit {member_state=}")
            return True

        # avoid changing status while async replication is setting up
        return not (self.replication_consumer.idle and self.replication_offer.idle)

    def _on_update_status(self, _: Optional[UpdateStatusEvent]) -> None:
        """Handle the update status event."""
        if not self.upgrade.idle:
            # avoid changing status while upgrade is in progress
            logger.info("Application is upgrading. Skipping.")
            return
        if not self.unit.is_leader() and self._is_unit_waiting_to_join_cluster():
            # join cluster test takes precedence over blocked test
            # due to matching criteria
            logger.info("Attempting to join cluster")
            self.join_unit_to_cluster()
            return

        if self._is_cluster_blocked():
            logger.info("Cluster is blocked. Skipping.")
            return
        del self.restart_peers.data[self.unit]["state"]

        container = self.unit.get_container(CONTAINER_NAME)
        if not container.can_connect():
            logger.info("Cannot connect to pebble in the mysql container")
            return

        if self._handle_potential_cluster_crash_scenario():
            return

        if not self.unit.is_leader():
            return

        self._set_app_status()

    def _set_app_status(self) -> None:
        """Set the application status based on the cluster state."""
        try:
            primary_address = self._mysql.get_cluster_primary_address()
        except MySQLGetClusterPrimaryAddressError:
            return

        if not primary_address:
            return

        if "s3-block-message" in self.app_peer_data:
            self.app.status = BlockedStatus(self.app_peer_data["s3-block-message"])
            return

        # Set active status when primary is known
        self.app.status = ActiveStatus()

    def _on_peer_relation_changed(self, event: RelationChangedEvent) -> None:
        """Handle the relation changed event."""
        # This handler is only taking care of setting
        # active status for secondary units
        if not self._is_peer_data_set:
            # Avoid running too early
            event.defer()
            return

        if self._is_unit_waiting_to_join_cluster():
            self.join_unit_to_cluster()

        if not self._mysql.reconcile_binlogs_collection(True):
            logger.error("Failed to reconcile binlogs collection during peer relation event")

    def _on_peer_relation_departed(self, event: RelationDepartedEvent) -> None:
        if not self._mysql.reconcile_binlogs_collection(True):
            logger.error("Failed to reconcile binlogs collection during peer departed event")

    def _on_database_storage_detaching(self, _) -> None:
        """Handle the database storage detaching event."""
        # Only executes if the unit was initialised
        if not self.unit_initialized:
            return

        # No need to remove the instance from the cluster if it is not a member of the cluster
        if not self._mysql.is_instance_in_cluster(self.unit_label):
            return

        if (
            self._mysql.get_primary_label() == self.unit_label
            and self.unit.name.split("/")[1] != "0"
        ):
            # Preemptively switch primary to unit 0
            logger.info("Switching primary to unit 0")
            try:
                self._mysql.set_cluster_primary(
                    new_primary_address=getfqdn(self.get_unit_hostname(f"{self.app.name}/0"))
                )
            except MySQLSetClusterPrimaryError:
                logger.warning("Failed to switch primary to unit 0")

        # If instance is part of a replica cluster, locks are managed by the
        # the primary cluster primary (i.e. cluster set global primary)
        lock_instance = None
        if self._mysql.is_cluster_replica():
            lock_instance = self._mysql.get_cluster_set_global_primary_address()

        # The following operation uses locks to ensure that only one instance is removed
        # from the cluster at a time (to avoid split-brain or lack of majority issues)
        self._mysql.remove_instance(self.unit_label, lock_instance=lock_instance)

        # Inform other hooks of current status
        self.unit_peer_data["unit-status"] = "removing"

        if self.unit.is_leader():
            # Update 'units-added-to-cluster' counter in the peer relation databag
            units = int(self.app_peer_data.get("units-added-to-cluster", 1))
            self.app_peer_data["units-added-to-cluster"] = str(units - 1)


if __name__ == "__main__":
    main(MySQLOperatorCharm)<|MERGE_RESOLUTION|>--- conflicted
+++ resolved
@@ -781,13 +781,9 @@
             logger.exception("Failed to initialize primary")
             raise
 
-<<<<<<< HEAD
         self._mysql.reconcile_binlogs_collection(force_restart=True)
 
-    def _handle_potential_cluster_crash_scenario(self) -> bool:
-=======
     def _handle_potential_cluster_crash_scenario(self) -> bool:  # noqa: C901
->>>>>>> e1be970a
         """Handle potential full cluster crash scenarios.
 
         Returns:
