#!/usr/bin/env python3
# Copyright 2021 Canonical Ltd.
# See LICENSE file for licensing details.

"""Charm for MySQL."""

import logging
import random
from socket import getfqdn
from time import sleep
from typing import Optional

import ops
from charms.data_platform_libs.v0.data_models import TypedCharmBase
from charms.data_platform_libs.v0.s3 import S3Requirer
from charms.grafana_k8s.v0.grafana_dashboard import GrafanaDashboardProvider
from charms.loki_k8s.v0.loki_push_api import LogProxyConsumer
from charms.mysql.v0.async_replication import (
    MySQLAsyncReplicationPrimary,
    MySQLAsyncReplicationReplica,
)
from charms.mysql.v0.backups import MySQLBackups
from charms.mysql.v0.mysql import (
    BYTES_1MB,
    MySQLAddInstanceToClusterError,
    MySQLCharmBase,
    MySQLCreateClusterError,
    MySQLGetClusterPrimaryAddressError,
    MySQLGetMemberStateError,
    MySQLGetMySQLVersionError,
    MySQLInitializeJujuOperationsTableError,
    MySQLLockAcquisitionError,
    MySQLRebootFromCompleteOutageError,
    MySQLSetClusterPrimaryError,
)
from charms.mysql.v0.tls import MySQLTLS
from charms.prometheus_k8s.v0.prometheus_scrape import MetricsEndpointProvider
from charms.rolling_ops.v0.rollingops import RollingOpsManager
from ops import EventBase, RelationBrokenEvent, RelationCreatedEvent
from ops.charm import RelationChangedEvent, UpdateStatusEvent
from ops.main import main
from ops.model import ActiveStatus, BlockedStatus, Container, MaintenanceStatus, WaitingStatus
from ops.pebble import Layer

from config import CharmConfig, MySQLConfig
from constants import (
    BACKUPS_PASSWORD_KEY,
    BACKUPS_USERNAME,
    CLUSTER_ADMIN_PASSWORD_KEY,
    CLUSTER_ADMIN_USERNAME,
    CONTAINER_NAME,
    COS_AGENT_RELATION_NAME,
    GR_MAX_MEMBERS,
    MONITORING_PASSWORD_KEY,
    MONITORING_USERNAME,
    MYSQL_LOG_FILES,
    MYSQL_SYSTEM_GROUP,
    MYSQL_SYSTEM_USER,
    MYSQLD_CONFIG_FILE,
    MYSQLD_EXPORTER_PORT,
    MYSQLD_EXPORTER_SERVICE,
    MYSQLD_SAFE_SERVICE,
    MYSQLD_SOCK_FILE,
    PASSWORD_LENGTH,
    PEER,
    ROOT_PASSWORD_KEY,
    S3_INTEGRATOR_RELATION_NAME,
    SERVER_CONFIG_PASSWORD_KEY,
    SERVER_CONFIG_USERNAME,
)
from k8s_helpers import KubernetesHelpers
from log_rotate_manager import LogRotateManager
<<<<<<< HEAD
from mysql_k8s_helpers import MySQL, MySQLCreateCustomConfigFileError, MySQLInitialiseMySQLDError
=======
from mysql_k8s_helpers import MySQL
>>>>>>> c62351b8
from relations.mysql import MySQLRelation
from relations.mysql_provider import MySQLProvider
from relations.mysql_root import MySQLRootRelation
from rotate_mysql_logs import RotateMySQLLogs, RotateMySQLLogsCharmEvents
from upgrade import MySQLK8sUpgrade, get_mysql_k8s_dependencies_model
from utils import compare_dictionaries, generate_random_hash, generate_random_password

logger = logging.getLogger(__name__)


class MySQLOperatorCharm(MySQLCharmBase, TypedCharmBase[CharmConfig]):
    """Operator framework charm for MySQL."""

    config_type = CharmConfig
    # RotateMySQLLogsCharmEvents needs to be defined on the charm object for
    # the log rotate manager process (which runs juju-run/juju-exec to dispatch
    # a custom event)
    on = RotateMySQLLogsCharmEvents()  # pyright: ignore [reportGeneralTypeIssues]

    def __init__(self, *args):
        super().__init__(*args)

        # Lifecycle events
        self.framework.observe(self.on.mysql_pebble_ready, self._on_mysql_pebble_ready)
        self.framework.observe(self.on.leader_elected, self._on_leader_elected)
        self.framework.observe(self.on.config_changed, self._on_config_changed)
        self.framework.observe(self.on.update_status, self._on_update_status)
        self.framework.observe(
            self.on.database_storage_detaching, self._on_database_storage_detaching
        )

        self.framework.observe(self.on[PEER].relation_joined, self._on_peer_relation_joined)
        self.framework.observe(self.on[PEER].relation_changed, self._on_peer_relation_changed)

        self.framework.observe(
            self.on[COS_AGENT_RELATION_NAME].relation_created, self._reconcile_mysqld_exporter
        )
        self.framework.observe(
            self.on[COS_AGENT_RELATION_NAME].relation_broken, self._reconcile_mysqld_exporter
        )

        self.mysql_config = MySQLConfig()
        self.k8s_helpers = KubernetesHelpers(self)
        self.mysql_relation = MySQLRelation(self)
        self.database_relation = MySQLProvider(self)
        self.mysql_root_relation = MySQLRootRelation(self)
        self.tls = MySQLTLS(self)
        self.s3_integrator = S3Requirer(self, S3_INTEGRATOR_RELATION_NAME)
        self.backups = MySQLBackups(self, self.s3_integrator)
        self.upgrade = MySQLK8sUpgrade(
            self,
            dependency_model=get_mysql_k8s_dependencies_model(),
            relation_name="upgrade",
            substrate="k8s",
        )
        self.grafana_dashboards = GrafanaDashboardProvider(self)
        self.metrics_endpoint = MetricsEndpointProvider(
            self,
            refresh_event=self.on.start,
            jobs=[{"static_configs": [{"targets": [f"*:{MYSQLD_EXPORTER_PORT}"]}]}],
        )
        self.loki_push = LogProxyConsumer(
            self,
            log_files=MYSQL_LOG_FILES,
            relation_name="logging",
            container_name="mysql",
        )
        self.restart = RollingOpsManager(self, relation="restart", callback=self._restart)

        self.log_rotate_manager = LogRotateManager(self)
        self.log_rotate_manager.start_log_rotate_manager()

        self.rotate_mysql_logs = RotateMySQLLogs(self)
        self.async_primary = MySQLAsyncReplicationPrimary(self)
        self.async_replica = MySQLAsyncReplicationReplica(self)

    @property
    def _mysql(self) -> MySQL:
        """Returns an instance of the MySQL object from mysql_k8s_helpers."""
        return MySQL(
            self._get_unit_fqdn(),
            self.app_peer_data["cluster-name"],
            self.app_peer_data["cluster-set-domain-name"],
            self.get_secret("app", ROOT_PASSWORD_KEY),  # pyright: ignore [reportGeneralTypeIssues]
            SERVER_CONFIG_USERNAME,
            self.get_secret(
                "app", SERVER_CONFIG_PASSWORD_KEY
            ),  # pyright: ignore [reportGeneralTypeIssues]
            CLUSTER_ADMIN_USERNAME,
            self.get_secret(
                "app", CLUSTER_ADMIN_PASSWORD_KEY
            ),  # pyright: ignore [reportGeneralTypeIssues]
            MONITORING_USERNAME,
            self.get_secret(
                "app", MONITORING_PASSWORD_KEY
            ),  # pyright: ignore [reportGeneralTypeIssues]
            BACKUPS_USERNAME,
            self.get_secret(
                "app", BACKUPS_PASSWORD_KEY
            ),  # pyright: ignore [reportGeneralTypeIssues]
            self.unit.get_container(CONTAINER_NAME),
            self.k8s_helpers,
            self,
        )

    @property
    def _pebble_layer(self) -> Layer:
        """Return a layer for the mysqld pebble service."""
        layer = {
            "summary": "mysqld services layer",
            "description": "pebble config layer for mysqld safe and exporter",
            "services": {
                MYSQLD_SAFE_SERVICE: {
                    "override": "replace",
                    "summary": "mysqld safe",
                    "command": MYSQLD_SAFE_SERVICE,
                    "startup": "enabled",
                    "user": MYSQL_SYSTEM_USER,
                    "group": MYSQL_SYSTEM_GROUP,
                    "kill-delay": "24h",
                },
                MYSQLD_EXPORTER_SERVICE: {
                    "override": "replace",
                    "summary": "mysqld exporter",
                    "command": "/start-mysqld-exporter.sh",
                    "startup": "enabled" if self.has_cos_relation else "disabled",
                    "user": MYSQL_SYSTEM_USER,
                    "group": MYSQL_SYSTEM_GROUP,
                    "environment": {
                        "DATA_SOURCE_NAME": (
                            f"{MONITORING_USERNAME}:"
                            f"{self.get_secret('app', MONITORING_PASSWORD_KEY)}"
                            f"@unix({MYSQLD_SOCK_FILE})/"
                        ),
                    },
                },
            },
        }
        return Layer(layer)  # pyright: ignore [reportGeneralTypeIssues]

    @property
    def restart_peers(self) -> Optional[ops.model.Relation]:
        """Retrieve the peer relation."""
        return self.model.get_relation("restart")

    @property
    def unit_address(self) -> str:
        """Return the address of this unit."""
        return self._get_unit_fqdn()

    def get_unit_hostname(self, unit_name: Optional[str] = None) -> str:
        """Get the hostname.localdomain for a unit.

        Translate juju unit name to hostname.localdomain, necessary
        for correct name resolution under k8s.

        Args:
            unit_name: unit name
        Returns:
            A string representing the hostname.localdomain of the unit.
        """
        unit_name = unit_name or self.unit.name
        return f"{unit_name.replace('/', '-')}.{self.app.name}-endpoints"

    def _get_unit_fqdn(self, unit_name: Optional[str] = None) -> str:
        """Create a fqdn for a unit.

        Translate juju unit name to resolvable hostname.

        Args:
            unit_name: unit name
        Returns:
            A string representing the fqdn of the unit.
        """
        return getfqdn(self.get_unit_hostname(unit_name))

    def s3_integrator_relation_exists(self) -> bool:
        """Returns whether a relation with the s3-integrator exists."""
        return bool(self.model.get_relation(S3_INTEGRATOR_RELATION_NAME))

    def is_unit_busy(self) -> bool:
        """Returns whether the unit is busy."""
        return self._is_cluster_blocked()

    def _get_primary_from_online_peer(self) -> Optional[str]:
        """Get the primary address from an online peer."""
        for unit in self.peers.units:
            if self.peers.data[unit].get("member-state") == "online":
                try:
                    return self._mysql.get_cluster_primary_address(
                        connect_instance_address=self._get_unit_fqdn(unit.name),
                    )
                except MySQLGetClusterPrimaryAddressError:
                    # try next unit
                    continue

    def _is_unit_waiting_to_join_cluster(self) -> bool:
        """Return if the unit is waiting to join the cluster."""
        # alternatively, we could check if the instance is configured
        # and have an empty performance_schema.replication_group_members table
        return (
            self.unit.get_container(CONTAINER_NAME).can_connect()
            and self.unit_peer_data.get("member-state") == "waiting"
            and self._mysql.is_data_dir_initialised()
            and not self.unit_peer_data.get("unit-initialized")
            and int(self.app_peer_data.get("units-added-to-cluster", 0)) > 0
        )

    def join_unit_to_cluster(self) -> None:
        """Join the unit to the cluster.

        Try to join the unit from the primary unit.
        """
        instance_label = self.unit.name.replace("/", "-")
        instance_address = self._get_unit_fqdn(self.unit.name)

        if not self._mysql.is_instance_in_cluster(instance_label):
            # Add new instance to the cluster
            try:
                cluster_primary = self._get_primary_from_online_peer()
                if not cluster_primary:
                    self.unit.status = WaitingStatus("waiting to get cluster primary from peers")
                    logger.debug("waiting: unable to retrieve the cluster primary from peers")
                    return

                if (
                    self._mysql.get_cluster_node_count(from_instance=cluster_primary)
                    == GR_MAX_MEMBERS
                ):
                    self.unit.status = WaitingStatus(
                        f"Cluster reached max size of {GR_MAX_MEMBERS} units. Standby."
                    )
                    logger.warning(
                        f"Cluster reached max size of {GR_MAX_MEMBERS} units. This unit will stay as standby."
                    )
                    return

                # If instance is part of a replica cluster, locks are managed by the
                # the primary cluster primary (i.e. cluster set global primary)
                lock_instance = None
                if self._mysql.is_cluster_replica(from_instance=cluster_primary):
                    lock_instance = self._mysql.get_cluster_set_global_primary_address(
                        connect_instance_address=cluster_primary
                    )

                # add random delay to mitigate collisions when multiple units are joining
                # due the difference between the time we test for locks and acquire them
                sleep(random.uniform(0, 1.5))

                if self._mysql.are_locks_acquired(from_instance=lock_instance or cluster_primary):
                    self.unit.status = WaitingStatus("waiting to join the cluster")
                    logger.debug("waiting: cluster lock is held")
                    return

                self.unit.status = MaintenanceStatus("joining the cluster")

                # Stop GR for cases where the instance was previously part of the cluster
                # harmless otherwise
                self._mysql.stop_group_replication()
                self._mysql.add_instance_to_cluster(
                    instance_address=instance_address,
                    instance_unit_label=instance_label,
                    from_instance=cluster_primary,
                    lock_instance=lock_instance,
                )
                logger.debug(f"Added instance {instance_address} to cluster")
            except MySQLAddInstanceToClusterError:
                logger.debug(f"Unable to add instance {instance_address} to cluster.")
                return
            except MySQLLockAcquisitionError:
                self.unit.status = WaitingStatus("waiting to join the cluster")
                logger.debug("waiting: failed to acquire lock when adding instance to cluster")
                return

        # Update 'units-added-to-cluster' counter in the peer relation databag
        self.unit_peer_data["unit-initialized"] = "True"
        self.unit_peer_data["member-state"] = "online"
        self.unit.status = ActiveStatus(self.active_status_message)
        logger.debug(f"Instance {instance_label} is cluster member")

    def _reconcile_pebble_layer(self, container: Container) -> None:
        """Reconcile pebble layer."""
        current_layer = container.get_plan()
        new_layer = self._pebble_layer

        if new_layer.services != current_layer.services:
            logger.info("Adding pebble layer")

            container.add_layer(MYSQLD_SAFE_SERVICE, new_layer, combine=True)
            container.replan()
            self._mysql.wait_until_mysql_connection()

            if (
                not self.has_cos_relation
                and container.get_services(MYSQLD_EXPORTER_SERVICE)[
                    MYSQLD_EXPORTER_SERVICE
                ].is_running()
            ):
                container.stop(MYSQLD_EXPORTER_SERVICE)

            self._on_update_status(None)

    def _restart(self, event: EventBase) -> None:
        """Restart the service."""
        if self._mysql.is_unit_primary(self.unit_label):
            restart_states = {
                self.restart_peers.data[unit].get("state", "unset") for unit in self.peers.units
            }
            if restart_states != {"release"}:
                # Wait other units restart first to minimize primary switchover
                message = "Primary restart deferred after other units"
                logger.info(message)
                self.unit.status = WaitingStatus(message)
                event.defer()
                return
        self.unit.status = MaintenanceStatus("restarting MySQL")
        container = self.unit.get_container(CONTAINER_NAME)
        if container.can_connect():
            container.restart(MYSQLD_SAFE_SERVICE)

    # =========================================================================
    # Charm event handlers
    # =========================================================================

    def _reconcile_mysqld_exporter(
        self, event: RelationCreatedEvent | RelationBrokenEvent
    ) -> None:
        """Handle a COS relation created or broken event."""
        if not self.unit_peer_data.get("unit-initialized"):
            # wait unit initialization to avoid messing
            # with the pebble layer before the unit is initialized
            logger.debug("Defer reconcile mysqld exporter")
            event.defer()
            return

        self.current_event = event

        container = self.unit.get_container(CONTAINER_NAME)
        self._reconcile_pebble_layer(container)

    def _on_peer_relation_joined(self, _) -> None:
        """Handle the peer relation joined event."""
        # set some initial unit data
        self.unit_peer_data.setdefault("member-role", "unknown")
        self.unit_peer_data.setdefault("member-state", "waiting")

    def _on_config_changed(self, event: EventBase) -> None:
        """Handle the config changed event."""
        if not self._is_peer_data_set:
            # skip when not initialized
            return

        if not self.upgrade.idle:
            # skip when upgrade is in progress
            # the upgrade already restart the daemon
            return

        if not self._mysql.is_mysqld_running():
            # defer config-changed event until MySQL is running
            logger.debug("Deferring config-changed event until MySQL is running")
            event.defer()
            return

        config_content = self._mysql.read_file_content(MYSQLD_CONFIG_FILE)
        if not config_content:
            # empty config means not initialized, skipping
            return

        previous_config_dict = self.mysql_config.custom_config(config_content)

        # render the new config
        memory_limit_bytes = (self.config.profile_limit_memory or 0) * BYTES_1MB
        new_config_content, new_config_dict = self._mysql.render_mysqld_configuration(
            profile=self.config.profile,
            memory_limit=memory_limit_bytes,
        )

        changed_config = compare_dictionaries(previous_config_dict, new_config_dict)

        if self.mysql_config.keys_requires_restart(changed_config):
            # there are static configurations in changed keys
            logger.info("Configuration change requires restart")

            # persist config to file
            self._mysql.write_content_to_file(path=MYSQLD_CONFIG_FILE, content=new_config_content)
            self.on[f"{self.restart.name}"].acquire_lock.emit()
            return

        if dynamic_config := self.mysql_config.filter_static_keys(changed_config):
            # if only dynamic config changed, apply it
            logger.info("Configuration does not requires restart")
            for config in dynamic_config:
                self._mysql.set_dynamic_variable(config, new_config_dict[config])

    def _on_leader_elected(self, _) -> None:
        """Handle the leader elected event.

        Set config values in the peer relation databag if not already set.
        """
        # Set required passwords if not already set
        required_passwords = [
            ROOT_PASSWORD_KEY,
            SERVER_CONFIG_PASSWORD_KEY,
            CLUSTER_ADMIN_PASSWORD_KEY,
            MONITORING_PASSWORD_KEY,
            BACKUPS_PASSWORD_KEY,
        ]

        for required_password in required_passwords:
            if not self.get_secret("app", required_password):
                logger.debug(f"Setting {required_password}")
                self.set_secret(
                    "app", required_password, generate_random_password(PASSWORD_LENGTH)
                )

        # Create and set cluster and cluster-set names in the peer relation databag
        common_hash = generate_random_hash()
        self.app_peer_data.setdefault(
            "cluster-name", self.config.cluster_name or f"cluster-{common_hash}"
        )
        self.app_peer_data.setdefault(
            "cluster-set-domain-name", self.config.cluster_set_name or f"cluster-set-{common_hash}"
        )

    def _open_ports(self) -> None:
        """Open ports if supported.

        Used if `juju expose` ran on application
        """
        if ops.JujuVersion.from_environ().supports_open_port_on_k8s:
            try:
                self.unit.set_ports(3306, 33060)
            except ops.ModelError:
                logger.exception("failed to open port")

    def _write_mysqld_configuration(self):
        """Write the mysqld configuration to the file."""
        memory_limit_bytes = (self.config.profile_limit_memory or 0) * BYTES_1MB
        new_config_content, _ = self._mysql.render_mysqld_configuration(
            profile=self.config.profile,
            memory_limit=memory_limit_bytes,
        )
        self._mysql.write_content_to_file(path=MYSQLD_CONFIG_FILE, content=new_config_content)

    def _configure_instance(self, container) -> None:
        """Configure the instance for use in Group Replication."""
        # Run mysqld for the first time to
        # bootstrap the data directory and users
        logger.debug("Initializing instance")
        self._mysql.fix_data_dir(container)
        self._mysql.initialise_mysqld()

        # Add the pebble layer
        logger.debug("Adding pebble layer")
        container.add_layer(MYSQLD_SAFE_SERVICE, self._pebble_layer, combine=True)
        container.restart(MYSQLD_SAFE_SERVICE)

        logger.debug("Waiting for instance to be ready")
        self._mysql.wait_until_mysql_connection(check_port=False)

        logger.info("Configuring instance")
        # Configure all base users and revoke privileges from the root users
        self._mysql.configure_mysql_users()
        # Configure instance as a cluster node
        self._mysql.configure_instance()

        if self.has_cos_relation:
            if container.get_services(MYSQLD_EXPORTER_SERVICE)[
                MYSQLD_EXPORTER_SERVICE
            ].is_running():
                # Restart exporter service after configuration
                container.restart(MYSQLD_EXPORTER_SERVICE)
            else:
                container.start(MYSQLD_EXPORTER_SERVICE)

        self._open_ports()

        try:
            # Set workload version
            if workload_version := self._mysql.get_mysql_version():
                self.unit.set_workload_version(workload_version)
        except MySQLGetMySQLVersionError:
            # Do not block the charm if the version cannot be retrieved
            pass

    def _mysql_pebble_ready_checks(self, event) -> bool:
        """Executes some checks to see if it is safe to execute the pebble ready handler."""
        if not self._is_peer_data_set:
            self.unit.status = WaitingStatus("Waiting for leader election.")
            logger.debug("Leader not ready yet, waiting...")
            return True

        container = event.workload
        if not container.can_connect():
            logger.debug("Pebble in container not ready, waiting...")
            return True

        return False

    def _on_mysql_pebble_ready(self, event) -> None:
        """Pebble ready handler.

        Define and start a pebble service and bootstrap instance.
        """
        if self._mysql_pebble_ready_checks(event):
            event.defer()
            return

        if not self.upgrade.idle:
            # when upgrading pebble ready is
            # task delegated to upgrade code
            return

        container = event.workload
        self._write_mysqld_configuration()

        logger.info("Setting up the logrotate configurations")
        self._mysql.setup_logrotate_config()

        self.unit_peer_data["unit-status"] = "alive"
        if self._mysql.is_data_dir_initialised():
            # Data directory is already initialised, skip configuration
            logger.debug("Data directory is already initialised, skipping configuration")
            self._reconcile_pebble_layer(container)
            return

        self.unit.status = MaintenanceStatus("Initialising mysqld")

        # First run setup
        self._configure_instance(container)

        if not self.unit.is_leader():
            # Non-leader units try to join cluster
            self.unit.status = WaitingStatus("Waiting for instance to join the cluster")
<<<<<<< HEAD
            self.unit_peer_data.update({"member-state": "waiting"})

            self._join_unit_to_cluster()
=======
            self.unit_peer_data.update({"member-role": "secondary", "member-state": "waiting"})
            self.join_unit_to_cluster()
>>>>>>> c62351b8
            return

        try:
            # Create the cluster when is the leader unit
            logger.info(f"Creating cluster {self.app_peer_data['cluster-name']}")
            self._mysql.create_cluster(self.unit_label)
            self._mysql.create_cluster_set()

            self._mysql.initialize_juju_units_operations_table()
            # Start control flag
            self.app_peer_data["units-added-to-cluster"] = "1"

            state, role = self._mysql.get_member_state()
            self.unit_peer_data.update(
                {"member-state": state, "member-role": role, "unit-initialized": "True"}
            )

            self.unit.status = ActiveStatus(self.active_status_message)
        except (
            MySQLCreateClusterError,
            MySQLGetMemberStateError,
            MySQLInitializeJujuOperationsTableError,
            MySQLCreateClusterError,
        ):
            logger.exception("Failed to initialize primary")
            raise

    def _handle_potential_cluster_crash_scenario(self) -> bool:
        """Handle potential full cluster crash scenarios.

        Returns:
            bool indicating whether the caller should return
        """
        if not self.cluster_initialized or not self.unit_peer_data.get("member-role"):
            # health checks are only after cluster and members are initialized
            return True

        if not self._mysql.is_mysqld_running():
            return True

        # retrieve and persist state for every unit
        try:
            state, role = self._mysql.get_member_state()
            self.unit_peer_data["member-state"] = state
            self.unit_peer_data["member-role"] = role
        except MySQLGetMemberStateError:
            logger.error("Error getting member state. Avoiding potential cluster crash recovery")
            self.unit.status = MaintenanceStatus("Unable to get member state")
            return True

        logger.info(f"Unit workload member-state is {state} with member-role {role}")

        # set unit status based on member-{state,role}
        self.unit.status = (
            ActiveStatus(self.active_status_message)
            if state == "online"
            else MaintenanceStatus(state)
        )

        if state == "recovering":
            return True

        if state in ["offline"]:
            # Group Replication is active but the member does not belong to any group
            all_states = {
                self.peers.data[unit].get("member-state", "unknown") for unit in self.peers.units
            }
            # Add state for this unit (self.peers.units does not include this unit)
            all_states.add("offline")

            if all_states == {"offline"} and self.unit.is_leader():
                # All instance are off, reboot cluster from outage from the leader unit

                logger.info("Attempting reboot from complete outage.")
                try:
                    self._mysql.reboot_from_complete_outage()
                except MySQLRebootFromCompleteOutageError:
                    logger.error("Failed to reboot cluster from complete outage.")
                    self.unit.status = BlockedStatus("failed to recover cluster.")

            return True

        return False

    def _is_cluster_blocked(self) -> bool:
        """Performs cluster state checks for the update-status handler.

        Returns: a boolean indicating whether the update-status (caller) should
            no-op and return.
        """
        unit_member_state = self.unit_peer_data.get("member-state")
        if unit_member_state in ["waiting", "restarting"]:
            # avoid changing status while tls is being set up or charm is being initialized
            logger.info(f"Unit state is {unit_member_state}")
            return True

        # avoid changing status while async replication is setting up
        return not (self.async_replica.idle and self.async_primary.idle)

    def _on_update_status(self, _: Optional[UpdateStatusEvent]) -> None:
        """Handle the update status event."""
        if not self.upgrade.idle:
            # avoid changing status while upgrade is in progress
            logger.debug("Application is upgrading. Skipping.")
            return
        if not self.unit.is_leader() and self._is_unit_waiting_to_join_cluster():
            # join cluster test takes precedence over blocked test
            # due to matching criteria
            self.join_unit_to_cluster()
            return

        if self._is_cluster_blocked():
            return
        del self.restart_peers.data[self.unit]["state"]

        container = self.unit.get_container(CONTAINER_NAME)
        if not container.can_connect():
            return

        if self._handle_potential_cluster_crash_scenario():
            return

        if not self.unit.is_leader():
            return

        self._set_app_status()

    def _set_app_status(self) -> None:
        """Set the application status based on the cluster state."""
        nodes = self._mysql.get_cluster_node_count()
        if nodes > 0:
            self.app_peer_data["units-added-to-cluster"] = str(nodes)

        try:
            primary_address = self._mysql.get_cluster_primary_address()
        except MySQLGetClusterPrimaryAddressError:
            return

        if not primary_address:
            return

        # Set active status when primary is known
        self.app.status = ActiveStatus()

    def _on_peer_relation_changed(self, event: RelationChangedEvent) -> None:
        """Handle the relation changed event."""
        # This handler is only taking care of setting
        # active status for secondary units
        if not self._is_peer_data_set:
            # Avoid running too early
            event.defer()
            return

        if self._is_unit_waiting_to_join_cluster():
            self.join_unit_to_cluster()

    def _on_database_storage_detaching(self, _) -> None:
        """Handle the database storage detaching event."""
        # Only executes if the unit was initialised
        if not self.unit_peer_data.get("unit-initialized"):
            return

        # No need to remove the instance from the cluster if it is not a member of the cluster
        if not self._mysql.is_instance_in_cluster(self.unit_label):
            return

        if (
            self._mysql.get_primary_label() == self.unit_label
            and self.unit.name.split("/")[1] != "0"
        ):
            # Preemptively switch primary to unit 0
            logger.info("Switching primary to unit 0")
            try:
                self._mysql.set_cluster_primary(
                    new_primary_address=self._get_unit_fqdn(f"{self.app.name}/0")
                )
            except MySQLSetClusterPrimaryError:
                logger.warning("Failed to switch primary to unit 0")

        # If instance is part of a replica cluster, locks are managed by the
        # the primary cluster primary (i.e. cluster set global primary)
        lock_instance = None
        if self._mysql.is_cluster_replica():
            lock_instance = self._mysql.get_cluster_set_global_primary_address()

        # The following operation uses locks to ensure that only one instance is removed
        # from the cluster at a time (to avoid split-brain or lack of majority issues)
        self._mysql.remove_instance(self.unit_label, lock_instance=lock_instance)

        # Inform other hooks of current status
        self.unit_peer_data["unit-status"] = "removing"


if __name__ == "__main__":
    main(MySQLOperatorCharm)<|MERGE_RESOLUTION|>--- conflicted
+++ resolved
@@ -70,11 +70,7 @@
 )
 from k8s_helpers import KubernetesHelpers
 from log_rotate_manager import LogRotateManager
-<<<<<<< HEAD
-from mysql_k8s_helpers import MySQL, MySQLCreateCustomConfigFileError, MySQLInitialiseMySQLDError
-=======
 from mysql_k8s_helpers import MySQL
->>>>>>> c62351b8
 from relations.mysql import MySQLRelation
 from relations.mysql_provider import MySQLProvider
 from relations.mysql_root import MySQLRootRelation
@@ -609,14 +605,8 @@
         if not self.unit.is_leader():
             # Non-leader units try to join cluster
             self.unit.status = WaitingStatus("Waiting for instance to join the cluster")
-<<<<<<< HEAD
-            self.unit_peer_data.update({"member-state": "waiting"})
-
-            self._join_unit_to_cluster()
-=======
             self.unit_peer_data.update({"member-role": "secondary", "member-state": "waiting"})
             self.join_unit_to_cluster()
->>>>>>> c62351b8
             return
 
         try:
