#!/usr/bin/env python3
# Copyright 2021 Canonical Ltd.
# See LICENSE file for licensing details.

"""Charm for MySQL."""

from charms.mysql.v0.architecture import WrongArchitectureWarningCharm, is_wrong_architecture
from ops.main import main
from tenacity import retry, stop_after_delay, wait_fixed

from log_rotation_setup import LogRotationSetup

if is_wrong_architecture() and __name__ == "__main__":
    main(WrongArchitectureWarningCharm)

import logging
import random
from socket import getfqdn
from time import sleep
from typing import Optional

import ops
from charms.data_platform_libs.v0.data_models import TypedCharmBase
from charms.data_platform_libs.v0.s3 import S3Requirer
from charms.grafana_k8s.v0.grafana_dashboard import GrafanaDashboardProvider
from charms.loki_k8s.v0.loki_push_api import LogProxyConsumer
from charms.mysql.v0.async_replication import (
    MySQLAsyncReplicationConsumer,
    MySQLAsyncReplicationOffer,
)
from charms.mysql.v0.backups import S3_INTEGRATOR_RELATION_NAME, MySQLBackups
from charms.mysql.v0.mysql import (
    BYTES_1MB,
    MySQLAddInstanceToClusterError,
    MySQLCharmBase,
    MySQLConfigureInstanceError,
    MySQLConfigureMySQLUsersError,
    MySQLCreateClusterError,
    MySQLGetClusterPrimaryAddressError,
    MySQLGetMySQLVersionError,
    MySQLInitializeJujuOperationsTableError,
    MySQLLockAcquisitionError,
    MySQLNoMemberStateError,
    MySQLRebootFromCompleteOutageError,
    MySQLServiceNotRunningError,
    MySQLSetClusterPrimaryError,
    MySQLUnableToGetMemberStateError,
)
from charms.mysql.v0.tls import MySQLTLS
from charms.prometheus_k8s.v0.prometheus_scrape import MetricsEndpointProvider
from charms.rolling_ops.v0.rollingops import RollingOpsManager
from charms.tempo_coordinator_k8s.v0.charm_tracing import trace_charm
from charms.tempo_coordinator_k8s.v0.tracing import TracingEndpointRequirer
from ops import EventBase, RelationBrokenEvent, RelationCreatedEvent
from ops.charm import RelationChangedEvent, RelationDepartedEvent, UpdateStatusEvent
from ops.model import (
    ActiveStatus,
    BlockedStatus,
    Container,
    MaintenanceStatus,
    Unit,
    WaitingStatus,
)
from ops.pebble import Layer

from config import CharmConfig, MySQLConfig
from constants import (
    BACKUPS_PASSWORD_KEY,
    BACKUPS_USERNAME,
    CLUSTER_ADMIN_PASSWORD_KEY,
    CLUSTER_ADMIN_USERNAME,
    CONTAINER_NAME,
    COS_AGENT_RELATION_NAME,
    GR_MAX_MEMBERS,
    MONITORING_PASSWORD_KEY,
    MONITORING_USERNAME,
    MYSQL_BINLOGS_COLLECTOR_SERVICE,
    MYSQL_LOG_FILES,
    MYSQL_SYSTEM_GROUP,
    MYSQL_SYSTEM_USER,
    MYSQLD_CONFIG_FILE,
    MYSQLD_EXPORTER_PORT,
    MYSQLD_EXPORTER_SERVICE,
    MYSQLD_SAFE_SERVICE,
    PASSWORD_LENGTH,
    PEER,
    ROOT_PASSWORD_KEY,
    SERVER_CONFIG_PASSWORD_KEY,
    SERVER_CONFIG_USERNAME,
    TRACING_PROTOCOL,
    TRACING_RELATION_NAME,
)
from k8s_helpers import KubernetesHelpers
from log_rotate_manager import LogRotateManager
from mysql_k8s_helpers import MySQL, MySQLInitialiseMySQLDError
from relations.mysql import MySQLRelation
from relations.mysql_provider import MySQLProvider
from relations.mysql_root import MySQLRootRelation
from rotate_mysql_logs import RotateMySQLLogs, RotateMySQLLogsCharmEvents
from upgrade import MySQLK8sUpgrade, get_mysql_k8s_dependencies_model
from utils import compare_dictionaries, generate_random_password

logger = logging.getLogger(__name__)


@trace_charm(
    tracing_endpoint="tracing_endpoint",
    extra_types=(
        GrafanaDashboardProvider,
        KubernetesHelpers,
        LogProxyConsumer,
        LogRotateManager,
        MetricsEndpointProvider,
        MySQL,
        MySQLAsyncReplicationConsumer,
        MySQLAsyncReplicationOffer,
        MySQLBackups,
        MySQLConfig,
        MySQLK8sUpgrade,
        MySQLProvider,
        MySQLRelation,
        MySQLRootRelation,
        MySQLTLS,
        RollingOpsManager,
        RotateMySQLLogs,
        S3Requirer,
    ),
)
class MySQLOperatorCharm(MySQLCharmBase, TypedCharmBase[CharmConfig]):
    """Operator framework charm for MySQL."""

    config_type = CharmConfig
    # RotateMySQLLogsCharmEvents needs to be defined on the charm object for
    # the log rotate manager process (which runs juju-run/juju-exec to dispatch
    # a custom event)
    on = RotateMySQLLogsCharmEvents()  # type: ignore

    def __init__(self, *args):
        super().__init__(*args)

        # Lifecycle events
        self.framework.observe(self.on.mysql_pebble_ready, self._on_mysql_pebble_ready)
        self.framework.observe(self.on.leader_elected, self._on_leader_elected)
        self.framework.observe(self.on.config_changed, self._on_config_changed)
        self.framework.observe(self.on.update_status, self._on_update_status)
        self.framework.observe(
            self.on.database_storage_detaching, self._on_database_storage_detaching
        )

        self.framework.observe(self.on[PEER].relation_joined, self._on_peer_relation_joined)
        self.framework.observe(self.on[PEER].relation_changed, self._on_peer_relation_changed)
        self.framework.observe(self.on[PEER].relation_departed, self._on_peer_relation_departed)

        self.framework.observe(
            self.on[COS_AGENT_RELATION_NAME].relation_created, self._reconcile_mysqld_exporter
        )
        self.framework.observe(
            self.on[COS_AGENT_RELATION_NAME].relation_broken, self._reconcile_mysqld_exporter
        )

        self.mysql_config = MySQLConfig()
        self.k8s_helpers = KubernetesHelpers(self)
        self.mysql_relation = MySQLRelation(self)
        self.database_relation = MySQLProvider(self)
        self.mysql_root_relation = MySQLRootRelation(self)
        self.tls = MySQLTLS(self)
        self.s3_integrator = S3Requirer(self, S3_INTEGRATOR_RELATION_NAME)
        self.backups = MySQLBackups(self, self.s3_integrator)
        self.upgrade = MySQLK8sUpgrade(
            self,
            dependency_model=get_mysql_k8s_dependencies_model(),
            relation_name="upgrade",
            substrate="k8s",
        )
        self.grafana_dashboards = GrafanaDashboardProvider(self)
        self.metrics_endpoint = MetricsEndpointProvider(
            self,
            refresh_event=self.on.start,
            jobs=[{"static_configs": [{"targets": [f"*:{MYSQLD_EXPORTER_PORT}"]}]}],
        )
        self.loki_push = LogProxyConsumer(
            self,
            log_files=MYSQL_LOG_FILES,
            relation_name="logging",
            container_name="mysql",
        )
        self.restart = RollingOpsManager(self, relation="restart", callback=self._restart)

        self.log_rotate_manager = LogRotateManager(self)
        self.log_rotate_manager.start_log_rotate_manager()

        self.log_rotate_setup = LogRotationSetup(self)
        self.rotate_mysql_logs = RotateMySQLLogs(self)
        self.replication_offer = MySQLAsyncReplicationOffer(self)
        self.replication_consumer = MySQLAsyncReplicationConsumer(self)

        self.tracing = TracingEndpointRequirer(
            self, protocols=[TRACING_PROTOCOL], relation_name=TRACING_RELATION_NAME
        )

    @property
    def tracing_endpoint(self) -> Optional[str]:
        """Otlp http endpoint for charm instrumentation."""
        if self.tracing.is_ready():
            return self.tracing.get_endpoint(TRACING_PROTOCOL)

    @property
    def _mysql(self) -> MySQL:
        """Returns an instance of the MySQL object from mysql_k8s_helpers."""
        return MySQL(
            self.get_unit_address(),
            self.app_peer_data["cluster-name"],
            self.app_peer_data["cluster-set-domain-name"],
            self.get_secret("app", ROOT_PASSWORD_KEY),  # pyright: ignore [reportArgumentType]
            SERVER_CONFIG_USERNAME,
            self.get_secret("app", SERVER_CONFIG_PASSWORD_KEY),  # pyright: ignore [reportArgumentType]
            CLUSTER_ADMIN_USERNAME,
            self.get_secret("app", CLUSTER_ADMIN_PASSWORD_KEY),  # pyright: ignore [reportArgumentType]
            MONITORING_USERNAME,
            self.get_secret("app", MONITORING_PASSWORD_KEY),  # pyright: ignore [reportArgumentType]
            BACKUPS_USERNAME,
            self.get_secret("app", BACKUPS_PASSWORD_KEY),  # pyright: ignore [reportArgumentType]
            self.unit.get_container(CONTAINER_NAME),
            self.k8s_helpers,
            self,
        )

    @property
    def _pebble_layer(self) -> Layer:
        """Return a layer for the mysqld pebble service."""
        layer = {
            "summary": "mysqld services layer",
            "description": "pebble config layer for mysqld safe and exporter",
            "services": {
                MYSQLD_SAFE_SERVICE: {
                    "override": "replace",
                    "summary": "mysqld safe",
                    "command": MYSQLD_SAFE_SERVICE,
                    "startup": "enabled",
                    "user": MYSQL_SYSTEM_USER,
                    "group": MYSQL_SYSTEM_GROUP,
                    "kill-delay": "24h",
                },
                MYSQLD_EXPORTER_SERVICE: {
                    "override": "replace",
                    "summary": "mysqld exporter",
                    "command": "/start-mysqld-exporter.sh",
                    "startup": "enabled" if self.has_cos_relation else "disabled",
                    "user": MYSQL_SYSTEM_USER,
                    "group": MYSQL_SYSTEM_GROUP,
                    "environment": {
                        "EXPORTER_USER": MONITORING_USERNAME,
                        "EXPORTER_PASS": self.get_secret("app", MONITORING_PASSWORD_KEY),
                    },
                },
                MYSQL_BINLOGS_COLLECTOR_SERVICE: {
                    "override": "replace",
                    "summary": "mysql-pitr-helper binlogs collector",
                    "command": "/start-mysql-pitr-helper-collector.sh",
                    "startup": "enabled"
                    if ("binlogs-collecting" in self.app_peer_data and self.unit.is_leader())
                    else "disabled",
                    "user": MYSQL_SYSTEM_USER,
                    "group": MYSQL_SYSTEM_GROUP,
                    "environment": self.backups.get_binlogs_collector_config()
                    if ("binlogs-collecting" in self.app_peer_data and self.unit.is_leader())
                    else {},
                },
            },
        }
        return Layer(layer)  # pyright: ignore [reportArgumentType]

    @property
    def restart_peers(self) -> Optional[ops.model.Relation]:
        """Retrieve the peer relation."""
        return self.model.get_relation("restart")

    @property
    def unit_address(self) -> str:
        """Return the address of this unit."""
        return self.get_unit_address()

    @property
    def is_new_unit(self) -> bool:
        """Return whether the unit is a clean state.

        e.g. scaling from zero units
        """
        _default_unit_data_keys = {
            "egress-subnets",
            "ingress-address",
            "private-address",
        }
        return self.unit_peer_data.keys() == _default_unit_data_keys

    @property
    def text_logs(self) -> list:
        """Enabled text logs."""
        # slow logs isn't enabled by default
        text_logs = ["error"]

        if self.config.plugin_audit_enabled:
            text_logs.append("audit")

        return text_logs

    @property
    def unit_initialized(self) -> bool:
        """Return whether a unit is started.

        Override parent class method to include container accessibility check.
        """
        container = self.unit.get_container(CONTAINER_NAME)
        if container.can_connect():
            return super().unit_initialized
        else:
            return False

    def get_unit_hostname(self, unit_name: Optional[str] = None) -> str:
        """Get the hostname.localdomain for a unit.

        Translate juju unit name to hostname.localdomain, necessary
        for correct name resolution under k8s.

        Args:
            unit_name: unit name
        Returns:
            A string representing the hostname.localdomain of the unit.
        """
        unit_name = unit_name or self.unit.name
        return f"{unit_name.replace('/', '-')}.{self.app.name}-endpoints"

    @retry(reraise=True, stop=stop_after_delay(120), wait=wait_fixed(2))
    def get_unit_address(self, unit: Optional[Unit] = None) -> str:
        """Get fqdn/address for a unit.

        Translate juju unit name to resolvable hostname.
        """
        if not unit:
            unit = self.unit

        unit_hostname = self.get_unit_hostname(unit.name)
        unit_dns_domain = getfqdn(self.get_unit_hostname(unit.name))

        # When fully propagated, DNS domain name should contain unit hostname.
        # For example:
        # Hostname: mysql-k8s-0.mysql-k8s-endpoints
        # Fully propagated: mysql-k8s-0.mysql-k8s-endpoints.dev.svc.cluster.local
        # Not propagated yet: 10-1-142-191.mysql-k8s.dev.svc.cluster.local
        if unit_hostname not in unit_dns_domain:
            logger.error(
                "get_unit_address: unit DNS domain name is not fully propagated yet, trying again"
            )
            raise RuntimeError("unit DNS domain name is not fully propagated yet")
        return unit_dns_domain

    def is_unit_busy(self) -> bool:
        """Returns whether the unit is busy."""
        return self._is_cluster_blocked()

    def _get_primary_from_online_peer(self) -> Optional[str]:
        """Get the primary address from an online peer."""
        for unit in self.peers.units:
            if self.peers.data[unit].get("member-state") == "online":
                try:
                    return self._mysql.get_cluster_primary_address(
                        connect_instance_address=self.get_unit_address(unit),
                    )
                except MySQLGetClusterPrimaryAddressError:
                    # try next unit
                    continue

    def _is_unit_waiting_to_join_cluster(self) -> bool:
        """Return if the unit is waiting to join the cluster."""
        # check base conditions for join a unit to the cluster
        # - workload accessible
        # - unit waiting flag set
        # - unit configured (users created/unit set to be a cluster node)
        # - unit not node of this cluster or cluster does not report this unit as member
        # - cluster is initialized on any unit
        return (
            self.unit.get_container(CONTAINER_NAME).can_connect()
            and self.unit_peer_data.get("member-state") == "waiting"
            and self.unit_configured
            and (
                not self.unit_initialized
                or not self._mysql.is_instance_in_cluster(self.unit_label)
            )
            and self.cluster_initialized
        )

    def join_unit_to_cluster(self) -> None:
        """Join the unit to the cluster.

        Try to join the unit from the primary unit.
        """
        instance_label = self.unit.name.replace("/", "-")
        instance_address = self.get_unit_address(self.unit)

        if not self._mysql.is_instance_in_cluster(instance_label):
            # Add new instance to the cluster
            try:
                cluster_primary = self._get_primary_from_online_peer()
                if not cluster_primary:
                    self.unit.status = WaitingStatus("waiting to get cluster primary from peers")
                    logger.info("waiting: unable to retrieve the cluster primary from peers")
                    return

                if (
                    self._mysql.get_cluster_node_count(from_instance=cluster_primary)
                    == GR_MAX_MEMBERS
                ):
                    self.unit.status = WaitingStatus(
                        f"Cluster reached max size of {GR_MAX_MEMBERS} units. Standby."
                    )
                    logger.warning(
                        f"Cluster reached max size of {GR_MAX_MEMBERS} units. This unit will stay as standby."
                    )
                    return

                # If instance is part of a replica cluster, locks are managed by the
                # the primary cluster primary (i.e. cluster set global primary)
                lock_instance = None
                if self._mysql.is_cluster_replica(from_instance=cluster_primary):
                    lock_instance = self._mysql.get_cluster_set_global_primary_address(
                        connect_instance_address=cluster_primary
                    )

                # add random delay to mitigate collisions when multiple units are joining
                # due the difference between the time we test for locks and acquire them
                sleep(random.uniform(0, 1.5))

                if self._mysql.are_locks_acquired(from_instance=lock_instance or cluster_primary):
                    self.unit.status = WaitingStatus("waiting to join the cluster")
                    logger.info("waiting: cluster lock is held")
                    return

                self.unit.status = MaintenanceStatus("joining the cluster")

                # Stop GR for cases where the instance was previously part of the cluster
                # harmless otherwise
                self._mysql.stop_group_replication()

                # If instance already in cluster, before adding instance to cluster,
                # remove the instance from the cluster and call rescan_cluster()
                # without adding/removing instances to clean up stale users
                if (
                    instance_label
                    in self._mysql.get_cluster_status(from_instance=cluster_primary)[
                        "defaultreplicaset"
                    ]["topology"].keys()
                ):
                    self._mysql.execute_remove_instance(
                        connect_instance=cluster_primary, force=True
                    )
                    self._mysql.rescan_cluster(from_instance=cluster_primary)

                self._mysql.add_instance_to_cluster(
                    instance_address=instance_address,
                    instance_unit_label=instance_label,
                    from_instance=cluster_primary,
                    lock_instance=lock_instance,
                )
            except MySQLAddInstanceToClusterError:
                logger.info(f"Unable to add instance {instance_address} to cluster.")
                return
            except MySQLLockAcquisitionError:
                self.unit.status = WaitingStatus("waiting to join the cluster")
                logger.info("waiting: failed to acquire lock when adding instance to cluster")
                return

        self.unit_peer_data["member-state"] = "online"
        self.unit.status = ActiveStatus(self.active_status_message)
        logger.info(f"Instance {instance_label} added to cluster")

    def _reconcile_pebble_layer(self, container: Container) -> None:
        """Reconcile pebble layer."""
        current_layer = container.get_plan()
        new_layer = self._pebble_layer

        if new_layer.services != current_layer.services:
            logger.info("Reconciling the pebble layer")

            container.add_layer(MYSQLD_SAFE_SERVICE, new_layer, combine=True)
            # Do not wait for all services to successfully start as binlogs collector may restart several times
            # (pebble failure restart) until MySQL is ready
            container._pebble.replan_services(timeout=0)
            self._mysql.wait_until_mysql_connection()

            if (
                not self.has_cos_relation
                and container.get_services(MYSQLD_EXPORTER_SERVICE)[
                    MYSQLD_EXPORTER_SERVICE
                ].is_running()
            ):
                container.stop(MYSQLD_EXPORTER_SERVICE)

    def _restart(self, event: EventBase) -> None:
        """Restart the service."""
        if self.peers.units != self.restart_peers.units:
            # defer restart until all units are in the relation
            logger.debug("Deferring restart until all units are in the relation")
            event.defer()
            return
        if self.peers.units and self._mysql.is_unit_primary(self.unit_label):
            # delay primary on multi units
            restart_states = {
                self.restart_peers.data[unit].get("state", "unset") for unit in self.peers.units
            }
            if restart_states == {"unset"}:
                logger.info("Restarting primary")
            elif restart_states != {"release"}:
                # Wait other units restart first to minimize primary switchover
                message = "Primary restart deferred after other units"
                logger.info(message)
                self.unit.status = WaitingStatus(message)
                event.defer()
                return
        self.unit.status = MaintenanceStatus("restarting MySQL")
        container = self.unit.get_container(CONTAINER_NAME)
        if container.can_connect():
            logger.debug("Restarting mysqld")
            container.pebble.restart_services([MYSQLD_SAFE_SERVICE], timeout=3600)
            sleep(10)
            self._on_update_status(None)

    # =========================================================================
    # Charm event handlers
    # =========================================================================

    def _reconcile_mysqld_exporter(
        self, event: RelationCreatedEvent | RelationBrokenEvent
    ) -> None:
        """Handle a COS relation created or broken event."""
        if not self._is_peer_data_set:
            logger.debug("Unit not yet ready to reconcile mysqld exporter. Waiting...")
            return

        container = self.unit.get_container(CONTAINER_NAME)
        if not container.can_connect():
            # reconciliation is done on pebble ready
            logger.debug("Skip reconcile mysqld exporter: container not ready")
            return

        if not container.pebble.get_plan():
            # reconciliation is done on pebble ready
            logger.debug("Skip reconcile mysqld exporter: empty pebble layer")
            return

        if not self._mysql.is_data_dir_initialised():
            logger.debug("Skip reconcile mysqld exporter: mysql not initialised")
            return
        self.current_event = event
        self._reconcile_pebble_layer(container)

    def _on_peer_relation_joined(self, _) -> None:
        """Handle the peer relation joined event."""
        # set some initial unit data
        self.unit_peer_data.setdefault("member-role", "unknown")
        self.unit_peer_data.setdefault("member-state", "waiting")

    def _on_config_changed(self, _: EventBase) -> None:  # noqa: C901
        """Handle the config changed event."""
        container = self.unit.get_container(CONTAINER_NAME)
        if not container.can_connect():
            # configuration also take places on pebble ready handler
            return

        if not self._is_peer_data_set:
            # skip when not initialized
            return

        if not self.upgrade.idle:
            # skip when upgrade is in progress
            # the upgrade already restart the daemon
            return

        config_content = self._mysql.read_file_content(MYSQLD_CONFIG_FILE)
        if not config_content:
            # empty config means not initialized, skipping
            return

        previous_config_dict = self.mysql_config.custom_config(config_content)

        # always setup log rotation
        self.log_rotate_setup.setup()

        logger.info("Persisting configuration changes to file")
        new_config_dict = self._write_mysqld_configuration()
        changed_config = compare_dictionaries(previous_config_dict, new_config_dict)

        if self.mysql_config.keys_requires_restart(changed_config):
            # there are static configurations in changed keys

            if self._mysql.is_mysqld_running():
                logger.info("Configuration change requires restart")
                if "loose-audit_log_format" in changed_config:
                    # plugins are manipulated running daemon
                    if self.config.plugin_audit_enabled:
                        self._mysql.install_plugins(["audit_log"])
                    else:
                        self._mysql.uninstall_plugins(["audit_log"])
                # restart the service
                self.on[f"{self.restart.name}"].acquire_lock.emit()
                return

        if dynamic_config := self.mysql_config.filter_static_keys(changed_config):
            # if only dynamic config changed, apply it
            logger.info("Configuration does not requires restart")
            for config in dynamic_config:
                self._mysql.set_dynamic_variable(
                    config.removeprefix("loose-"), new_config_dict[config]
                )

    def _on_leader_elected(self, _) -> None:
        """Handle the leader elected event.

        Set config values in the peer relation databag if not already set.
        """
        # Set required passwords if not already set
        required_passwords = [
            ROOT_PASSWORD_KEY,
            SERVER_CONFIG_PASSWORD_KEY,
            CLUSTER_ADMIN_PASSWORD_KEY,
            MONITORING_PASSWORD_KEY,
            BACKUPS_PASSWORD_KEY,
        ]

        logger.info("Generating internal user credentials")
        for required_password in required_passwords:
            if not self.get_secret("app", required_password):
                self.set_secret(
                    "app", required_password, generate_random_password(PASSWORD_LENGTH)
                )

        # Create and set cluster and cluster-set names in the peer relation databag
        common_hash = self.generate_random_hash()
        self.app_peer_data.setdefault(
            "cluster-name", self.config.cluster_name or f"cluster-{common_hash}"
        )
        self.app_peer_data.setdefault(
            "cluster-set-domain-name", self.config.cluster_set_name or f"cluster-set-{common_hash}"
        )

    def _open_ports(self) -> None:
        """Open ports if supported.

        Used if `juju expose` ran on application
        """
        if ops.JujuVersion.from_environ().supports_open_port_on_k8s:
            try:
                self.unit.set_ports(3306, 33060)
            except ops.ModelError:
                logger.exception("failed to open port")

    def _write_mysqld_configuration(self) -> dict:
        """Write the mysqld configuration to the file."""
        memory_limit_bytes = (self.config.profile_limit_memory or 0) * BYTES_1MB
        new_config_content, new_config_dict = self._mysql.render_mysqld_configuration(
            profile=self.config.profile,
            audit_log_enabled=self.config.plugin_audit_enabled,
            audit_log_strategy=self.config.plugin_audit_strategy,
            audit_log_policy=self.config.logs_audit_policy,
            memory_limit=memory_limit_bytes,
            experimental_max_connections=self.config.experimental_max_connections,
            binlog_retention_days=self.config.binlog_retention_days,
        )
        self._mysql.write_content_to_file(path=MYSQLD_CONFIG_FILE, content=new_config_content)
        return new_config_dict

    def _configure_instance(self, container) -> None:
        """Configure the instance for use in Group Replication."""
        # Run mysqld for the first time to
        # bootstrap the data directory and users
        logger.info("Initializing mysqld")
        try:
            self._mysql.fix_data_dir(container)
            self._mysql.initialise_mysqld()

            # Add the pebble layer
            logger.info("Adding pebble layer")
            container.add_layer(MYSQLD_SAFE_SERVICE, self._pebble_layer, combine=True)
            container.restart(MYSQLD_SAFE_SERVICE)

            logger.info("Waiting for instance to be ready")
            self._mysql.wait_until_mysql_connection(check_port=False)

            logger.info("Configuring initialized mysqld")
            # Configure all base users and revoke privileges from the root users
            self._mysql.configure_mysql_users(password_needed=False)

            if self.config.plugin_audit_enabled:
                # Enable the audit plugin
<<<<<<< HEAD
                self._mysql.install_plugins(["audit_log", "audit_log_filter"])
            self._mysql.install_plugins(["binlog_utils_udf"])
=======
                self._mysql.install_plugins(["audit_log"])
>>>>>>> be3cbce1

            # Configure instance as a cluster node
            self._mysql.configure_instance()
        except (
            MySQLInitialiseMySQLDError,
            MySQLServiceNotRunningError,
            MySQLConfigureMySQLUsersError,
            MySQLConfigureInstanceError,
        ):
            # On any error, reset the data directory so hook is retried
            # on empty data directory
            # https://github.com/canonical/mysql-k8s-operator/issues/447
            self._mysql.reset_data_dir()
            raise

        if self.has_cos_relation:
            if container.get_services(MYSQLD_EXPORTER_SERVICE)[
                MYSQLD_EXPORTER_SERVICE
            ].is_running():
                # Restart exporter service after configuration
                container.restart(MYSQLD_EXPORTER_SERVICE)
            else:
                container.start(MYSQLD_EXPORTER_SERVICE)

        self._open_ports()

        try:
            # Set workload version
            if workload_version := self._mysql.get_mysql_version():
                self.unit.set_workload_version(workload_version)
        except MySQLGetMySQLVersionError:
            # Do not block the charm if the version cannot be retrieved
            pass

    def _mysql_pebble_ready_checks(self, event) -> bool:
        """Executes some checks to see if it is safe to execute the pebble ready handler."""
        if not self._is_peer_data_set:
            self.unit.status = WaitingStatus("Waiting for leader election.")
            logger.debug("Leader not ready yet, waiting...")
            return True

        container = event.workload
        if not container.can_connect():
            logger.debug("Pebble in container not ready, waiting...")
            return True

        return False

    def _on_mysql_pebble_ready(self, event) -> None:
        """Pebble ready handler.

        Define and start a pebble service and bootstrap instance.
        """
        if self._mysql_pebble_ready_checks(event):
            event.defer()
            return

        if not self.upgrade.idle:
            # when upgrading pebble ready is
            # task delegated to upgrade code
            return

        container = event.workload
        self._write_mysqld_configuration()

        self.log_rotate_setup.setup()

        if self._mysql.is_data_dir_initialised():
            # Data directory is already initialised, skip configuration
            self.unit.status = MaintenanceStatus("Starting mysqld")
            logger.info("Data directory is already initialised, skipping configuration")
            self._reconcile_pebble_layer(container)
            if self.is_new_unit:
                # when unit is new and has data, it means the app is scaling out
                # from zero units
                logger.info("Scaling out from zero units")
                if self.unit.is_leader():
                    # create the cluster due it being dissolved on scale-down
                    self.create_cluster()
                    self._on_update_status(None)
                else:
                    # Non-leader units try to join cluster
                    self.unit.status = WaitingStatus("Waiting for instance to join the cluster")
                    self.unit_peer_data.update({
                        "member-role": "secondary",
                        "member-state": "waiting",
                    })
            return

        self.unit.status = MaintenanceStatus("Initialising mysqld")

        # First run setup
        self._configure_instance(container)

        # We consider cluster initialized only if a primary already exists
        # (as there can be metadata in the database but no primary if pod
        # crashes while cluster is being created)
        if not self.unit.is_leader() or (
            self.cluster_initialized and self._get_primary_from_online_peer()
        ):
            # Non-leader units try to join cluster
            self.unit.status = WaitingStatus("Waiting for instance to join the cluster")
            self.unit_peer_data.update({"member-role": "secondary", "member-state": "waiting"})
            self.join_unit_to_cluster()
            return

        try:
            # Create the cluster when is the leader unit
            logger.info(f"Creating cluster {self.app_peer_data['cluster-name']}")
            self.unit.status = MaintenanceStatus("Creating cluster")
            self.create_cluster()
            self.unit.status = ops.ActiveStatus(self.active_status_message)

        except (
            MySQLCreateClusterError,
            MySQLUnableToGetMemberStateError,
            MySQLNoMemberStateError,
            MySQLInitializeJujuOperationsTableError,
            MySQLCreateClusterError,
        ):
            logger.exception("Failed to initialize primary")
            raise

        self._mysql.reconcile_binlogs_collection(force_restart=True)

    def _handle_potential_cluster_crash_scenario(self) -> bool:  # noqa: C901
        """Handle potential full cluster crash scenarios.

        Returns:
            bool indicating whether the caller should return
        """
        if not self._mysql.is_mysqld_running():
            return True

        only_single_uninitialized_node_across_cluster = (
            self.only_one_cluster_node_thats_uninitialized
        )

        if (
            not self.cluster_initialized and not only_single_uninitialized_node_across_cluster
        ) or not self.unit_peer_data.get("member-role"):
            return True

        # retrieve and persist state for every unit
        try:
            state, role = self._mysql.get_member_state()
            self.unit_peer_data["member-state"] = state
            self.unit_peer_data["member-role"] = role
        except (MySQLNoMemberStateError, MySQLUnableToGetMemberStateError):
            logger.error("Error getting member state. Avoiding potential cluster crash recovery")
            self.unit.status = MaintenanceStatus("Unable to get member state")
            return True

        logger.info(f"Unit workload member-state is {state} with member-role {role}")

        # set unit status based on member-{state,role}
        self.unit.status = (
            ActiveStatus(self.active_status_message)
            if state == "online"
            else MaintenanceStatus(state)
        )

        if state == "recovering":
            return True

        if state == "offline":
            # Group Replication is active but the member does not belong to any group
            all_states = {
                self.peers.data[unit].get("member-state", "unknown") for unit in self.peers.units
            }

            # Add state 'offline' for this unit (self.peers.unit does not
            # include this unit)
            if (all_states | {"offline"} == {"offline"} and self.unit.is_leader()) or (
                only_single_uninitialized_node_across_cluster and all_states == {"waiting"}
            ):
                # All instance are off, reboot cluster from outage from the leader unit

                logger.info("Attempting reboot from complete outage.")
                try:
                    # Need condition to avoid rebooting on all units of application
                    if self.unit.is_leader() or only_single_uninitialized_node_across_cluster:
                        self._mysql.reboot_from_complete_outage()
                except MySQLRebootFromCompleteOutageError:
                    logger.error("Failed to reboot cluster from complete outage.")

                    if only_single_uninitialized_node_across_cluster and all_states == {"waiting"}:
                        self._mysql.drop_group_replication_metadata_schema()
                        self.create_cluster()
                        self.unit.status = ActiveStatus(self.active_status_message)
                    else:
                        self.unit.status = BlockedStatus("failed to recover cluster.")
                finally:
                    return True

            if self._mysql.is_cluster_auto_rejoin_ongoing():
                logger.info("Cluster auto-rejoin attempts are still ongoing.")
            else:
                logger.info("Cluster auto-rejoin attempts are exhausted. Attempting manual rejoin")
                self._execute_manual_rejoin()

            return True

        return False

    def _execute_manual_rejoin(self) -> None:
        """Executes an instance manual rejoin.

        It is supposed to be called when the MySQL 8.0.21+ auto-rejoin attempts have been exhausted,
        on an OFFLINE replica that still belongs to the cluster
        """
        if not self._mysql.is_instance_in_cluster(self.unit_label):
            logger.warning("Instance does not belong to the cluster. Cannot perform manual rejoin")
            return

        cluster_primary = self._get_primary_from_online_peer()
        if not cluster_primary:
            logger.warning("Instance does not have ONLINE peers. Cannot perform manual rejoin")
            return

        self._mysql.remove_instance(
            unit_label=self.unit_label,
        )
        self._mysql.add_instance_to_cluster(
            instance_address=self.unit_address,
            instance_unit_label=self.unit_label,
            from_instance=cluster_primary,
        )

    def _is_cluster_blocked(self) -> bool:
        """Performs cluster state checks for the update-status handler.

        Returns: a boolean indicating whether the update-status (caller) should
            no-op and return.
        """
        # We need to query member state from the server since member state would
        # be 'offline' if pod rescheduled during cluster creation, however
        # member-state in the unit peer databag will be 'waiting'
        try:
            member_state, _ = self._mysql.get_member_state()
        except MySQLUnableToGetMemberStateError:
            logger.error("Error getting member state while checking if cluster is blocked")
            self.unit.status = MaintenanceStatus("Unable to get member state")
            return True
        except MySQLNoMemberStateError:
            member_state = None

        if not member_state or member_state == "restarting":
            # avoid changing status while tls is being set up or charm is being initialized
            logger.info(f"Unit {member_state=}")
            return True

        # avoid changing status while async replication is setting up
        return not (self.replication_consumer.idle and self.replication_offer.idle)

    def _on_update_status(self, _: Optional[UpdateStatusEvent]) -> None:
        """Handle the update status event."""
        if not self.upgrade.idle:
            # avoid changing status while upgrade is in progress
            logger.info("Application is upgrading. Skipping.")
            return
        if not self.unit.is_leader() and self._is_unit_waiting_to_join_cluster():
            # join cluster test takes precedence over blocked test
            # due to matching criteria
            logger.info("Attempting to join cluster")
            self.join_unit_to_cluster()
            return

        if self._is_cluster_blocked():
            logger.info("Cluster is blocked. Skipping.")
            return
        del self.restart_peers.data[self.unit]["state"]

        container = self.unit.get_container(CONTAINER_NAME)
        if not container.can_connect():
            logger.info("Cannot connect to pebble in the mysql container")
            return

        if self._handle_potential_cluster_crash_scenario():
            return

        if not self.unit.is_leader():
            return

        self._set_app_status()

    def _set_app_status(self) -> None:
        """Set the application status based on the cluster state."""
        try:
            primary_address = self._mysql.get_cluster_primary_address()
        except MySQLGetClusterPrimaryAddressError:
            return

        if not primary_address:
            return

        if "s3-block-message" in self.app_peer_data:
            self.app.status = BlockedStatus(self.app_peer_data["s3-block-message"])
            return

        # Set active status when primary is known
        self.app.status = ActiveStatus()

    def _on_peer_relation_changed(self, event: RelationChangedEvent) -> None:
        """Handle the relation changed event."""
        # This handler is only taking care of setting
        # active status for secondary units
        if not self._is_peer_data_set:
            # Avoid running too early
            event.defer()
            return

        if self._is_unit_waiting_to_join_cluster():
            self.join_unit_to_cluster()

        if not self._mysql.reconcile_binlogs_collection(force_restart=True):
            logger.error("Failed to reconcile binlogs collection during peer relation event")

    def _on_peer_relation_departed(self, event: RelationDepartedEvent) -> None:
        if not self._mysql.reconcile_binlogs_collection(force_restart=True):
            logger.error("Failed to reconcile binlogs collection during peer departed event")

    def _on_database_storage_detaching(self, _) -> None:
        """Handle the database storage detaching event."""
        # Only executes if the unit was initialised
        if not self.unit_initialized:
            return

        # No need to remove the instance from the cluster if it is not a member of the cluster
        if not self._mysql.is_instance_in_cluster(self.unit_label):
            return

        if (
            self._mysql.get_primary_label() == self.unit_label
            and self.unit.name.split("/")[1] != "0"
        ):
            # Preemptively switch primary to unit 0
            logger.info("Switching primary to unit 0")
            try:
                self._mysql.set_cluster_primary(
                    new_primary_address=getfqdn(self.get_unit_hostname(f"{self.app.name}/0"))
                )
            except MySQLSetClusterPrimaryError:
                logger.warning("Failed to switch primary to unit 0")

        # If instance is part of a replica cluster, locks are managed by the
        # the primary cluster primary (i.e. cluster set global primary)
        lock_instance = None
        if self._mysql.is_cluster_replica():
            lock_instance = self._mysql.get_cluster_set_global_primary_address()

        # The following operation uses locks to ensure that only one instance is removed
        # from the cluster at a time (to avoid split-brain or lack of majority issues)
        self._mysql.remove_instance(self.unit_label, lock_instance=lock_instance)

        # Inform other hooks of current status
        self.unit_peer_data["unit-status"] = "removing"

        if self.unit.is_leader():
            # Update 'units-added-to-cluster' counter in the peer relation databag
            units = int(self.app_peer_data.get("units-added-to-cluster", 1))
            self.app_peer_data["units-added-to-cluster"] = str(units - 1)


if __name__ == "__main__":
    main(MySQLOperatorCharm)<|MERGE_RESOLUTION|>--- conflicted
+++ resolved
@@ -691,12 +691,8 @@
 
             if self.config.plugin_audit_enabled:
                 # Enable the audit plugin
-<<<<<<< HEAD
-                self._mysql.install_plugins(["audit_log", "audit_log_filter"])
+                self._mysql.install_plugins(["audit_log"])
             self._mysql.install_plugins(["binlog_utils_udf"])
-=======
-                self._mysql.install_plugins(["audit_log"])
->>>>>>> be3cbce1
 
             # Configure instance as a cluster node
             self._mysql.configure_instance()
