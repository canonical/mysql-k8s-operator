#!/usr/bin/env python3
# Copyright 2021 Canonical Ltd.
# See LICENSE file for licensing details.

"""Charm for MySQL."""

import logging
from typing import Dict, Optional

from charms.mysql.v0.mysql import (
    MySQLAddInstanceToClusterError,
    MySQLConfigureInstanceError,
    MySQLConfigureMySQLUsersError,
    MySQLCreateClusterError,
    MySQLGetMySQLVersionError,
)
from charms.rolling_ops.v0.rollingops import RollingOpsManager
from ops.charm import (
    ActionEvent,
    CharmBase,
    LeaderElectedEvent,
    RelationChangedEvent,
    RelationDepartedEvent,
    RelationJoinedEvent,
)
from ops.main import main
from ops.model import ActiveStatus, BlockedStatus, MaintenanceStatus, WaitingStatus
from ops.pebble import Layer
from tenacity import RetryError, Retrying, stop_after_attempt, wait_fixed

from constants import (
    CLUSTER_ADMIN_PASSWORD_KEY,
    CLUSTER_ADMIN_USERNAME,
    CONFIGURED_FILE,
    MYSQLD_SERVICE,
    PASSWORD_LENGTH,
    PEER,
    REQUIRED_USERNAMES,
    ROOT_PASSWORD_KEY,
    ROOT_USERNAME,
    SERVER_CONFIG_PASSWORD_KEY,
    SERVER_CONFIG_USERNAME,
)
from mysqlsh_helpers import (
    MySQL,
    MySQLCreateCustomConfigFileError,
    MySQLInitialiseMySQLDError,
    MySQLRemoveInstancesNotOnlineError,
    MySQLRemoveInstancesNotOnlineRetryError,
)
from relations.database import DatabaseRelation
from relations.mysql import MySQLRelation
from relations.mysql_tls import MySQLTLS
from relations.osm_mysql import MySQLOSMRelation
from utils import generate_random_hash, generate_random_password

logger = logging.getLogger(__name__)


class MySQLOperatorCharm(CharmBase):
    """Operator framework charm for MySQL."""

    def __init__(self, *args):
        super().__init__(*args)

        # Lifecycle events
        self.framework.observe(self.on.mysql_pebble_ready, self._on_mysql_pebble_ready)
        self.framework.observe(self.on.leader_elected, self._on_leader_elected)
        self.framework.observe(self.on.config_changed, self._on_config_changed)

        self.framework.observe(self.on[PEER].relation_joined, self._on_peer_relation_joined)
        self.framework.observe(self.on[PEER].relation_changed, self._on_peer_relation_changed)
        self.framework.observe(self.on[PEER].relation_departed, self._on_peer_relation_departed)

        # Actions events
        self.framework.observe(self.on.get_cluster_status_action, self._get_cluster_status)
        self.framework.observe(self.on.get_password_action, self._on_get_password)
        self.framework.observe(self.on.set_password_action, self._on_set_password)

        self.mysql_relation = MySQLRelation(self)
        self.database_relation = DatabaseRelation(self)
        self.osm_mysql_relation = MySQLOSMRelation(self)
        self.tls = MySQLTLS(self)
        self.restart_manager = RollingOpsManager(
            charm=self, relation="restart", callback=self._restart
        )

    @property
    def peers(self):
        """Retrieve the peer relation (`ops.model.Relation`)."""
        return self.model.get_relation(PEER)

    @property
    def app_peer_data(self) -> Dict:
        """Application peer relation data object."""
<<<<<<< HEAD
        if self._peers is None:
            return {}

        return self._peers.data[self.app]
=======
        if self.peers is None:
            return {}

        return self.peers.data[self.app]
>>>>>>> ac6121d8

    @property
    def unit_peer_data(self) -> Dict:
        """Unit peer relation data object."""
<<<<<<< HEAD
        if self._peers is None:
            return {}

        return self._peers.data[self.unit]
=======
        if self.peers is None:
            return {}

        return self.peers.data[self.unit]
>>>>>>> ac6121d8

    @property
    def _mysql(self):
        """Returns an instance of the MySQL object from mysqlsh_helpers."""
        peer_data = self.peers.data[self.app]

        return MySQL(
            self.get_unit_hostname(self.unit.name),
            peer_data["cluster-name"],
            self.get_secret("app", ROOT_PASSWORD_KEY),
            SERVER_CONFIG_USERNAME,
            self.get_secret("app", SERVER_CONFIG_PASSWORD_KEY),
            CLUSTER_ADMIN_USERNAME,
            self.get_secret("app", CLUSTER_ADMIN_PASSWORD_KEY),
            self.unit.get_container("mysql"),
        )

    @property
    def _is_peer_data_set(self):
        peer_data = self.peers.data[self.app]

        return (
            peer_data.get("cluster-name")
            and self.get_secret("app", ROOT_PASSWORD_KEY)
            and self.get_secret("app", SERVER_CONFIG_PASSWORD_KEY)
            and self.get_secret("app", CLUSTER_ADMIN_PASSWORD_KEY)
            and peer_data.get("allowlist")
        )

    @property
    def cluster_initialized(self):
        """Returns True if the cluster is initialized."""
        return self.peers.data[self.app].get("units-added-to-cluster", "0") >= "1"

    @property
    def _pebble_layer(self) -> Layer:
        """Return a layer for the pebble service."""
        return Layer(
            {
                "summary": "mysqld layer",
                "description": "pebble config layer for mysqld",
                "services": {
                    MYSQLD_SERVICE: {
                        "override": "replace",
                        "summary": "mysqld",
                        "command": "mysqld",
                        "startup": "enabled",
                        "user": "mysql",
                        "group": "mysql",
                    }
                },
            }
        )

    def get_unit_hostname(self, unit_name: str) -> str:
        """Get the hostname.localdomain for a unit.

        Translate juju unit name to hostname.localdomain, necessary
        for correct name resolution under k8s.

        Args:
            unit_name: unit name
        Returns:
            A string representing the hostname.localdomain of the unit.
        """
        return f"{unit_name.replace('/', '-')}.{self.app.name}-endpoints"

    def _get_unit_fqdn(self, unit_name: str) -> str:
        """Create a fqdn for a unit.

        Translate juju unit name to resolvable hostname.

        Args:
            unit_name: unit name
        Returns:
            A string representing the fqdn of the unit.
        """
        return f"{self.get_unit_hostname(unit_name)}.{self.model.name}.svc.cluster.local"

    def get_secret(self, scope: str, key: str) -> Optional[str]:
        """Get secret from the secret storage."""
        if scope == "unit":
            return self.unit_peer_data.get(key, None)
        elif scope == "app":
            return self.app_peer_data.get(key, None)
        else:
            raise RuntimeError("Unknown secret scope.")

    def set_secret(self, scope: str, key: str, value: Optional[str]) -> None:
        """Set secret in the secret storage."""
        if scope == "unit":
            if not value:
                del self.unit_peer_data[key]
                return
            self.unit_peer_data.update({key: value})
        elif scope == "app":
            if not value:
                del self.app_peer_data[key]
                return
            self.app_peer_data.update({key: value})
        else:
            raise RuntimeError("Unknown secret scope.")

    # =========================================================================
    # Charm event handlers
    # =========================================================================

    def _on_config_changed(self, _) -> None:
        """Handle the config changed event."""
        # Only execute on unit leader
        if not self.unit.is_leader():
            return

        # Set the cluster name in the peer relation databag if it is not already set
        peer_data = self.peers.data[self.app]

        if not peer_data.get("cluster-name"):
            peer_data["cluster-name"] = (
                self.config.get("cluster-name") or f"cluster_{generate_random_hash()}"
            )

        # initialise allowlist with leader hostname
        if not peer_data.get("allowlist"):
            peer_data["allowlist"] = f"{self._get_unit_fqdn(self.unit.name)}"

    def _on_leader_elected(self, event: LeaderElectedEvent) -> None:
        """Handle the leader elected event.

        Set config values in the peer relation databag if not already set.
        Idempotently remove unreachable instances from the cluster and update
        the allowlist accordingly.
        """
        # Set required passwords if not already set
        required_passwords = [
            ROOT_PASSWORD_KEY,
            SERVER_CONFIG_PASSWORD_KEY,
            CLUSTER_ADMIN_PASSWORD_KEY,
        ]

        for required_password in required_passwords:
            if not self.get_secret("app", required_password):
                logger.debug(f"Setting {required_password}")
                self.set_secret(
                    "app", required_password, generate_random_password(PASSWORD_LENGTH)
                )

        # If this node was elected a leader due to a prior leader unit being down scaled
        if self._is_peer_data_set and self.cluster_initialized:
            self.unit.status = MaintenanceStatus("Removing unreachable instances")

            # Remove unreachable instances from the cluster
            try:
                self._mysql.remove_instances_not_online()
            except (MySQLRemoveInstancesNotOnlineError, MySQLRemoveInstancesNotOnlineRetryError):
                logger.debug("Unable to remove unreachable instances from the cluster")
                self.unit.status = BlockedStatus("Failed to remove unreachable instances")

            self.unit.status = ActiveStatus()

    def _on_mysql_pebble_ready(self, event):
        """Pebble ready handler.

        Define and start a pebble service and bootstrap instance.
        """
        if not self._is_peer_data_set:
            self.unit.status = WaitingStatus("Waiting for leader election.")
            logger.debug("Leader not ready yet, waiting...")
            event.defer()
            return

        container = event.workload

        if container.exists(CONFIGURED_FILE):
            # When reusing a volume
            # Configure the layer when changed
            current_layer = container.get_plan()
            new_layer = self._pebble_layer

            if new_layer.services != current_layer:
                logger.info("Add pebble layer")
                container.add_layer(MYSQLD_SERVICE, new_layer, combine=True)
                container.restart(MYSQLD_SERVICE)
                self._mysql.wait_until_mysql_connection()
            self.unit.status = ActiveStatus()
            return

        # First run setup
        self.unit.status = MaintenanceStatus("Initialising mysqld")
        try:

            # Run mysqld for the first time to
            # bootstrap the data directory and users
            logger.debug("Initialising instance")
            self._mysql.initialise_mysqld()

            # Create custom server config file
            logger.debug("Create custom config")
            self._mysql.create_custom_config_file(
                report_host=self.get_unit_hostname(self.unit.name)
            )

            # Add the pebble layer
            container.add_layer(MYSQLD_SERVICE, self._pebble_layer, combine=False)
            container.restart(MYSQLD_SERVICE)
            logger.debug("Waiting for instance to be ready")
            self._mysql.wait_until_mysql_connection()
            logger.info("Configuring instance")
            # Configure all base users and revoke
            # privileges from the root users
            self._mysql.configure_mysql_users()
            # Configure instance as a cluster node
            self._mysql.configure_instance()
            # set workload version
            workload_version = self._mysql.get_mysql_version()
            self.unit.set_workload_version(workload_version)

        except (
            MySQLConfigureInstanceError,
            MySQLConfigureMySQLUsersError,
            MySQLInitialiseMySQLDError,
            MySQLCreateCustomConfigFileError,
        ) as e:
            self.unit.status = BlockedStatus("Unable to configure instance")
            logger.debug("Unable to configure instance: {}".format(e))
            return
        except MySQLGetMySQLVersionError:
            # Do not block the charm if the version cannot be retrieved
            pass

        if self.unit.is_leader():
            try:
                # Create the cluster when is the leader unit
                unit_label = self.unit.name.replace("/", "-")
                self._mysql.create_cluster(unit_label)
                logger.debug("Cluster configured on unit")
                # Create control file in data directory
                container.push(CONFIGURED_FILE, make_dirs=True, source="configured")
                self.peers.data[self.app]["units-added-to-cluster"] = "1"
                self.unit.status = ActiveStatus()
            except MySQLCreateClusterError as e:
                self.unit.status = BlockedStatus("Unable to create cluster")
                logger.debug("Unable to create cluster: {}".format(e))
        else:
            # When unit is not the leader, it should wait
            # for the leader to configure it a cluster node
            self.unit.status = WaitingStatus("Waiting for instance to join the cluster")
            # Create control file in data directory
            container.push(CONFIGURED_FILE, make_dirs=True, source="configured")

    def _on_peer_relation_joined(self, event: RelationJoinedEvent):
        """Handle the peer relation joined event."""
        # Only leader unit add instances to the cluster
        if not self.unit.is_leader():
            return

        # Defer run when leader is not active
        if not isinstance(self.unit.status, ActiveStatus):
            event.defer()
            return

        new_instance_fqdn = self._get_unit_fqdn(event.unit.name)
        new_instance_label = event.unit.name.replace("/", "-")

        # Check if new instance is ready to be added to the cluster
        if not self._mysql.is_instance_configured_for_innodb(
            new_instance_fqdn, new_instance_label
        ):
            event.defer()
            return

        # Check if instance was already added to the cluster
        if self._mysql.is_instance_in_cluster(new_instance_label):
            logger.debug(f"Instance {new_instance_fqdn} already in cluster")
            return

        # Add new instance to the cluster
        try:
            cluster_primary = self._mysql.get_cluster_primary_address()
            if not cluster_primary:
                self.unit.status = BlockedStatus("Unable to retrieve the cluster primary")
                return

            self._mysql.add_instance_to_cluster(
                new_instance_fqdn, new_instance_label, from_instance=cluster_primary
            )
            logger.debug(f"Added instance {new_instance_fqdn} to cluster")

            # Update 'units-added-to-cluster' counter in the peer relation databag
            # in order to trigger a relation_changed event which will move the added unit
            # into ActiveStatus
            units_started = int(self.peers.data[self.app]["units-added-to-cluster"])
            self.peers.data[self.app]["units-added-to-cluster"] = str(units_started + 1)

        except MySQLAddInstanceToClusterError:
            logger.debug(f"Unable to add instance {new_instance_fqdn} to cluster.")
            self.unit.status = BlockedStatus("Unable to add instance to cluster")

    def _on_peer_relation_changed(self, event: RelationChangedEvent) -> None:
        """Handle the relation changed event."""
        # This handler is only taking care of setting
        # active status for secondary units
        if not self._is_peer_data_set:
            # Avoid running too early
            event.defer()
            return

        instance_label = self.unit.name.replace("/", "-")
        # Test if non-leader unit is ready
        if isinstance(self.unit.status, WaitingStatus) and self._mysql.is_instance_in_cluster(
            instance_label
        ):
            self.unit.status = ActiveStatus()
            logger.debug(f"Instance {instance_label} is cluster member")

    def _on_peer_relation_departed(self, event: RelationDepartedEvent) -> None:
        """Handle the relation departed event.

        Update the allowlist to remove the departing unit from the leader unit.
        Only on the leader, update the allowlist in the peer relation databag
        and remove unreachable instances from the cluster.
        """
        if not self.unit.is_leader():
            return

        self.unit.status = MaintenanceStatus("Removing unreachable instances")

        try:
            self._mysql.remove_instances_not_online()
        except (MySQLRemoveInstancesNotOnlineError, MySQLRemoveInstancesNotOnlineRetryError):
            logger.debug("Unable to remove unreachable instances from the cluster")
            self.unit.status = BlockedStatus("Failed to remove unreachable instances")

        self.unit.status = ActiveStatus()

    # =========================================================================
    # Charm action handlers
    # =========================================================================
    def _on_get_password(self, event: ActionEvent) -> None:
        """Action used to retrieve the system user's password."""
        username = event.params.get("username") or ROOT_USERNAME

        if username not in REQUIRED_USERNAMES:
            raise RuntimeError("Invalid username.")

        if username == ROOT_USERNAME:
            secret_key = ROOT_PASSWORD_KEY
        elif username == SERVER_CONFIG_USERNAME:
            secret_key = SERVER_CONFIG_PASSWORD_KEY
        elif username == CLUSTER_ADMIN_USERNAME:
            secret_key = CLUSTER_ADMIN_PASSWORD_KEY
        else:
            raise RuntimeError("Invalid username.")

        event.set_results({"username": username, "password": self.get_secret("app", secret_key)})

    def _on_set_password(self, event: ActionEvent) -> None:
        """Action used to update/rotate the system user's password."""
        if not self.unit.is_leader():
            raise RuntimeError("set-password action can only be run on the leader unit.")

        username = event.params.get("username") or ROOT_USERNAME

        if username not in REQUIRED_USERNAMES:
            raise RuntimeError("Invalid username.")

        if username == ROOT_USERNAME:
            secret_key = ROOT_PASSWORD_KEY
        elif username == SERVER_CONFIG_USERNAME:
            secret_key = SERVER_CONFIG_PASSWORD_KEY
        elif username == CLUSTER_ADMIN_USERNAME:
            secret_key = CLUSTER_ADMIN_PASSWORD_KEY
        else:
            raise RuntimeError("Invalid username.")

        new_password = event.params.get("password") or generate_random_password(PASSWORD_LENGTH)

        self._mysql.update_user_password(username, new_password)

        self.set_secret("app", secret_key, new_password)

    def _get_cluster_status(self, event: ActionEvent) -> None:
        """Get the cluster status without topology."""
        event.set_results(self._mysql.get_cluster_status())

<<<<<<< HEAD
    def _get_secret(self, scope: str, key: str) -> Optional[str]:
        """Get secret from the secret storage."""
        if scope == "unit":
            return self.unit_peer_data.get(key, None)
        elif scope == "app":
            return self.app_peer_data.get(key, None)
        else:
            raise RuntimeError("Unknown secret scope.")

    def _set_secret(self, scope: str, key: str, value: Optional[str]) -> None:
        """Set secret in the secret storage."""
        if scope == "unit":
            if not value:
                del self.unit_peer_data[key]
                return
            self.unit_peer_data.update({key: value})
        elif scope == "app":
            if not value:
                del self.app_peer_data[key]
                return
            self.app_peer_data.update({key: value})
        else:
            raise RuntimeError("Unknown secret scope.")
=======
    def _restart(self, _) -> None:
        """Restart server rolling ops callback function.

        Hold execution until server is back in the cluster.
        Used exclusively for rolling restarts.
        """
        logger.debug("Restarting mysqld daemon")

        container = self.unit.get_container("mysql")
        container.restart(MYSQLD_SERVICE)

        unit_label = self.unit.name.replace("/", "-")

        try:
            for attempt in Retrying(stop=stop_after_attempt(24), wait=wait_fixed(5)):
                with attempt:
                    if self._mysql.is_instance_in_cluster(unit_label):
                        # TODO: update status setting to set message with
                        # `self.active_status_message` once it gets merged
                        self.unit.status = ActiveStatus()
                        return
                    raise Exception
        except RetryError:
            logger.error("Unable to rejoin mysqld instance to the cluster.")
            self.unit.status = BlockedStatus("Restarted node unable to rejoin the cluster")
>>>>>>> ac6121d8


if __name__ == "__main__":
    main(MySQLOperatorCharm)<|MERGE_RESOLUTION|>--- conflicted
+++ resolved
@@ -93,32 +93,18 @@
     @property
     def app_peer_data(self) -> Dict:
         """Application peer relation data object."""
-<<<<<<< HEAD
-        if self._peers is None:
-            return {}
-
-        return self._peers.data[self.app]
-=======
         if self.peers is None:
             return {}
 
         return self.peers.data[self.app]
->>>>>>> ac6121d8
 
     @property
     def unit_peer_data(self) -> Dict:
         """Unit peer relation data object."""
-<<<<<<< HEAD
-        if self._peers is None:
-            return {}
-
-        return self._peers.data[self.unit]
-=======
         if self.peers is None:
             return {}
 
         return self.peers.data[self.unit]
->>>>>>> ac6121d8
 
     @property
     def _mysql(self):
@@ -503,31 +489,6 @@
         """Get the cluster status without topology."""
         event.set_results(self._mysql.get_cluster_status())
 
-<<<<<<< HEAD
-    def _get_secret(self, scope: str, key: str) -> Optional[str]:
-        """Get secret from the secret storage."""
-        if scope == "unit":
-            return self.unit_peer_data.get(key, None)
-        elif scope == "app":
-            return self.app_peer_data.get(key, None)
-        else:
-            raise RuntimeError("Unknown secret scope.")
-
-    def _set_secret(self, scope: str, key: str, value: Optional[str]) -> None:
-        """Set secret in the secret storage."""
-        if scope == "unit":
-            if not value:
-                del self.unit_peer_data[key]
-                return
-            self.unit_peer_data.update({key: value})
-        elif scope == "app":
-            if not value:
-                del self.app_peer_data[key]
-                return
-            self.app_peer_data.update({key: value})
-        else:
-            raise RuntimeError("Unknown secret scope.")
-=======
     def _restart(self, _) -> None:
         """Restart server rolling ops callback function.
 
@@ -553,7 +514,6 @@
         except RetryError:
             logger.error("Unable to rejoin mysqld instance to the cluster.")
             self.unit.status = BlockedStatus("Restarted node unable to rejoin the cluster")
->>>>>>> ac6121d8
 
 
 if __name__ == "__main__":
