#!/usr/bin/env python3
# Copyright 2021 Canonical Ltd.
# See LICENSE file for licensing details.

"""Charm for MySQL."""

import logging
from socket import getfqdn
from typing import Optional

from charms.data_platform_libs.v0.s3 import S3Requirer
from charms.grafana_k8s.v0.grafana_dashboard import GrafanaDashboardProvider
from charms.loki_k8s.v0.loki_push_api import LogProxyConsumer
from charms.mysql.v0.backups import MySQLBackups
from charms.mysql.v0.mysql import (
    BYTES_1MiB,
    MySQLAddInstanceToClusterError,
    MySQLCharmBase,
    MySQLConfigureInstanceError,
    MySQLConfigureMySQLUsersError,
    MySQLCreateClusterError,
    MySQLGetAutoTunningParametersError,
    MySQLGetClusterPrimaryAddressError,
    MySQLGetMemberStateError,
    MySQLGetMySQLVersionError,
    MySQLInitializeJujuOperationsTableError,
    MySQLLockAcquisitionError,
    MySQLRebootFromCompleteOutageError,
)
from charms.mysql.v0.tls import MySQLTLS
from charms.prometheus_k8s.v0.prometheus_scrape import MetricsEndpointProvider
<<<<<<< HEAD
=======
from ops import RelationBrokenEvent, RelationCreatedEvent
>>>>>>> 30ab55a7
from ops.charm import LeaderElectedEvent, RelationChangedEvent, UpdateStatusEvent
from ops.main import main
from ops.model import (
    ActiveStatus,
    BlockedStatus,
    Container,
    MaintenanceStatus,
    WaitingStatus,
)
from ops.pebble import Layer

from constants import (
    BACKUPS_PASSWORD_KEY,
    BACKUPS_USERNAME,
    CLUSTER_ADMIN_PASSWORD_KEY,
    CLUSTER_ADMIN_USERNAME,
    CONTAINER_NAME,
    COS_AGENT_RELATION_NAME,
    GR_MAX_MEMBERS,
    MONITORING_PASSWORD_KEY,
    MONITORING_USERNAME,
    MYSQL_LOG_FILES,
    MYSQL_SYSTEM_GROUP,
    MYSQL_SYSTEM_USER,
    MYSQLD_CONFIG_FILE,
    MYSQLD_EXPORTER_PORT,
    MYSQLD_EXPORTER_SERVICE,
    MYSQLD_SAFE_SERVICE,
    MYSQLD_SOCK_FILE,
    PASSWORD_LENGTH,
    PEER,
    ROOT_PASSWORD_KEY,
    S3_INTEGRATOR_RELATION_NAME,
    SERVER_CONFIG_PASSWORD_KEY,
    SERVER_CONFIG_USERNAME,
)
from k8s_helpers import KubernetesHelpers
from mysql_k8s_helpers import (
    MySQL,
    MySQLCreateCustomConfigFileError,
    MySQLInitialiseMySQLDError,
)
from relations.mysql import MySQLRelation
from relations.mysql_provider import MySQLProvider
from relations.mysql_root import MySQLRootRelation
from utils import generate_random_hash, generate_random_password

logger = logging.getLogger(__name__)


class MySQLOperatorCharm(MySQLCharmBase):
    """Operator framework charm for MySQL."""

    def __init__(self, *args):
        super().__init__(*args)

        # Lifecycle events
        self.framework.observe(self.on.mysql_pebble_ready, self._on_mysql_pebble_ready)
        self.framework.observe(self.on.leader_elected, self._on_leader_elected)
        self.framework.observe(self.on.config_changed, self._on_config_changed)
        self.framework.observe(self.on.update_status, self._on_update_status)
        self.framework.observe(
            self.on.database_storage_detaching, self._on_database_storage_detaching
        )

        self.framework.observe(self.on[PEER].relation_joined, self._on_peer_relation_joined)
        self.framework.observe(self.on[PEER].relation_changed, self._on_peer_relation_changed)

<<<<<<< HEAD
=======
        self.framework.observe(
            self.on[COS_AGENT_RELATION_NAME].relation_created, self._reconcile_mysqld_exporter
        )
        self.framework.observe(
            self.on[COS_AGENT_RELATION_NAME].relation_broken, self._reconcile_mysqld_exporter
        )

>>>>>>> 30ab55a7
        self.k8s_helpers = KubernetesHelpers(self)
        self.mysql_relation = MySQLRelation(self)
        self.database_relation = MySQLProvider(self)
        self.mysql_root_relation = MySQLRootRelation(self)
        self.tls = MySQLTLS(self)
        self.s3_integrator = S3Requirer(self, S3_INTEGRATOR_RELATION_NAME)
        self.backups = MySQLBackups(self, self.s3_integrator)
        self.grafana_dashboards = GrafanaDashboardProvider(self)
        self.metrics_endpoint = MetricsEndpointProvider(
            self,
            refresh_event=self.on.start,
            jobs=[{"static_configs": [{"targets": [f"*:{MYSQLD_EXPORTER_PORT}"]}]}],
        )
        self.loki_push = LogProxyConsumer(
            self,
            log_files=MYSQL_LOG_FILES,
            relation_name="logging",
            container_name="mysql",
        )

    @property
    def _mysql(self) -> MySQL:
        """Returns an instance of the MySQL object from mysql_k8s_helpers."""
        return MySQL(
            self.get_unit_hostname(self.unit.name),
            self.app_peer_data["cluster-name"],
            self.app_peer_data["cluster-set-domain-name"],
            self.get_secret("app", ROOT_PASSWORD_KEY),
            SERVER_CONFIG_USERNAME,
            self.get_secret("app", SERVER_CONFIG_PASSWORD_KEY),
            CLUSTER_ADMIN_USERNAME,
            self.get_secret("app", CLUSTER_ADMIN_PASSWORD_KEY),
            MONITORING_USERNAME,
            self.get_secret("app", MONITORING_PASSWORD_KEY),
            BACKUPS_USERNAME,
            self.get_secret("app", BACKUPS_PASSWORD_KEY),
            self.unit.get_container(CONTAINER_NAME),
            self.k8s_helpers,
            self,
        )

    @property
    def _pebble_layer(self) -> Layer:
        """Return a layer for the mysqld pebble service."""
<<<<<<< HEAD
        return Layer(
            {
                "summary": "mysqld services layer",
                "description": "pebble config layer for mysqld safe and exporter",
                "services": {
                    MYSQLD_SAFE_SERVICE: {
                        "override": "replace",
                        "summary": "mysqld safe",
                        "command": MYSQLD_SAFE_SERVICE,
                        "startup": "enabled",
                        "user": MYSQL_SYSTEM_USER,
                        "group": MYSQL_SYSTEM_GROUP,
                        "kill-delay": "24h",
                    },
                    MYSQLD_EXPORTER_SERVICE: {
                        "override": "replace",
                        "summary": "mysqld exporter",
                        "command": "/start-mysqld-exporter.sh",
                        "startup": "enabled",
                        "user": MYSQL_SYSTEM_USER,
                        "group": MYSQL_SYSTEM_GROUP,
                        "environment": {
                            "DATA_SOURCE_NAME": (
                                f"{MONITORING_USERNAME}:"
                                f"{self.get_secret('app', MONITORING_PASSWORD_KEY)}"
                                f"@unix({MYSQLD_SOCK_FILE})/"
                            ),
                        },
=======
        layer = {
            "summary": "mysqld services layer",
            "description": "pebble config layer for mysqld safe and exporter",
            "services": {
                MYSQLD_SAFE_SERVICE: {
                    "override": "replace",
                    "summary": "mysqld safe",
                    "command": MYSQLD_SAFE_SERVICE,
                    "startup": "enabled",
                    "user": MYSQL_SYSTEM_USER,
                    "group": MYSQL_SYSTEM_GROUP,
                    "kill-delay": "24h",
                },
                MYSQLD_EXPORTER_SERVICE: {
                    "override": "replace",
                    "summary": "mysqld exporter",
                    "command": "/start-mysqld-exporter.sh",
                    "startup": "enabled" if self.has_cos_relation else "disabled",
                    "user": MYSQL_SYSTEM_USER,
                    "group": MYSQL_SYSTEM_GROUP,
                    "environment": {
                        "DATA_SOURCE_NAME": (
                            f"{MONITORING_USERNAME}:"
                            f"{self.get_secret('app', MONITORING_PASSWORD_KEY)}"
                            f"@unix({MYSQLD_SOCK_FILE})/"
                        ),
>>>>>>> 30ab55a7
                    },
                },
            },
        }
        return Layer(layer)

    @property
    def active_status_message(self) -> str:
        """Active status message."""
        if self.unit_peer_data.get("member-role") == "primary":
            return "Primary"
        return ""

    def get_unit_hostname(self, unit_name: Optional[str] = None) -> str:
        """Get the hostname.localdomain for a unit.

        Translate juju unit name to hostname.localdomain, necessary
        for correct name resolution under k8s.

        Args:
            unit_name: unit name
        Returns:
            A string representing the hostname.localdomain of the unit.
        """
        unit_name = unit_name or self.unit.name
        return f"{unit_name.replace('/', '-')}.{self.app.name}-endpoints"

    def _get_unit_fqdn(self, unit_name: Optional[str] = None) -> str:
        """Create a fqdn for a unit.

        Translate juju unit name to resolvable hostname.

        Args:
            unit_name: unit name
        Returns:
            A string representing the fqdn of the unit.
        """
        return getfqdn(self.get_unit_hostname(unit_name))

    def s3_integrator_relation_exists(self) -> bool:
        """Returns whether a relation with the s3-integrator exists."""
        return bool(self.model.get_relation(S3_INTEGRATOR_RELATION_NAME))

    def is_unit_busy(self) -> bool:
        """Returns whether the unit is busy."""
        return self._is_cluster_blocked()

    def _prepare_configs(self, container: Container, profile: str) -> bool:
        """Copies files to the workload container.

        Meant to be called from the pebble-ready handler.

        Returns: a boolean indicating if the method was successful.
        """
        if container.exists(MYSQLD_CONFIG_FILE):
            return True

        if profile == "testing":
            innodb_buffer_pool_size = 20 * BYTES_1MiB
            innodb_buffer_pool_chunk_size = 1 * BYTES_1MiB
            group_replication_message_cache_size = 128 * BYTES_1MiB
            max_connections = 20
        else:
            try:
                (
                    innodb_buffer_pool_size,
                    innodb_buffer_pool_chunk_size,
                    group_replication_message_cache_size,
                ) = self._mysql.get_innodb_buffer_pool_parameters()
                group_replication_message_cache_size = None
                max_connections = self._mysql.get_max_connections()
            except MySQLGetAutoTunningParametersError:
                self.unit.status = BlockedStatus("Error computing innodb_buffer_pool_size")
                return False

        try:
            self._mysql.create_custom_config_file(
                report_host=self._get_unit_fqdn(self.unit.name),
                innodb_buffer_pool_size=innodb_buffer_pool_size,
                innodb_buffer_pool_chunk_size=innodb_buffer_pool_chunk_size,
                gr_message_cache_size=group_replication_message_cache_size,
                max_connections=max_connections,
            )
        except MySQLCreateCustomConfigFileError:
            self.unit.status = BlockedStatus("Failed to copy custom mysql config file")
            return False

        return True

    def _get_primary_from_online_peer(self) -> Optional[str]:
        """Get the primary address from an online peer."""
        for unit in self.peers.units:
            if self.peers.data[unit].get("member-state") == "online":
                try:
                    return self._mysql.get_cluster_primary_address(
                        connect_instance_address=self._get_unit_fqdn(unit.name),
                    )
                except MySQLGetClusterPrimaryAddressError:
                    # try next unit
                    continue

    def _is_unit_waiting_to_join_cluster(self) -> bool:
        """Return if the unit is waiting to join the cluster."""
        # alternatively, we could check if the instance is configured
        # and have an empty performance_schema.replication_group_members table
        return (
            self.unit.get_container(CONTAINER_NAME).can_connect()
            and self.unit_peer_data.get("member-state") == "waiting"
            and self._mysql.is_data_dir_initialised()
            and not self.unit_peer_data.get("unit-initialized")
        )

    def _join_unit_to_cluster(self) -> None:
        """Join the unit to the cluster.

        Try to join the unit from the primary unit.
        """
        instance_label = self.unit.name.replace("/", "-")
        instance_fqdn = self._get_unit_fqdn(self.unit.name)

        if self._mysql.is_instance_in_cluster(instance_label):
            logger.debug("instance already in cluster")
            return

        # Add new instance to the cluster
        try:
            cluster_primary = self._get_primary_from_online_peer()
            if not cluster_primary:
                self.unit.status = WaitingStatus("waiting to get cluster primary from peers")
                logger.debug("waiting: unable to retrieve the cluster primary from peers")
                return

            if self._mysql.get_cluster_node_count(from_instance=cluster_primary) == GR_MAX_MEMBERS:
                self.unit.status = WaitingStatus(
                    f"Cluster reached max size of {GR_MAX_MEMBERS} units. Standby."
                )
                logger.warning(
                    f"Cluster reached max size of {GR_MAX_MEMBERS} units. This unit will stay as standby."
                )
                return

            if self._mysql.are_locks_acquired(from_instance=cluster_primary):
                self.unit.status = WaitingStatus("waiting to join the cluster")
                logger.debug("waiting: cluster lock is held")
                return

            self.unit.status = MaintenanceStatus("joining the cluster")

            # Stop GR for cases where the instance was previously part of the cluster
            # harmless otherwise
            self._mysql.stop_group_replication()
            self._mysql.add_instance_to_cluster(
                instance_fqdn, instance_label, from_instance=cluster_primary
            )
            logger.debug(f"Added instance {instance_fqdn} to cluster")

            # Update 'units-added-to-cluster' counter in the peer relation databag
            self.unit_peer_data["unit-initialized"] = "True"
            self.unit_peer_data["member-state"] = "online"
            self.unit.status = ActiveStatus(self.active_status_message)
            logger.debug(f"Instance {instance_label} is cluster member")

        except MySQLAddInstanceToClusterError:
            logger.debug(f"Unable to add instance {instance_fqdn} to cluster.")
        except MySQLLockAcquisitionError:
            self.unit.status = WaitingStatus("waiting to join the cluster")
            logger.debug("waiting: failed to acquire lock when adding instance to cluster")

    def _reconcile_pebble_layer(self, container: Container) -> None:
        """Reconcile pebble layer."""
        current_layer = container.get_plan()
        new_layer = self._pebble_layer

        if new_layer.services != current_layer.services:
            logger.info("Adding pebble layer")

            container.add_layer(MYSQLD_SAFE_SERVICE, new_layer, combine=True)
            container.replan()
            self._mysql.wait_until_mysql_connection()

            if (
                not self.has_cos_relation
                and container.get_services(MYSQLD_EXPORTER_SERVICE)[
                    MYSQLD_EXPORTER_SERVICE
                ].is_running()
            ):
                container.stop(MYSQLD_EXPORTER_SERVICE)

            self._on_update_status(None)

    # =========================================================================
    # Charm event handlers
    # =========================================================================

    def _reconcile_mysqld_exporter(
        self, event: RelationCreatedEvent | RelationBrokenEvent
    ) -> None:
        """Handle a COS relation created or broken event."""
        self.current_event = event

        container = self.unit.get_container(CONTAINER_NAME)
        self._reconcile_pebble_layer(container)

    def _on_peer_relation_joined(self, _) -> None:
        """Handle the peer relation joined event."""
        # set some initial unit data
        self.unit_peer_data.setdefault("member-role", "unknown")
        self.unit_peer_data.setdefault("member-state", "waiting")

    def _on_config_changed(self, _) -> None:
        """Handle the config changed event."""
        # Only execute on unit leader
        if not self.unit.is_leader():
            return

        # Create and set cluster and cluster-set names in the peer relation databag
        common_hash = generate_random_hash()
        self.app_peer_data.setdefault(
            "cluster-name", self.config.get("cluster-name", f"cluster-{common_hash}")
        )
        self.app_peer_data.setdefault("cluster-set-domain-name", f"cluster-set-{common_hash}")

    def _on_leader_elected(self, _: LeaderElectedEvent) -> None:
        """Handle the leader elected event.

        Set config values in the peer relation databag if not already set.
        """
        # Set required passwords if not already set
        required_passwords = [
            ROOT_PASSWORD_KEY,
            SERVER_CONFIG_PASSWORD_KEY,
            CLUSTER_ADMIN_PASSWORD_KEY,
            MONITORING_PASSWORD_KEY,
            BACKUPS_PASSWORD_KEY,
        ]

        for required_password in required_passwords:
            if not self.get_secret("app", required_password):
                logger.debug(f"Setting {required_password}")
                self.set_secret(
                    "app", required_password, generate_random_password(PASSWORD_LENGTH)
                )

    def _configure_instance(self, container) -> bool:
        """Configure the instance for use in Group Replication."""
        try:
            # Run mysqld for the first time to
            # bootstrap the data directory and users
            logger.debug("Initializing instance")
            self._mysql.fix_data_dir(container)
            self._mysql.initialise_mysqld()

            # Add the pebble layer
            logger.debug("Adding pebble layer")
            container.add_layer(MYSQLD_SAFE_SERVICE, self._pebble_layer, combine=False)
            container.restart(MYSQLD_SAFE_SERVICE)

            logger.debug("Waiting for instance to be ready")
            self._mysql.wait_until_mysql_connection()

            logger.info("Configuring instance")
            # Configure all base users and revoke privileges from the root users
            self._mysql.configure_mysql_users()
            # Configure instance as a cluster node
            self._mysql.configure_instance()

            if self.has_cos_relation:
                if container.get_services(MYSQLD_EXPORTER_SERVICE)[
                    MYSQLD_EXPORTER_SERVICE
                ].is_running():
                    # Restart exporter service after configuration
                    container.restart(MYSQLD_EXPORTER_SERVICE)
                else:
                    container.start(MYSQLD_EXPORTER_SERVICE)
        except (
            MySQLConfigureInstanceError,
            MySQLConfigureMySQLUsersError,
            MySQLInitialiseMySQLDError,
            MySQLCreateCustomConfigFileError,
        ) as e:
            logger.debug("Unable to configure instance: {}".format(e))
            return False

        try:
            # Set workload version
            if workload_version := self._mysql.get_mysql_version():
                self.unit.set_workload_version(workload_version)
        except MySQLGetMySQLVersionError:
            # Do not block the charm if the version cannot be retrieved
            pass

        return True

    def _mysql_pebble_ready_checks(self, event) -> bool:
        """Executes some checks to see if it is safe to execute the pebble ready handler."""
        if not self._is_peer_data_set:
            self.unit.status = WaitingStatus("Waiting for leader election.")
            logger.debug("Leader not ready yet, waiting...")
            return True

        container = event.workload
        if not container.can_connect():
            logger.debug("Pebble in container not ready, waiting...")
            return True

        return False

    def _on_mysql_pebble_ready(self, event) -> None:
        """Pebble ready handler.

        Define and start a pebble service and bootstrap instance.
        """
        if self._mysql_pebble_ready_checks(event):
            event.defer()
            return

        container = event.workload
        if not self._prepare_configs(container, self.config["profile"]):
            return

        if self._mysql.is_data_dir_initialised():
            # Data directory is already initialised, skip configuration
            logger.debug("Data directory is already initialised, skipping configuration")
            self._reconcile_pebble_layer(container)
            return

        self.unit.status = MaintenanceStatus("Initialising mysqld")

        # First run setup
        if not self._configure_instance(container):
            raise

        if not self.unit.is_leader():
            # Non-leader units should wait for leader to add them to the cluster
            self.unit.status = WaitingStatus("Waiting for instance to join the cluster")
            self.unit_peer_data.update({"member-role": "secondary", "member-state": "waiting"})

            self._join_unit_to_cluster()
            return

        try:
            # Create the cluster when is the leader unit
            logger.info("Creating cluster on the leader unit")
            unit_label = self.unit.name.replace("/", "-")
            self._mysql.create_cluster(unit_label)
            self._mysql.create_cluster_set()

            self._mysql.initialize_juju_units_operations_table()
            # Start control flag
            self.app_peer_data["units-added-to-cluster"] = "1"

            state, role = self._mysql.get_member_state()

            self.unit_peer_data.update(
                {"member-state": state, "member-role": role, "unit-initialized": "True"}
            )

            self.unit.status = ActiveStatus(self.active_status_message)
        except (
            MySQLCreateClusterError,
            MySQLGetMemberStateError,
            MySQLInitializeJujuOperationsTableError,
            MySQLCreateClusterError,
        ):
            logger.exception("Failed to initialize primary")
            raise

    def _handle_potential_cluster_crash_scenario(self) -> bool:
        """Handle potential full cluster crash scenarios.

        Returns:
            bool indicating whether the caller should return
        """
        if not self.cluster_initialized or not self.unit_peer_data.get("member-role"):
            # health checks are only after cluster and members are initialized
            return True

        if not self._mysql.is_mysqld_running():
            return True

        # retrieve and persist state for every unit
        try:
            state, role = self._mysql.get_member_state()
            self.unit_peer_data["member-state"] = state
            self.unit_peer_data["member-role"] = role
        except MySQLGetMemberStateError:
            logger.error("Error getting member state. Avoiding potential cluster crash recovery")
            self.unit.status = MaintenanceStatus("Unable to get member state")
            return True

        logger.info(f"Unit workload member-state is {state} with member-role {role}")

        # set unit status based on member-{state,role}
        self.unit.status = (
            ActiveStatus(self.active_status_message)
            if state == "online"
            else MaintenanceStatus(state)
        )

        if state == "recovering":
            return True

        if state in ["offline"]:
            # Group Replication is active but the member does not belong to any group
            all_states = {
                self.peers.data[unit].get("member-state", "unknown") for unit in self.peers.units
            }
            # Add state for this unit (self.peers.units does not include this unit)
            all_states.add("offline")

            if all_states == {"offline"} and self.unit.is_leader():
                # All instance are off, reboot cluster from outage from the leader unit

                logger.info("Attempting reboot from complete outage.")
                try:
                    self._mysql.reboot_from_complete_outage()
                except MySQLRebootFromCompleteOutageError:
                    logger.error("Failed to reboot cluster from complete outage.")
                    self.unit.status = BlockedStatus("failed to recover cluster.")

            return True

        return False

    def _is_cluster_blocked(self) -> bool:
        """Performs cluster state checks for the update-status handler.

        Returns: a boolean indicating whether the update-status (caller) should
            no-op and return.
        """
        unit_member_state = self.unit_peer_data.get("member-state")
        if unit_member_state in ["waiting", "restarting"]:
            # avoid changing status while tls is being set up or charm is being initialized
            logger.info(f"Unit state is {unit_member_state}")
            return True

        return False

    def _on_update_status(self, _: Optional[UpdateStatusEvent]) -> None:
        """Handle the update status event.

        One purpose of this event handler is to ensure that scaled down units are
        removed from the cluster.
        """
        if not self.unit.is_leader() and self._is_unit_waiting_to_join_cluster():
            # join cluster test takes precedence over blocked test
            # due to matching criteria
            self._join_unit_to_cluster()
            return

        if self._is_cluster_blocked():
            return

        container = self.unit.get_container(CONTAINER_NAME)
        if not container.can_connect():
            return

        if self._handle_potential_cluster_crash_scenario():
            return

        if not self.unit.is_leader():
            return

        nodes = self._mysql.get_cluster_node_count()
        if nodes > 0:
            self.app_peer_data["units-added-to-cluster"] = str(nodes)

        try:
            primary_address = self._mysql.get_cluster_primary_address()
        except MySQLGetClusterPrimaryAddressError:
            return

        if not primary_address:
            return

        # Set active status when primary is known
        self.app.status = ActiveStatus()

    def _on_peer_relation_changed(self, event: RelationChangedEvent) -> None:
        """Handle the relation changed event."""
        # This handler is only taking care of setting
        # active status for secondary units
        if not self._is_peer_data_set:
            # Avoid running too early
            event.defer()
            return

        if self._is_unit_waiting_to_join_cluster():
            self._join_unit_to_cluster()

    def _on_database_storage_detaching(self, _) -> None:
        """Handle the database storage detaching event."""
        # Only executes if the unit was initialised
        if not self.unit_peer_data.get("unit-initialized"):
            return

        unit_label = self.unit.name.replace("/", "-")

        # No need to remove the instance from the cluster if it is not a member of the cluster
        if not self._mysql.is_instance_in_cluster(unit_label):
            return

        # The following operation uses locks to ensure that only one instance is removed
        # from the cluster at a time (to avoid split-brain or lack of majority issues)
        self._mysql.remove_instance(unit_label)

        # Inform other hooks of current status
        self.unit_peer_data["unit-status"] = "removing"


if __name__ == "__main__":
    main(MySQLOperatorCharm)<|MERGE_RESOLUTION|>--- conflicted
+++ resolved
@@ -29,10 +29,7 @@
 )
 from charms.mysql.v0.tls import MySQLTLS
 from charms.prometheus_k8s.v0.prometheus_scrape import MetricsEndpointProvider
-<<<<<<< HEAD
-=======
 from ops import RelationBrokenEvent, RelationCreatedEvent
->>>>>>> 30ab55a7
 from ops.charm import LeaderElectedEvent, RelationChangedEvent, UpdateStatusEvent
 from ops.main import main
 from ops.model import (
@@ -101,8 +98,6 @@
         self.framework.observe(self.on[PEER].relation_joined, self._on_peer_relation_joined)
         self.framework.observe(self.on[PEER].relation_changed, self._on_peer_relation_changed)
 
-<<<<<<< HEAD
-=======
         self.framework.observe(
             self.on[COS_AGENT_RELATION_NAME].relation_created, self._reconcile_mysqld_exporter
         )
@@ -110,7 +105,6 @@
             self.on[COS_AGENT_RELATION_NAME].relation_broken, self._reconcile_mysqld_exporter
         )
 
->>>>>>> 30ab55a7
         self.k8s_helpers = KubernetesHelpers(self)
         self.mysql_relation = MySQLRelation(self)
         self.database_relation = MySQLProvider(self)
@@ -155,36 +149,6 @@
     @property
     def _pebble_layer(self) -> Layer:
         """Return a layer for the mysqld pebble service."""
-<<<<<<< HEAD
-        return Layer(
-            {
-                "summary": "mysqld services layer",
-                "description": "pebble config layer for mysqld safe and exporter",
-                "services": {
-                    MYSQLD_SAFE_SERVICE: {
-                        "override": "replace",
-                        "summary": "mysqld safe",
-                        "command": MYSQLD_SAFE_SERVICE,
-                        "startup": "enabled",
-                        "user": MYSQL_SYSTEM_USER,
-                        "group": MYSQL_SYSTEM_GROUP,
-                        "kill-delay": "24h",
-                    },
-                    MYSQLD_EXPORTER_SERVICE: {
-                        "override": "replace",
-                        "summary": "mysqld exporter",
-                        "command": "/start-mysqld-exporter.sh",
-                        "startup": "enabled",
-                        "user": MYSQL_SYSTEM_USER,
-                        "group": MYSQL_SYSTEM_GROUP,
-                        "environment": {
-                            "DATA_SOURCE_NAME": (
-                                f"{MONITORING_USERNAME}:"
-                                f"{self.get_secret('app', MONITORING_PASSWORD_KEY)}"
-                                f"@unix({MYSQLD_SOCK_FILE})/"
-                            ),
-                        },
-=======
         layer = {
             "summary": "mysqld services layer",
             "description": "pebble config layer for mysqld safe and exporter",
@@ -211,7 +175,6 @@
                             f"{self.get_secret('app', MONITORING_PASSWORD_KEY)}"
                             f"@unix({MYSQLD_SOCK_FILE})/"
                         ),
->>>>>>> 30ab55a7
                     },
                 },
             },
