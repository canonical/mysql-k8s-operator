#!/usr/bin/env python3
# Copyright 2021 Canonical Ltd.
# See LICENSE file for licensing details.

"""Charm for MySQL."""

import logging

from charms.mysql.v0.mysql import (
    MySQLAddInstanceToClusterError,
    MySQLConfigureInstanceError,
    MySQLConfigureMySQLUsersError,
    MySQLCreateClusterError,
    MySQLGetMySQLVersionError,
)
from ops.charm import (
    ActionEvent,
    CharmBase,
    LeaderElectedEvent,
    RelationChangedEvent,
    RelationDepartedEvent,
    RelationJoinedEvent,
)
from ops.main import main
from ops.model import ActiveStatus, BlockedStatus, MaintenanceStatus, WaitingStatus
from ops.pebble import Layer

from constants import (
    CLUSTER_ADMIN_USERNAME,
    CONFIGURED_FILE,
    MYSQLD_SERVICE,
    PASSWORD_LENGTH,
    PEER,
    SERVER_CONFIG_USERNAME,
)
from mysqlsh_helpers import (
    MySQL,
    MySQLCreateCustomConfigFileError,
    MySQLInitialiseMySQLDError,
    MySQLRemoveInstancesNotOnlineError,
    MySQLRemoveInstancesNotOnlineRetryError,
)
from relations.database import DatabaseRelation
from relations.mysql import MySQLRelation
from relations.osm_mysql import MySQLOSMRelation
from utils import generate_random_hash, generate_random_password

logger = logging.getLogger(__name__)


class MySQLOperatorCharm(CharmBase):
    """Operator framework charm for MySQL."""

    def __init__(self, *args):
        super().__init__(*args)

        # Lifecycle events
        self.framework.observe(self.on.mysql_pebble_ready, self._on_mysql_pebble_ready)
        self.framework.observe(self.on.leader_elected, self._on_leader_elected)
        self.framework.observe(self.on.config_changed, self._on_config_changed)

        self.framework.observe(self.on[PEER].relation_joined, self._on_peer_relation_joined)
        self.framework.observe(self.on[PEER].relation_changed, self._on_peer_relation_changed)
        self.framework.observe(self.on[PEER].relation_departed, self._on_peer_relation_departed)

        # Actions events
        self.framework.observe(
            self.on.get_cluster_admin_credentials_action, self._on_get_cluster_admin_credentials
        )
        self.framework.observe(
            self.on.get_server_config_credentials_action, self._on_get_server_config_credentials
        )
        self.framework.observe(self.on.get_root_credentials_action, self._on_get_root_credentials)
        self.framework.observe(self.on.get_cluster_status_action, self._get_cluster_status)

        self.mysql_relation = MySQLRelation(self)
<<<<<<< HEAD
        self.database_relation = DatabaseRelation(self)
=======
        self.osm_mysql_relation = MySQLOSMRelation(self)
>>>>>>> 2cef8f26

    @property
    def _peers(self):
        """Retrieve the peer relation (`ops.model.Relation`)."""
        return self.model.get_relation(PEER)

    @property
    def _mysql(self):
        """Returns an instance of the MySQL object from mysqlsh_helpers."""
        peer_data = self._peers.data[self.app]

        return MySQL(
            self._get_unit_fqdn(self.unit.name),
            peer_data["cluster-name"],
            peer_data["root-password"],
            SERVER_CONFIG_USERNAME,
            peer_data["server-config-password"],
            CLUSTER_ADMIN_USERNAME,
            peer_data["cluster-admin-password"],
            self.unit.get_container("mysql"),
        )

    @property
    def _is_peer_data_set(self):
        peer_data = self._peers.data[self.app]

        return (
            peer_data.get("cluster-name")
            and peer_data.get("root-password")
            and peer_data.get("server-config-password")
            and peer_data.get("cluster-admin-password")
            and peer_data.get("allowlist")
        )

    @property
    def cluster_initialized(self):
        """Returns True if the cluster is initialized."""
        return self._peers.data[self.app].get("units-added-to-cluster", "0") >= "1"

    @property
    def _pebble_layer(self) -> Layer:
        """Return a layer for the pebble service."""
        return Layer(
            {
                "summary": "mysqld layer",
                "description": "pebble config layer for mysqld",
                "services": {
                    MYSQLD_SERVICE: {
                        "override": "replace",
                        "summary": "mysqld",
                        "command": "mysqld",
                        "startup": "enabled",
                        "user": "mysql",
                        "group": "mysql",
                    }
                },
            }
        )

    def _get_unit_hostname(self, unit_name: str) -> str:
        """Get the hostname.localdomain for a unit.

        Translate juju unit name to hostname.localdomain, necessary
        for correct name resolution under k8s.

        Args:
            unit_name: unit name
        Returns:
            A string representing the hostname.localdomain of the unit.
        """
        return f"{unit_name.replace('/', '-')}.{self.app.name}-endpoints"

    def _get_unit_fqdn(self, unit_name: str) -> str:
        """Create a fqdn for a unit.

        Translate juju unit name to resolvable hostname.

        Args:
            unit_name: unit name
        Returns:
            A string representing the fqdn of the unit.
        """
        return f"{self._get_unit_hostname(unit_name)}.{self.model.name}.svc.cluster.local"

    # =========================================================================
    # Charm event handlers
    # =========================================================================

    def _on_config_changed(self, _) -> None:
        """Handle the config changed event."""
        # Only execute on unit leader
        if not self.unit.is_leader():
            return

        # Set the cluster name in the peer relation databag if it is not already set
        peer_data = self._peers.data[self.app]

        if not peer_data.get("cluster-name"):
            peer_data["cluster-name"] = (
                self.config.get("cluster-name") or f"cluster_{generate_random_hash()}"
            )

        # initialise allowlist with leader hostname
        if not peer_data.get("allowlist"):
            peer_data["allowlist"] = f"{self._get_unit_fqdn(self.unit.name)}"

    def _on_leader_elected(self, event: LeaderElectedEvent) -> None:
        """Handle the leader elected event.

        Set config values in the peer relation databag if not already set.
        Idempotently remove unreachable instances from the cluster and update
        the allowlist accordingly.
        """
        peer_data = self._peers.data[self.app]

        # Set required passwords if not already set
        required_passwords = ["root-password", "server-config-password", "cluster-admin-password"]

        for required_password in required_passwords:
            if not peer_data.get(required_password):
                logger.debug(f"Setting {required_password}")
                password = generate_random_password(PASSWORD_LENGTH)
                peer_data[required_password] = password

        # If this node was elected a leader due to a prior leader unit being down scaled
        if self._is_peer_data_set and self.cluster_initialized:
            self.unit.status = MaintenanceStatus("Removing unreachable instances")

            # Remove unreachable instances from the cluster
            try:
                self._mysql.remove_instances_not_online()
            except (MySQLRemoveInstancesNotOnlineError, MySQLRemoveInstancesNotOnlineRetryError):
                logger.debug("Unable to remove unreachable instances from the cluster")
                self.unit.status = BlockedStatus("Failed to remove unreachable instances")

            self.unit.status = ActiveStatus()

    def _on_mysql_pebble_ready(self, event):
        """Pebble ready handler.

        Define and start a pebble service and bootstrap instance.
        """
        if not self._is_peer_data_set:
            self.unit.status = WaitingStatus("Waiting for leader election.")
            logger.debug("Leader not ready yet, waiting...")
            event.defer()
            return

        container = event.workload

        if container.exists(CONFIGURED_FILE):
            # When reusing a volume
            # Configure the layer when changed
            current_layer = container.get_plan()
            new_layer = self._pebble_layer

            if new_layer.services != current_layer:
                logger.info("Add pebble layer")
                container.add_layer(MYSQLD_SERVICE, new_layer, combine=True)
                container.restart(MYSQLD_SERVICE)
                self._mysql.wait_until_mysql_connection()
            self.unit.status = ActiveStatus()
            return

        # First run setup
        self.unit.status = MaintenanceStatus("Initialising mysqld")
        try:

            # Run mysqld for the first time to
            # bootstrap the data directory and users
            logger.debug("Initialising instance")
            self._mysql.initialise_mysqld()

            # Create custom server config file
            self._mysql.create_custom_config_file(
                report_host=self._get_unit_hostname(self.unit.name)
            )

            # Add the pebble layer
            container.add_layer(MYSQLD_SERVICE, self._pebble_layer, combine=False)
            container.restart(MYSQLD_SERVICE)
            logger.debug("Waiting for instance to be ready")
            self._mysql.wait_until_mysql_connection()
            logger.info("Configuring instance")
            # Configure all base users and revoke
            # privileges from the root users
            self._mysql.configure_mysql_users()
            # Configure instance as a cluster node
            self._mysql.configure_instance()
            # set workload version
            workload_version = self._mysql.get_mysql_version()
            self.unit.set_workload_version(workload_version)

        except (
            MySQLConfigureInstanceError,
            MySQLConfigureMySQLUsersError,
            MySQLInitialiseMySQLDError,
            MySQLCreateCustomConfigFileError,
        ) as e:
            self.unit.status = BlockedStatus("Unable to configure instance")
            logger.debug("Unable to configure instance: {}".format(e))
            return
        except MySQLGetMySQLVersionError:
            # Do not block the charm if the version cannot be retrieved
            pass

        if self.unit.is_leader():
            try:
                # Create the cluster when is the leader unit
                unit_label = self.unit.name.replace("/", "-")
                self._mysql.create_cluster(unit_label)
                # Create control file in data directory
                container.push(CONFIGURED_FILE, make_dirs=True, source="configured")
                self._peers.data[self.app]["units-added-to-cluster"] = "1"
                self.unit.status = ActiveStatus()
            except MySQLCreateClusterError as e:
                self.unit.status = BlockedStatus("Unable to create cluster")
                logger.debug("Unable to create cluster: {}".format(e))
        else:
            # When unit is not the leader, it should wait
            # for the leader to configure it a cluster node
            self.unit.status = WaitingStatus("Waiting for instance to join the cluster")
            # Create control file in data directory
            container.push(CONFIGURED_FILE, make_dirs=True, source="configured")

    def _on_peer_relation_joined(self, event: RelationJoinedEvent):
        """Handle the peer relation joined event."""
        # Only leader unit add instances to the cluster
        if not self.unit.is_leader():
            return

        # Defer run when leader is not active
        if not isinstance(self.unit.status, ActiveStatus):
            event.defer()
            return

        new_instance_fqdn = self._get_unit_fqdn(event.unit.name)
        new_instance_label = event.unit.name.replace("/", "-")

        # Check if new instance is ready to be added to the cluster
        if not self._mysql.is_instance_configured_for_innodb(
            new_instance_fqdn, new_instance_label
        ):
            event.defer()
            return

        # Check if instance was already added to the cluster
        if self._mysql.is_instance_in_cluster(new_instance_label):
            logger.debug(f"Instance {new_instance_fqdn} already in cluster")
            return

        # Add new instance to the cluster
        try:
            self._mysql.add_instance_to_cluster(new_instance_fqdn, new_instance_label)
            logger.debug(f"Added instance {new_instance_fqdn} to cluster")

            # Update 'units-added-to-cluster' counter in the peer relation databag
            # in order to trigger a relation_changed event which will move the added unit
            # into ActiveStatus
            units_started = int(self._peers.data[self.app]["units-added-to-cluster"])
            self._peers.data[self.app]["units-added-to-cluster"] = str(units_started + 1)

        except MySQLAddInstanceToClusterError:
            logger.debug(f"Unable to add instance {new_instance_fqdn} to cluster.")
            event.defer()

    def _on_peer_relation_changed(self, event: RelationChangedEvent) -> None:
        """Handle the relation changed event."""
        # This handler is only taking care of setting
        # active status for secondary units
        if not self._is_peer_data_set:
            # Avoid running too early
            event.defer()
            return

        instance_label = self.unit.name.replace("/", "-")
        # Test if non-leader unit is ready
        if isinstance(self.unit.status, WaitingStatus) and self._mysql.is_instance_in_cluster(
            instance_label
        ):
            self.unit.status = ActiveStatus()
            logger.debug(f"Instance {instance_label} is cluster member")

    def _on_peer_relation_departed(self, event: RelationDepartedEvent) -> None:
        """Handle the relation departed event.

        Update the allowlist to remove the departing unit from the leader unit.
        Only on the leader, update the allowlist in the peer relation databag
        and remove unreachable instances from the cluster.
        """
        if not self.unit.is_leader():
            return

        self.unit.status = MaintenanceStatus("Removing unreachable instances")

        try:
            self._mysql.remove_instances_not_online()
        except (MySQLRemoveInstancesNotOnlineError, MySQLRemoveInstancesNotOnlineRetryError):
            logger.debug("Unable to remove unreachable instances from the cluster")
            self.unit.status = BlockedStatus("Failed to remove unreachable instances")

        self.unit.status = ActiveStatus()

    # =========================================================================
    # Charm action handlers
    # =========================================================================
    def _on_get_cluster_admin_credentials(self, event: ActionEvent) -> None:
        """Action used to retrieve the cluster admin credentials."""
        event.set_results(
            {
                "cluster-admin-username": CLUSTER_ADMIN_USERNAME,
                "cluster-admin-password": self._peers.data[self.app].get(
                    "cluster-admin-password", "<to_be_generated>"
                ),
            }
        )

    def _on_get_server_config_credentials(self, event: ActionEvent) -> None:
        """Action used to retrieve the server config credentials."""
        event.set_results(
            {
                "server-config-username": SERVER_CONFIG_USERNAME,
                "server-config-password": self._peers.data[self.app].get(
                    "server-config-password", "<to_be_generated>"
                ),
            }
        )

    def _on_get_root_credentials(self, event: ActionEvent) -> None:
        """Action used to retrieve the root credentials."""
        event.set_results(
            {
                "root-username": "root",
                "root-password": self._peers.data[self.app].get(
                    "root-password", "<to_be_generated>"
                ),
            }
        )

    def _get_cluster_status(self, event: ActionEvent) -> None:
        """Get the cluster status without topology."""
        event.set_results(self._mysql.get_cluster_status())


if __name__ == "__main__":
    main(MySQLOperatorCharm)<|MERGE_RESOLUTION|>--- conflicted
+++ resolved
@@ -74,11 +74,9 @@
         self.framework.observe(self.on.get_cluster_status_action, self._get_cluster_status)
 
         self.mysql_relation = MySQLRelation(self)
-<<<<<<< HEAD
         self.database_relation = DatabaseRelation(self)
-=======
         self.osm_mysql_relation = MySQLOSMRelation(self)
->>>>>>> 2cef8f26
+
 
     @property
     def _peers(self):
