#!/usr/bin/env python3
# Copyright 2021 Canonical Ltd.
# See LICENSE file for licensing details.

"""Charm for MySQL."""

from charms.mysql.v0.architecture import WrongArchitectureWarningCharm, is_wrong_architecture
from ops.main import main

from log_rotation_setup import LogRotationSetup

if is_wrong_architecture() and __name__ == "__main__":
    main(WrongArchitectureWarningCharm)

import logging
import random
from socket import getfqdn
from time import sleep
from typing import Optional

import ops
from charms.data_platform_libs.v0.data_models import TypedCharmBase
from charms.data_platform_libs.v0.s3 import S3Requirer
from charms.grafana_k8s.v0.grafana_dashboard import GrafanaDashboardProvider
from charms.loki_k8s.v0.loki_push_api import LogProxyConsumer
from charms.mysql.v0.async_replication import (
    MySQLAsyncReplicationConsumer,
    MySQLAsyncReplicationOffer,
)
from charms.mysql.v0.backups import S3_INTEGRATOR_RELATION_NAME, MySQLBackups
from charms.mysql.v0.mysql import (
    BYTES_1MB,
    MySQLAddInstanceToClusterError,
    MySQLCharmBase,
    MySQLConfigureInstanceError,
    MySQLConfigureMySQLUsersError,
    MySQLCreateClusterError,
    MySQLGetClusterPrimaryAddressError,
    MySQLGetMySQLVersionError,
    MySQLInitializeJujuOperationsTableError,
    MySQLLockAcquisitionError,
    MySQLNoMemberStateError,
    MySQLRebootFromCompleteOutageError,
    MySQLServiceNotRunningError,
    MySQLSetClusterPrimaryError,
    MySQLUnableToGetMemberStateError,
)
from charms.mysql.v0.tls import MySQLTLS
from charms.prometheus_k8s.v0.prometheus_scrape import MetricsEndpointProvider
from charms.rolling_ops.v0.rollingops import RollingOpsManager
from charms.tempo_coordinator_k8s.v0.charm_tracing import trace_charm
from charms.tempo_coordinator_k8s.v0.tracing import TracingEndpointRequirer
from ops import EventBase, RelationBrokenEvent, RelationCreatedEvent
from ops.charm import RelationChangedEvent, UpdateStatusEvent
from ops.model import (
    ActiveStatus,
    BlockedStatus,
    Container,
    MaintenanceStatus,
    Unit,
    WaitingStatus,
)
from ops.pebble import Layer

from config import CharmConfig, MySQLConfig
from constants import (
    BACKUPS_PASSWORD_KEY,
    BACKUPS_USERNAME,
    CLUSTER_ADMIN_PASSWORD_KEY,
    CLUSTER_ADMIN_USERNAME,
    CONTAINER_NAME,
    COS_AGENT_RELATION_NAME,
    GR_MAX_MEMBERS,
    MONITORING_PASSWORD_KEY,
    MONITORING_USERNAME,
    MYSQL_LOG_FILES,
    MYSQL_SYSTEM_GROUP,
    MYSQL_SYSTEM_USER,
    MYSQLD_CONFIG_FILE,
    MYSQLD_EXPORTER_PORT,
    MYSQLD_EXPORTER_SERVICE,
    MYSQLD_SAFE_SERVICE,
    PASSWORD_LENGTH,
    PEER,
    ROOT_PASSWORD_KEY,
    SERVER_CONFIG_PASSWORD_KEY,
    SERVER_CONFIG_USERNAME,
    TRACING_PROTOCOL,
    TRACING_RELATION_NAME,
)
from k8s_helpers import KubernetesHelpers
from log_rotate_manager import LogRotateManager
from mysql_k8s_helpers import MySQL, MySQLInitialiseMySQLDError
from relations.mysql import MySQLRelation
from relations.mysql_provider import MySQLProvider
from relations.mysql_root import MySQLRootRelation
from rotate_mysql_logs import RotateMySQLLogs, RotateMySQLLogsCharmEvents
from upgrade import MySQLK8sUpgrade, get_mysql_k8s_dependencies_model
from utils import compare_dictionaries, generate_random_password

logger = logging.getLogger(__name__)


@trace_charm(
    tracing_endpoint="tracing_endpoint",
    extra_types=(
        GrafanaDashboardProvider,
        KubernetesHelpers,
        LogProxyConsumer,
        LogRotateManager,
        MetricsEndpointProvider,
        MySQL,
        MySQLAsyncReplicationConsumer,
        MySQLAsyncReplicationOffer,
        MySQLBackups,
        MySQLConfig,
        MySQLK8sUpgrade,
        MySQLProvider,
        MySQLRelation,
        MySQLRootRelation,
        MySQLTLS,
        RollingOpsManager,
        RotateMySQLLogs,
        S3Requirer,
    ),
)
class MySQLOperatorCharm(MySQLCharmBase, TypedCharmBase[CharmConfig]):
    """Operator framework charm for MySQL."""

    config_type = CharmConfig
    # RotateMySQLLogsCharmEvents needs to be defined on the charm object for
    # the log rotate manager process (which runs juju-run/juju-exec to dispatch
    # a custom event)
    on = RotateMySQLLogsCharmEvents()  # type: ignore

    def __init__(self, *args):
        super().__init__(*args)

        # Lifecycle events
        self.framework.observe(self.on.mysql_pebble_ready, self._on_mysql_pebble_ready)
        self.framework.observe(self.on.leader_elected, self._on_leader_elected)
        self.framework.observe(self.on.config_changed, self._on_config_changed)
        self.framework.observe(self.on.update_status, self._on_update_status)
        self.framework.observe(
            self.on.database_storage_detaching, self._on_database_storage_detaching
        )

        self.framework.observe(self.on[PEER].relation_joined, self._on_peer_relation_joined)
        self.framework.observe(self.on[PEER].relation_changed, self._on_peer_relation_changed)

        self.framework.observe(
            self.on[COS_AGENT_RELATION_NAME].relation_created, self._reconcile_mysqld_exporter
        )
        self.framework.observe(
            self.on[COS_AGENT_RELATION_NAME].relation_broken, self._reconcile_mysqld_exporter
        )

        self.mysql_config = MySQLConfig()
        self.k8s_helpers = KubernetesHelpers(self)
        self.mysql_relation = MySQLRelation(self)
        self.database_relation = MySQLProvider(self)
        self.mysql_root_relation = MySQLRootRelation(self)
        self.tls = MySQLTLS(self)
        self.s3_integrator = S3Requirer(self, S3_INTEGRATOR_RELATION_NAME)
        self.backups = MySQLBackups(self, self.s3_integrator)
        self.upgrade = MySQLK8sUpgrade(
            self,
            dependency_model=get_mysql_k8s_dependencies_model(),
            relation_name="upgrade",
            substrate="k8s",
        )
        self.grafana_dashboards = GrafanaDashboardProvider(self)
        self.metrics_endpoint = MetricsEndpointProvider(
            self,
            refresh_event=self.on.start,
            jobs=[{"static_configs": [{"targets": [f"*:{MYSQLD_EXPORTER_PORT}"]}]}],
        )
        self.loki_push = LogProxyConsumer(
            self,
            log_files=MYSQL_LOG_FILES,
            relation_name="logging",
            container_name="mysql",
        )
        self.restart = RollingOpsManager(self, relation="restart", callback=self._restart)

        self.log_rotate_manager = LogRotateManager(self)
        self.log_rotate_manager.start_log_rotate_manager()

        self.log_rotate_setup = LogRotationSetup(self)
        self.rotate_mysql_logs = RotateMySQLLogs(self)
        self.replication_offer = MySQLAsyncReplicationOffer(self)
        self.replication_consumer = MySQLAsyncReplicationConsumer(self)

        self.tracing = TracingEndpointRequirer(
            self, protocols=[TRACING_PROTOCOL], relation_name=TRACING_RELATION_NAME
        )

    @property
    def tracing_endpoint(self) -> Optional[str]:
        """Otlp http endpoint for charm instrumentation."""
        if self.tracing.is_ready():
            return self.tracing.get_endpoint(TRACING_PROTOCOL)

    @property
    def _mysql(self) -> MySQL:
        """Returns an instance of the MySQL object from mysql_k8s_helpers."""
        return MySQL(
            self.get_unit_address(),
            self.app_peer_data["cluster-name"],
            self.app_peer_data["cluster-set-domain-name"],
            self.get_secret("app", ROOT_PASSWORD_KEY),  # pyright: ignore [reportArgumentType]
            SERVER_CONFIG_USERNAME,
            self.get_secret("app", SERVER_CONFIG_PASSWORD_KEY),  # pyright: ignore [reportArgumentType]
            CLUSTER_ADMIN_USERNAME,
            self.get_secret("app", CLUSTER_ADMIN_PASSWORD_KEY),  # pyright: ignore [reportArgumentType]
            MONITORING_USERNAME,
            self.get_secret("app", MONITORING_PASSWORD_KEY),  # pyright: ignore [reportArgumentType]
            BACKUPS_USERNAME,
            self.get_secret("app", BACKUPS_PASSWORD_KEY),  # pyright: ignore [reportArgumentType]
            self.unit.get_container(CONTAINER_NAME),
            self.k8s_helpers,
            self,
        )

    @property
    def _pebble_layer(self) -> Layer:
        """Return a layer for the mysqld pebble service."""
        layer = {
            "summary": "mysqld services layer",
            "description": "pebble config layer for mysqld safe and exporter",
            "services": {
                MYSQLD_SAFE_SERVICE: {
                    "override": "replace",
                    "summary": "mysqld safe",
                    "command": MYSQLD_SAFE_SERVICE,
                    "startup": "enabled",
                    "user": MYSQL_SYSTEM_USER,
                    "group": MYSQL_SYSTEM_GROUP,
                    "kill-delay": "24h",
                },
                MYSQLD_EXPORTER_SERVICE: {
                    "override": "replace",
                    "summary": "mysqld exporter",
                    "command": "/start-mysqld-exporter.sh",
                    "startup": "enabled" if self.has_cos_relation else "disabled",
                    "user": MYSQL_SYSTEM_USER,
                    "group": MYSQL_SYSTEM_GROUP,
                    "environment": {
                        "EXPORTER_USER": MONITORING_USERNAME,
                        "EXPORTER_PASS": self.get_secret("app", MONITORING_PASSWORD_KEY),
                    },
                },
            },
        }
        return Layer(layer)  # pyright: ignore [reportArgumentType]

    @property
    def restart_peers(self) -> Optional[ops.model.Relation]:
        """Retrieve the peer relation."""
        return self.model.get_relation("restart")

    @property
    def unit_address(self) -> str:
        """Return the address of this unit."""
        return self.get_unit_address()

    @property
    def is_new_unit(self) -> bool:
        """Return whether the unit is a clean state.

        e.g. scaling from zero units
        """
        _default_unit_data_keys = {
            "egress-subnets",
            "ingress-address",
            "private-address",
        }
        return self.unit_peer_data.keys() == _default_unit_data_keys

    @property
<<<<<<< HEAD
    def text_logs(self) -> list:
        """Enabled text logs."""
        # slow logs isn't enabled by default
        text_logs = ["error"]

        if self.config.plugin_audit_enabled:
            text_logs.append("audit")

        return text_logs
=======
    def unit_initialized(self) -> bool:
        """Return whether a unit is started.

        Oveerride parent class method to include container accessibility check.
        """
        container = self.unit.get_container(CONTAINER_NAME)
        if container.can_connect():
            return super().unit_initialized
        else:
            return False
>>>>>>> a1efa63e

    def get_unit_hostname(self, unit_name: Optional[str] = None) -> str:
        """Get the hostname.localdomain for a unit.

        Translate juju unit name to hostname.localdomain, necessary
        for correct name resolution under k8s.

        Args:
            unit_name: unit name
        Returns:
            A string representing the hostname.localdomain of the unit.
        """
        unit_name = unit_name or self.unit.name
        return f"{unit_name.replace('/', '-')}.{self.app.name}-endpoints"

    def get_unit_address(self, unit: Optional[Unit] = None) -> str:
        """Get fqdn/address for a unit.

        Translate juju unit name to resolvable hostname.
        """
        if not unit:
            unit = self.unit

        return getfqdn(self.get_unit_hostname(unit.name))

    def is_unit_busy(self) -> bool:
        """Returns whether the unit is busy."""
        return self._is_cluster_blocked()

    def _get_primary_from_online_peer(self) -> Optional[str]:
        """Get the primary address from an online peer."""
        for unit in self.peers.units:
            if self.peers.data[unit].get("member-state") == "online":
                try:
                    return self._mysql.get_cluster_primary_address(
                        connect_instance_address=self.get_unit_address(unit),
                    )
                except MySQLGetClusterPrimaryAddressError:
                    # try next unit
                    continue

    def _is_unit_waiting_to_join_cluster(self) -> bool:
        """Return if the unit is waiting to join the cluster."""
        # check base conditions for join a unit to the cluster
        # - workload accessible
        # - unit waiting flag set
        # - unit configured (users created/unit set to be a cluster node)
        # - unit not node of this cluster or cluster does not report this unit as member
        # - cluster is initialized on any unit
        return (
            self.unit.get_container(CONTAINER_NAME).can_connect()
            and self.unit_peer_data.get("member-state") == "waiting"
            and self.unit_configured
            and (
                not self.unit_initialized
                or not self._mysql.is_instance_in_cluster(self.unit_label)
            )
            and self.cluster_initialized
        )

    def join_unit_to_cluster(self) -> None:
        """Join the unit to the cluster.

        Try to join the unit from the primary unit.
        """
        instance_label = self.unit.name.replace("/", "-")
        instance_address = self.get_unit_address(self.unit)

        if not self._mysql.is_instance_in_cluster(instance_label):
            # Add new instance to the cluster
            try:
                cluster_primary = self._get_primary_from_online_peer()
                if not cluster_primary:
                    self.unit.status = WaitingStatus("waiting to get cluster primary from peers")
                    logger.info("waiting: unable to retrieve the cluster primary from peers")
                    return

                if (
                    self._mysql.get_cluster_node_count(from_instance=cluster_primary)
                    == GR_MAX_MEMBERS
                ):
                    self.unit.status = WaitingStatus(
                        f"Cluster reached max size of {GR_MAX_MEMBERS} units. Standby."
                    )
                    logger.warning(
                        f"Cluster reached max size of {GR_MAX_MEMBERS} units. This unit will stay as standby."
                    )
                    return

                # If instance is part of a replica cluster, locks are managed by the
                # the primary cluster primary (i.e. cluster set global primary)
                lock_instance = None
                if self._mysql.is_cluster_replica(from_instance=cluster_primary):
                    lock_instance = self._mysql.get_cluster_set_global_primary_address(
                        connect_instance_address=cluster_primary
                    )

                # add random delay to mitigate collisions when multiple units are joining
                # due the difference between the time we test for locks and acquire them
                sleep(random.uniform(0, 1.5))

                if self._mysql.are_locks_acquired(from_instance=lock_instance or cluster_primary):
                    self.unit.status = WaitingStatus("waiting to join the cluster")
                    logger.info("waiting: cluster lock is held")
                    return

                self.unit.status = MaintenanceStatus("joining the cluster")

                # Stop GR for cases where the instance was previously part of the cluster
                # harmless otherwise
                self._mysql.stop_group_replication()

                # If instance already in cluster, before adding instance to cluster,
                # remove the instance from the cluster and call rescan_cluster()
                # without adding/removing instances to clean up stale users
                if (
                    instance_label
                    in self._mysql.get_cluster_status(from_instance=cluster_primary)[
                        "defaultreplicaset"
                    ]["topology"].keys()
                ):
                    self._mysql.execute_remove_instance(
                        connect_instance=cluster_primary, force=True
                    )
                    self._mysql.rescan_cluster(from_instance=cluster_primary)

                self._mysql.add_instance_to_cluster(
                    instance_address=instance_address,
                    instance_unit_label=instance_label,
                    from_instance=cluster_primary,
                    lock_instance=lock_instance,
                )
            except MySQLAddInstanceToClusterError:
                logger.info(f"Unable to add instance {instance_address} to cluster.")
                return
            except MySQLLockAcquisitionError:
                self.unit.status = WaitingStatus("waiting to join the cluster")
                logger.info("waiting: failed to acquire lock when adding instance to cluster")
                return

        self.unit_peer_data["member-state"] = "online"
        self.unit.status = ActiveStatus(self.active_status_message)
        logger.info(f"Instance {instance_label} added to cluster")

    def _reconcile_pebble_layer(self, container: Container) -> None:
        """Reconcile pebble layer."""
        current_layer = container.get_plan()
        new_layer = self._pebble_layer

        if new_layer.services != current_layer.services:
            logger.info("Reconciling the pebble layer")

            container.add_layer(MYSQLD_SAFE_SERVICE, new_layer, combine=True)
            container.replan()
            self._mysql.wait_until_mysql_connection()

            if (
                not self.has_cos_relation
                and container.get_services(MYSQLD_EXPORTER_SERVICE)[
                    MYSQLD_EXPORTER_SERVICE
                ].is_running()
            ):
                container.stop(MYSQLD_EXPORTER_SERVICE)

    def _restart(self, event: EventBase) -> None:
        """Restart the service."""
        if self.peers.units != self.restart_peers.units:
            # defer restart until all units are in the relation
            logger.debug("Deferring restart until all units are in the relation")
            event.defer()
            return
        if self.peers.units and self._mysql.is_unit_primary(self.unit_label):
            # delay primary on multi units
            restart_states = {
                self.restart_peers.data[unit].get("state", "unset") for unit in self.peers.units
            }
            if restart_states == {"unset"}:
                logger.info("Restarting primary")
            elif restart_states != {"release"}:
                # Wait other units restart first to minimize primary switchover
                message = "Primary restart deferred after other units"
                logger.info(message)
                self.unit.status = WaitingStatus(message)
                event.defer()
                return
        self.unit.status = MaintenanceStatus("restarting MySQL")
        container = self.unit.get_container(CONTAINER_NAME)
        if container.can_connect():
            logger.debug("Restarting mysqld")
            container.pebble.restart_services([MYSQLD_SAFE_SERVICE], timeout=3600)
            sleep(10)
            self._on_update_status(None)

    # =========================================================================
    # Charm event handlers
    # =========================================================================

    def _reconcile_mysqld_exporter(
        self, event: RelationCreatedEvent | RelationBrokenEvent
    ) -> None:
        """Handle a COS relation created or broken event."""
        if not self._is_peer_data_set:
            logger.debug("Unit not yet ready to reconcile mysqld exporter. Waiting...")
            return

        container = self.unit.get_container(CONTAINER_NAME)
        if not container.can_connect():
            # reconciliation is done on pebble ready
            logger.debug("Skip reconcile mysqld exporter: container not ready")
            return

        if not container.pebble.get_plan():
            # reconciliation is done on pebble ready
            logger.debug("Skip reconcile mysqld exporter: empty pebble layer")
            return

        if not self._mysql.is_data_dir_initialised():
            logger.debug("Skip reconcile mysqld exporter: mysql not initialised")
            return
        self.current_event = event
        self._reconcile_pebble_layer(container)

    def _on_peer_relation_joined(self, _) -> None:
        """Handle the peer relation joined event."""
        # set some initial unit data
        self.unit_peer_data.setdefault("member-role", "unknown")
        self.unit_peer_data.setdefault("member-state", "waiting")

    def _on_config_changed(self, _: EventBase) -> None:  # noqa: C901
        """Handle the config changed event."""
        container = self.unit.get_container(CONTAINER_NAME)
        if not container.can_connect():
            # configuration also take places on pebble ready handler
            return

        if not self._is_peer_data_set:
            # skip when not initialized
            return

        if not self.upgrade.idle:
            # skip when upgrade is in progress
            # the upgrade already restart the daemon
            return

        config_content = self._mysql.read_file_content(MYSQLD_CONFIG_FILE)
        if not config_content:
            # empty config means not initialized, skipping
            return

        previous_config_dict = self.mysql_config.custom_config(config_content)

        # always setup log rotation
        self.log_rotate_setup.setup()

        logger.info("Persisting configuration changes to file")
        new_config_dict = self._write_mysqld_configuration()
        changed_config = compare_dictionaries(previous_config_dict, new_config_dict)

        if self.mysql_config.keys_requires_restart(changed_config):
            # there are static configurations in changed keys

            if self._mysql.is_mysqld_running():
                logger.info("Configuration change requires restart")
                if "loose-audit_log_format" in changed_config:
                    # plugins are manipulated running daemon
                    if self.config.plugin_audit_enabled:
                        self._mysql.install_plugins(["audit_log"])
                    else:
                        self._mysql.uninstall_plugins(["audit_log"])
                # restart the service
                self.on[f"{self.restart.name}"].acquire_lock.emit()
                return

        if dynamic_config := self.mysql_config.filter_static_keys(changed_config):
            # if only dynamic config changed, apply it
            logger.info("Configuration does not requires restart")
            for config in dynamic_config:
                self._mysql.set_dynamic_variable(
                    config.removeprefix("loose-"), new_config_dict[config]
                )

    def _on_leader_elected(self, _) -> None:
        """Handle the leader elected event.

        Set config values in the peer relation databag if not already set.
        """
        # Set required passwords if not already set
        required_passwords = [
            ROOT_PASSWORD_KEY,
            SERVER_CONFIG_PASSWORD_KEY,
            CLUSTER_ADMIN_PASSWORD_KEY,
            MONITORING_PASSWORD_KEY,
            BACKUPS_PASSWORD_KEY,
        ]

        logger.info("Generating internal user credentials")
        for required_password in required_passwords:
            if not self.get_secret("app", required_password):
                self.set_secret(
                    "app", required_password, generate_random_password(PASSWORD_LENGTH)
                )

        # Create and set cluster and cluster-set names in the peer relation databag
        common_hash = self.generate_random_hash()
        self.app_peer_data.setdefault(
            "cluster-name", self.config.cluster_name or f"cluster-{common_hash}"
        )
        self.app_peer_data.setdefault(
            "cluster-set-domain-name", self.config.cluster_set_name or f"cluster-set-{common_hash}"
        )

    def _open_ports(self) -> None:
        """Open ports if supported.

        Used if `juju expose` ran on application
        """
        if ops.JujuVersion.from_environ().supports_open_port_on_k8s:
            try:
                self.unit.set_ports(3306, 33060)
            except ops.ModelError:
                logger.exception("failed to open port")

    def _write_mysqld_configuration(self) -> dict:
        """Write the mysqld configuration to the file."""
        memory_limit_bytes = (self.config.profile_limit_memory or 0) * BYTES_1MB
        new_config_content, new_config_dict = self._mysql.render_mysqld_configuration(
            profile=self.config.profile,
            audit_log_enabled=self.config.plugin_audit_enabled,
            audit_log_strategy=self.config.plugin_audit_strategy,
            audit_log_policy=self.config.logs_audit_policy,
            memory_limit=memory_limit_bytes,
            experimental_max_connections=self.config.experimental_max_connections,
            binlog_retention_days=self.config.binlog_retention_days,
        )
        self._mysql.write_content_to_file(path=MYSQLD_CONFIG_FILE, content=new_config_content)
        return new_config_dict

    def _configure_instance(self, container) -> None:
        """Configure the instance for use in Group Replication."""
        # Run mysqld for the first time to
        # bootstrap the data directory and users
        logger.info("Initializing mysqld")
        try:
            self._mysql.fix_data_dir(container)
            self._mysql.initialise_mysqld()

            # Add the pebble layer
            logger.info("Adding pebble layer")
            container.add_layer(MYSQLD_SAFE_SERVICE, self._pebble_layer, combine=True)
            container.restart(MYSQLD_SAFE_SERVICE)

            logger.info("Waiting for instance to be ready")
            self._mysql.wait_until_mysql_connection(check_port=False)

            logger.info("Configuring initialized mysqld")
            # Configure all base users and revoke privileges from the root users
            self._mysql.configure_mysql_users(password_needed=False)

            if self.config.plugin_audit_enabled:
                # Enable the audit plugin
                self._mysql.install_plugins(["audit_log"])

            # Configure instance as a cluster node
            self._mysql.configure_instance()
        except (
            MySQLInitialiseMySQLDError,
            MySQLServiceNotRunningError,
            MySQLConfigureMySQLUsersError,
            MySQLConfigureInstanceError,
        ):
            # On any error, reset the data directory so hook is retried
            # on empty data directory
            # https://github.com/canonical/mysql-k8s-operator/issues/447
            self._mysql.reset_data_dir()
            raise

        if self.has_cos_relation:
            if container.get_services(MYSQLD_EXPORTER_SERVICE)[
                MYSQLD_EXPORTER_SERVICE
            ].is_running():
                # Restart exporter service after configuration
                container.restart(MYSQLD_EXPORTER_SERVICE)
            else:
                container.start(MYSQLD_EXPORTER_SERVICE)

        self._open_ports()

        try:
            # Set workload version
            if workload_version := self._mysql.get_mysql_version():
                self.unit.set_workload_version(workload_version)
        except MySQLGetMySQLVersionError:
            # Do not block the charm if the version cannot be retrieved
            pass

    def _mysql_pebble_ready_checks(self, event) -> bool:
        """Executes some checks to see if it is safe to execute the pebble ready handler."""
        if not self._is_peer_data_set:
            self.unit.status = WaitingStatus("Waiting for leader election.")
            logger.debug("Leader not ready yet, waiting...")
            return True

        container = event.workload
        if not container.can_connect():
            logger.debug("Pebble in container not ready, waiting...")
            return True

        return False

    def _on_mysql_pebble_ready(self, event) -> None:
        """Pebble ready handler.

        Define and start a pebble service and bootstrap instance.
        """
        if self._mysql_pebble_ready_checks(event):
            event.defer()
            return

        if not self.upgrade.idle:
            # when upgrading pebble ready is
            # task delegated to upgrade code
            return

        container = event.workload
        self._write_mysqld_configuration()

        self.log_rotate_setup.setup()

        if self._mysql.is_data_dir_initialised():
            # Data directory is already initialised, skip configuration
            self.unit.status = MaintenanceStatus("Starting mysqld")
            logger.info("Data directory is already initialised, skipping configuration")
            self._reconcile_pebble_layer(container)
            if self.is_new_unit:
                # when unit is new and has data, it means the app is scaling out
                # from zero units
                logger.info("Scaling out from zero units")
                if self.unit.is_leader():
                    # create the cluster due it being dissolved on scale-down
                    self.create_cluster()
                    self._on_update_status(None)
                else:
                    # Non-leader units try to join cluster
                    self.unit.status = WaitingStatus("Waiting for instance to join the cluster")
                    self.unit_peer_data.update({
                        "member-role": "secondary",
                        "member-state": "waiting",
                    })
            return

        self.unit.status = MaintenanceStatus("Initialising mysqld")

        # First run setup
        self._configure_instance(container)

        # We consider cluster initialized only if a primary already exists
        # (as there can be metadata in the database but no primary if pod
        # crashes while cluster is being created)
        if not self.unit.is_leader() or (
            self.cluster_initialized and self._get_primary_from_online_peer()
        ):
            # Non-leader units try to join cluster
            self.unit.status = WaitingStatus("Waiting for instance to join the cluster")
            self.unit_peer_data.update({"member-role": "secondary", "member-state": "waiting"})
            self.join_unit_to_cluster()
            return

        try:
            # Create the cluster when is the leader unit
            logger.info(f"Creating cluster {self.app_peer_data['cluster-name']}")
            self.unit.status = MaintenanceStatus("Creating cluster")
            self.create_cluster()
            self.unit.status = ops.ActiveStatus(self.active_status_message)

        except (
            MySQLCreateClusterError,
            MySQLUnableToGetMemberStateError,
            MySQLNoMemberStateError,
            MySQLInitializeJujuOperationsTableError,
            MySQLCreateClusterError,
        ):
            logger.exception("Failed to initialize primary")
            raise

    def _handle_potential_cluster_crash_scenario(self) -> bool:  # noqa: C901
        """Handle potential full cluster crash scenarios.

        Returns:
            bool indicating whether the caller should return
        """
        if not self._mysql.is_mysqld_running():
            return True

        only_single_uninitialized_node_across_cluster = (
            self.only_one_cluster_node_thats_uninitialized
        )

        if (
            not self.cluster_initialized and not only_single_uninitialized_node_across_cluster
        ) or not self.unit_peer_data.get("member-role"):
            return True

        # retrieve and persist state for every unit
        try:
            state, role = self._mysql.get_member_state()
            self.unit_peer_data["member-state"] = state
            self.unit_peer_data["member-role"] = role
        except (MySQLNoMemberStateError, MySQLUnableToGetMemberStateError):
            logger.error("Error getting member state. Avoiding potential cluster crash recovery")
            self.unit.status = MaintenanceStatus("Unable to get member state")
            return True

        logger.info(f"Unit workload member-state is {state} with member-role {role}")

        # set unit status based on member-{state,role}
        self.unit.status = (
            ActiveStatus(self.active_status_message)
            if state == "online"
            else MaintenanceStatus(state)
        )

        if state == "recovering":
            return True

        if state == "offline":
            # Group Replication is active but the member does not belong to any group
            all_states = {
                self.peers.data[unit].get("member-state", "unknown") for unit in self.peers.units
            }

            # Add state 'offline' for this unit (self.peers.unit does not
            # include this unit)
            if (all_states | {"offline"} == {"offline"} and self.unit.is_leader()) or (
                only_single_uninitialized_node_across_cluster and all_states == {"waiting"}
            ):
                # All instance are off, reboot cluster from outage from the leader unit

                logger.info("Attempting reboot from complete outage.")
                try:
                    # Need condition to avoid rebooting on all units of application
                    if self.unit.is_leader() or only_single_uninitialized_node_across_cluster:
                        self._mysql.reboot_from_complete_outage()
                except MySQLRebootFromCompleteOutageError:
                    logger.error("Failed to reboot cluster from complete outage.")

                    if only_single_uninitialized_node_across_cluster and all_states == {"waiting"}:
                        self._mysql.drop_group_replication_metadata_schema()
                        self.create_cluster()
                        self.unit.status = ActiveStatus(self.active_status_message)
                    else:
                        self.unit.status = BlockedStatus("failed to recover cluster.")
                finally:
                    return True

            if self._mysql.is_cluster_auto_rejoin_ongoing():
                logger.info("Cluster auto-rejoin attempts are still ongoing.")
            else:
                logger.info("Cluster auto-rejoin attempts are exhausted. Attempting manual rejoin")
                self._execute_manual_rejoin()

            return True

        return False

    def _execute_manual_rejoin(self) -> None:
        """Executes an instance manual rejoin.

        It is supposed to be called when the MySQL 8.0.21+ auto-rejoin attempts have been exhausted,
        on an OFFLINE replica that still belongs to the cluster
        """
        if not self._mysql.is_instance_in_cluster(self.unit_label):
            logger.warning("Instance does not belong to the cluster. Cannot perform manual rejoin")
            return

        cluster_primary = self._get_primary_from_online_peer()
        if not cluster_primary:
            logger.warning("Instance does not have ONLINE peers. Cannot perform manual rejoin")
            return

        self._mysql.remove_instance(
            unit_label=self.unit_label,
        )
        self._mysql.add_instance_to_cluster(
            instance_address=self.unit_address,
            instance_unit_label=self.unit_label,
            from_instance=cluster_primary,
        )

    def _is_cluster_blocked(self) -> bool:
        """Performs cluster state checks for the update-status handler.

        Returns: a boolean indicating whether the update-status (caller) should
            no-op and return.
        """
        # We need to query member state from the server since member state would
        # be 'offline' if pod rescheduled during cluster creation, however
        # member-state in the unit peer databag will be 'waiting'
        try:
            member_state, _ = self._mysql.get_member_state()
        except MySQLUnableToGetMemberStateError:
            logger.error("Error getting member state while checking if cluster is blocked")
            self.unit.status = MaintenanceStatus("Unable to get member state")
            return True
        except MySQLNoMemberStateError:
            member_state = None

        if not member_state or member_state == "restarting":
            # avoid changing status while tls is being set up or charm is being initialized
            logger.info(f"Unit {member_state=}")
            return True

        # avoid changing status while async replication is setting up
        return not (self.replication_consumer.idle and self.replication_offer.idle)

    def _on_update_status(self, _: Optional[UpdateStatusEvent]) -> None:
        """Handle the update status event."""
        if not self.upgrade.idle:
            # avoid changing status while upgrade is in progress
            logger.info("Application is upgrading. Skipping.")
            return
        if not self.unit.is_leader() and self._is_unit_waiting_to_join_cluster():
            # join cluster test takes precedence over blocked test
            # due to matching criteria
            logger.info("Attempting to join cluster")
            self.join_unit_to_cluster()
            return

        if self._is_cluster_blocked():
            logger.info("Cluster is blocked. Skipping.")
            return
        del self.restart_peers.data[self.unit]["state"]

        container = self.unit.get_container(CONTAINER_NAME)
        if not container.can_connect():
            logger.info("Cannot connect to pebble in the mysql container")
            return

        if self._handle_potential_cluster_crash_scenario():
            return

        if not self.unit.is_leader():
            return

        self._set_app_status()

    def _set_app_status(self) -> None:
        """Set the application status based on the cluster state."""
        try:
            primary_address = self._mysql.get_cluster_primary_address()
        except MySQLGetClusterPrimaryAddressError:
            return

        if not primary_address:
            return

        # Set active status when primary is known
        self.app.status = ActiveStatus()

    def _on_peer_relation_changed(self, event: RelationChangedEvent) -> None:
        """Handle the relation changed event."""
        # This handler is only taking care of setting
        # active status for secondary units
        if not self._is_peer_data_set:
            # Avoid running too early
            event.defer()
            return

        if self._is_unit_waiting_to_join_cluster():
            self.join_unit_to_cluster()

    def _on_database_storage_detaching(self, _) -> None:
        """Handle the database storage detaching event."""
        # Only executes if the unit was initialised
        if not self.unit_initialized:
            return

        # No need to remove the instance from the cluster if it is not a member of the cluster
        if not self._mysql.is_instance_in_cluster(self.unit_label):
            return

        if (
            self._mysql.get_primary_label() == self.unit_label
            and self.unit.name.split("/")[1] != "0"
        ):
            # Preemptively switch primary to unit 0
            logger.info("Switching primary to unit 0")
            try:
                self._mysql.set_cluster_primary(
                    new_primary_address=getfqdn(self.get_unit_hostname(f"{self.app.name}/0"))
                )
            except MySQLSetClusterPrimaryError:
                logger.warning("Failed to switch primary to unit 0")

        # If instance is part of a replica cluster, locks are managed by the
        # the primary cluster primary (i.e. cluster set global primary)
        lock_instance = None
        if self._mysql.is_cluster_replica():
            lock_instance = self._mysql.get_cluster_set_global_primary_address()

        # The following operation uses locks to ensure that only one instance is removed
        # from the cluster at a time (to avoid split-brain or lack of majority issues)
        self._mysql.remove_instance(self.unit_label, lock_instance=lock_instance)

        # Inform other hooks of current status
        self.unit_peer_data["unit-status"] = "removing"

        if self.unit.is_leader():
            # Update 'units-added-to-cluster' counter in the peer relation databag
            units = int(self.app_peer_data.get("units-added-to-cluster", 1))
            self.app_peer_data["units-added-to-cluster"] = str(units - 1)


if __name__ == "__main__":
    main(MySQLOperatorCharm)<|MERGE_RESOLUTION|>--- conflicted
+++ resolved
@@ -278,7 +278,6 @@
         return self.unit_peer_data.keys() == _default_unit_data_keys
 
     @property
-<<<<<<< HEAD
     def text_logs(self) -> list:
         """Enabled text logs."""
         # slow logs isn't enabled by default
@@ -288,7 +287,8 @@
             text_logs.append("audit")
 
         return text_logs
-=======
+
+    @property
     def unit_initialized(self) -> bool:
         """Return whether a unit is started.
 
@@ -299,7 +299,6 @@
             return super().unit_initialized
         else:
             return False
->>>>>>> a1efa63e
 
     def get_unit_hostname(self, unit_name: Optional[str] = None) -> str:
         """Get the hostname.localdomain for a unit.
