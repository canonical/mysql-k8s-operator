--- conflicted
+++ resolved
@@ -41,7 +41,7 @@
 from charms.rolling_ops.v0.rollingops import RollingOpsManager
 from charms.tempo_k8s.v1.charm_tracing import trace_charm
 from charms.tempo_k8s.v2.tracing import TracingEndpointRequirer
-from ops import EventBase, RelationBrokenEvent, RelationCreatedEvent, Unit
+from ops import EventBase, RelationBrokenEvent, RelationCreatedEvent
 from ops.charm import RelationChangedEvent, UpdateStatusEvent
 from ops.main import main
 from ops.model import (
@@ -261,10 +261,6 @@
         """Return the address of this unit."""
         return self.get_unit_address()
 
-    def get_unit_address(self, unit: Unit) -> str:
-        """Return the address of a unit."""
-        return self._get_unit_fqdn(unit.name)
-
     def get_unit_hostname(self, unit_name: Optional[str] = None) -> str:
         """Get the hostname.localdomain for a unit.
 
@@ -316,16 +312,11 @@
         return (
             self.unit.get_container(CONTAINER_NAME).can_connect()
             and self.unit_peer_data.get("member-state") == "waiting"
-<<<<<<< HEAD
-            and self._mysql.is_data_dir_initialised()
-            and not self.unit_initialized
-=======
             and self.unit_configured
             and (
                 not self.unit_initialized
                 or not self._mysql.is_instance_in_cluster(self.unit_label)
             )
->>>>>>> f42491d5
             and self.cluster_initialized
         )
 
@@ -405,10 +396,6 @@
                 logger.debug("waiting: failed to acquire lock when adding instance to cluster")
                 return
 
-<<<<<<< HEAD
-=======
-        # Update 'units-added-to-cluster' counter in the peer relation databag
->>>>>>> f42491d5
         self.unit_peer_data["member-state"] = "online"
         self.unit.status = ActiveStatus(self.active_status_message)
         logger.debug(f"Instance {instance_label} is cluster member")
@@ -471,18 +458,10 @@
         self, event: RelationCreatedEvent | RelationBrokenEvent
     ) -> None:
         """Handle a COS relation created or broken event."""
-<<<<<<< HEAD
-        if not self.unit_initialized:
-            # wait unit initialization to avoid messing
-            # with the pebble layer before the unit is initialized
-            logger.debug("Defer reconcile mysqld exporter")
-            event.defer()
-=======
         container = self.unit.get_container(CONTAINER_NAME)
         if not container.can_connect():
             # reconciliation is done on pebble ready
             logger.debug("Skip reconcile mysqld exporter: container not ready")
->>>>>>> f42491d5
             return
 
         if not container.pebble.get_plan():
