--- conflicted
+++ resolved
@@ -171,12 +171,9 @@
             and self.get_secret("app", ROOT_PASSWORD_KEY)
             and self.get_secret("app", SERVER_CONFIG_PASSWORD_KEY)
             and self.get_secret("app", CLUSTER_ADMIN_PASSWORD_KEY)
-<<<<<<< HEAD
-=======
             and self.get_secret("app", MONITORING_PASSWORD_KEY)
             and self.get_secret("app", BACKUPS_PASSWORD_KEY)
             and self.app_peer_data.get("allowlist")
->>>>>>> 6d401e72
         )
 
     @property
@@ -516,37 +513,6 @@
 
         return True
 
-<<<<<<< HEAD
-=======
-    def _prepare_configs(self, container: Container) -> bool:
-        """Copies files to the workload container.
-
-        Meant to be called from the pebble-ready handler.
-
-        Returns: a boolean indicating if the method was successful.
-        """
-        if not container.exists(MYSQLD_CONFIG_FILE):
-            try:
-                (
-                    innodb_buffer_pool_size,
-                    innodb_buffer_pool_chunk_size,
-                ) = self._mysql.get_innodb_buffer_pool_parameters()
-            except MySQLGetInnoDBBufferPoolParametersError:
-                self.unit.status = BlockedStatus("Error computing innodb_buffer_pool_size")
-                return False
-
-            try:
-                self._mysql.create_custom_config_file(
-                    report_host=self._get_unit_fqdn(self.unit.name),
-                    innodb_buffer_pool_size=innodb_buffer_pool_size,
-                    innodb_buffer_pool_chunk_size=innodb_buffer_pool_chunk_size,
-                )
-            except MySQLCreateCustomConfigFileError:
-                self.unit.status = BlockedStatus("Failed to copy custom mysql config file")
-                return False
-
-        return True
-
     def _mysql_pebble_ready_checks(self, event) -> bool:
         """Executes some checks to see if it is safe to execute the pebble ready handler."""
         if not self._is_peer_data_set:
@@ -563,7 +529,6 @@
 
         return False
 
->>>>>>> 6d401e72
     def _on_mysql_pebble_ready(self, event) -> None:
         """Pebble ready handler.
 
