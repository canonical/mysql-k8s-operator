#!/usr/bin/env python3
# Copyright 2021 Canonical Ltd.
# See LICENSE file for licensing details.

"""Charm for MySQL."""

import hashlib
import logging
import secrets
import string

from ops.charm import ActionEvent, CharmBase, RelationChangedEvent, RelationJoinedEvent
from ops.main import main
from ops.model import ActiveStatus, BlockedStatus, MaintenanceStatus, WaitingStatus
from ops.pebble import Layer

from mysqlsh_helpers import (
    MySQL,
    MySQLAddInstanceToClusterError,
    MySQLConfigureInstanceError,
    MySQLConfigureMySQLUsersError,
    MySQLCreateClusterError,
    MySQLCreateCustomConfigFileError,
    MySQLInitialiseMySQLDError,
    MySQLUpdateAllowListError,
)

logger = logging.getLogger(__name__)

PASSWORD_LENGTH = 24
PEER = "database-peers"
CONFIGURED_FILE = "/var/lib/mysql/charmed"
MYSQLD_SERVICE = "mysqld"
CLUSTER_ADMIN_USERNAME = "clusteradmin"
SERVER_CONFIG_USERNAME = "serverconfig"


def generate_random_password(length: int) -> str:
    """Randomly generate a string intended to be used as a password.

    Args:
        length: length of the randomly generated string to be returned
    Returns:
        A randomly generated string intended to be used as a password.
    """
    choices = string.ascii_letters + string.digits
    return "".join([secrets.choice(choices) for i in range(length)])


def generate_random_hash() -> str:
    """Generate a hash based on a random string.

    Returns:
        A hash based on a random string.
    """
    random_characters = generate_random_password(10)
    return hashlib.md5(random_characters.encode("utf-8")).hexdigest()


class MySQLOperatorCharm(CharmBase):
    """Operator framework charm for MySQL."""

    def __init__(self, *args):
        super().__init__(*args)

        # Lifecycle events
        self.framework.observe(self.on.mysql_pebble_ready, self._on_mysql_pebble_ready)
        self.framework.observe(self.on.leader_elected, self._on_leader_elected)
        self.framework.observe(self.on.config_changed, self._on_config_changed)
        self.framework.observe(self.on[PEER].relation_joined, self._on_peer_relation_joined)
        self.framework.observe(self.on[PEER].relation_changed, self._on_peer_relation_changed)
<<<<<<< HEAD
        self.framework.observe(
            self.on.database_storage_detaching, self._on_database_storage_detaching
        )
=======
>>>>>>> a834d85b
        # Actions events
        self.framework.observe(
            self.on.get_cluster_admin_credentials_action, self._on_get_cluster_admin_credentials
        )
        self.framework.observe(
            self.on.get_server_config_credentials_action, self._on_get_server_config_credentials
        )
        self.framework.observe(self.on.get_root_credentials_action, self._on_get_root_credentials)
        self.framework.observe(self.on.get_cluster_status_action, self._get_cluster_status)

    @property
    def _peers(self):
        """Retrieve the peer relation (`ops.model.Relation`)."""
        return self.model.get_relation(PEER)

    @property
    def _mysql(self):
        """Returns an instance of the MySQL object from mysqlsh_helpers."""
        peer_data = self._peers.data[self.app]

        return MySQL(
            self._get_unit_fqdn(self.unit.name),
            peer_data["cluster-name"],
            peer_data["root-password"],
            SERVER_CONFIG_USERNAME,
            peer_data["server-config-password"],
            CLUSTER_ADMIN_USERNAME,
            peer_data["cluster-admin-password"],
            self.unit.get_container("mysql"),
        )

    @property
    def _is_peer_data_set(self):
        peer_data = self._peers.data[self.app]

        return (
            peer_data.get("cluster-name")
            and peer_data.get("root-password")
            and peer_data.get("server-config-password")
            and peer_data.get("cluster-admin-password")
            and peer_data.get("allowlist")
        )

    @property
    def _pebble_layer(self) -> Layer:
        """Return a layer for the pebble service."""
        return Layer(
            {
                "summary": "mysqld layer",
                "description": "pebble config layer for mysqld",
                "services": {
                    MYSQLD_SERVICE: {
                        "override": "replace",
                        "summary": "mysqld",
                        "command": "mysqld",
                        "startup": "enabled",
                        "user": "mysql",
                        "group": "mysql",
                    }
                },
            }
        )

    def _get_unit_hostname(self, unit_name: str) -> str:
        """Get the hostname.localdomain for a unit.

        Translate juju unit name to hostname.localdomain, necessary
        for correct name resolution under k8s.

        Args:
            unit_name: unit name
        Returns:
            A string representing the hostname.localdomain of the unit.
        """
        return f"{unit_name.replace('/', '-')}.{self.app.name}-endpoints"

    def _get_unit_fqdn(self, unit_name: str) -> str:
        """Create a fqdn for a unit.

        Translate juju unit name to resolvable hostname.

        Args:
            unit_name: unit name
        Returns:
            A string representing the fqdn of the unit.
        """
        return f"{self._get_unit_hostname(unit_name)}.{self.model.name}.svc.cluster.local"

    # =========================================================================
    # Charm event handlers
    # =========================================================================

    def _on_config_changed(self, _) -> None:
        """Handle the config changed event."""
        # Only execute on unit leader
        if not self.unit.is_leader():
            return

        # Set the cluster name in the peer relation databag if it is not already set
        peer_data = self._peers.data[self.app]

        if not peer_data.get("cluster-name"):
            peer_data["cluster-name"] = (
                self.config.get("cluster-name") or f"cluster_{generate_random_hash()}"
            )

        # initialise allowlist with leader hostname
        if not peer_data.get("allowlist"):
            peer_data["allowlist"] = f"{self._get_unit_fqdn(self.unit.name)}"

    def _on_leader_elected(self, _):
        """Handle the leader elected event.

        Set config values in the peer relation databag.
        """
        peer_data = self._peers.data[self.app]

        required_passwords = ["root-password", "server-config-password", "cluster-admin-password"]

        for required_password in required_passwords:
            if not peer_data.get(required_password):
                logger.debug(f"Setting {required_password}")
                password = generate_random_password(PASSWORD_LENGTH)
                peer_data[required_password] = password

    def _on_mysql_pebble_ready(self, event):
        """Pebble ready handler.

        Define and start a pebble service and bootstrap instance.
        """
        if not self._is_peer_data_set:
            self.unit.status = WaitingStatus("Waiting for leader election.")
            logger.debug("Leader not ready yet, waiting...")
            event.defer()
            return

        container = event.workload

<<<<<<< HEAD
        # Create custom server config file
        self._mysql.create_custom_config_file(report_host=self._get_unit_hostname(self.unit.name))

=======
>>>>>>> a834d85b
        if container.exists(CONFIGURED_FILE):
            # When reusing a volume
            # Configure the layer when changed
            current_layer = container.get_plan()
            new_layer = self._pebble_layer

            if new_layer.services != current_layer:
                logger.info("Add pebble layer")
                container.add_layer(MYSQLD_SERVICE, new_layer, combine=True)
                container.restart(MYSQLD_SERVICE)
                self._mysql._wait_until_mysql_connection()
            self.unit.status = ActiveStatus()
            return

        # First run setup
        self.unit.status = MaintenanceStatus("Initialising mysqld")
        try:
<<<<<<< HEAD
=======

>>>>>>> a834d85b
            # Run mysqld for the first time to
            # bootstrap the data directory and users
            logger.debug("Initialising instance")
            self._mysql.initialise_mysqld()

<<<<<<< HEAD
=======
            # Create custom server config file
            self._mysql.create_custom_config_file(
                report_host=self._get_unit_hostname(self.unit.name)
            )

>>>>>>> a834d85b
            # Add the pebble layer
            container.add_layer(MYSQLD_SERVICE, self._pebble_layer, combine=False)
            container.restart(MYSQLD_SERVICE)
            logger.debug("Waiting for instance to be ready")
            self._mysql._wait_until_mysql_connection()
            logger.info("Configuring instance")
            # Configure all base users and revoke
            # privileges from the root users
            self._mysql.configure_mysql_users()
            # Configure instance as a cluster node
            self._mysql.configure_instance()

        except (
            MySQLConfigureInstanceError,
            MySQLConfigureMySQLUsersError,
            MySQLInitialiseMySQLDError,
            MySQLCreateCustomConfigFileError,
        ) as e:
            self.unit.status = BlockedStatus("Unable to configure instance")
            logger.debug("Unable to configure instance: {}".format(e))
            return

        if self.unit.is_leader():
            try:
                # Create the cluster when is the leader unit
                self._mysql.create_cluster()
                # Create control file in data directory
                container.push(CONFIGURED_FILE, make_dirs=True, source="configured")
                self._peers.data[self.app]["units-added-to-cluster"] = "1"
                self.unit.status = ActiveStatus()
            except MySQLCreateClusterError as e:
                self.unit.status = BlockedStatus("Unable to create cluster")
                logger.debug("Unable to create cluster: {}".format(e))
        else:
            # When unit is not the leader, it should wait
            # for the leader to configure it a cluster node
            self.unit.status = WaitingStatus("Waiting for instance to join the cluster")
            # Create control file in data directory
            container.push(CONFIGURED_FILE, make_dirs=True, source="configured")

    def _on_peer_relation_joined(self, event: RelationJoinedEvent):
        """Handle the peer relation joined event."""
        # Only leader unit add instances to the cluster
        if not self.unit.is_leader():
            return

        # Defer run when leader is not active
        if not isinstance(self.unit.status, ActiveStatus):
            event.defer()
            return

        new_instance = self._get_unit_fqdn(event.unit.name)

        # Check if new instance is ready to be added to the cluster
        if not self._mysql.is_instance_configured_for_innodb(new_instance):
            event.defer()
            return

        # Check if instance was already added to the cluster
        if self._mysql.is_instance_in_cluster(self._get_unit_hostname(event.unit.name)):
            logger.debug(f"Instance {new_instance} already in cluster")
            return

        # Add new instance to ipAllowlist global variable
        peer_data = self._peers.data[self.app]
        if new_instance not in peer_data.get("allowlist").split(","):
            peer_data["allowlist"] = f"{peer_data['allowlist']},{new_instance}"
            try:
                self._mysql.update_allowlist(peer_data["allowlist"])
            except MySQLUpdateAllowListError:
                logger.debug("Unable to update allowlist")
                event.defer()
                return

        # Add new instance to the cluster
        try:
            self._mysql.add_instance_to_cluster(new_instance)
            logger.debug(f"Added instance {new_instance} to cluster")

            # Update 'units-added-to-cluster' counter in the peer relation databag
            # in order to trigger a relation_changed event which will move the added unit
            # into ActiveStatus
            units_started = int(self._peers.data[self.app]["units-added-to-cluster"])
            self._peers.data[self.app]["units-added-to-cluster"] = str(units_started + 1)

        except MySQLAddInstanceToClusterError:
            logger.debug(f"Unable to add instance {new_instance} to cluster.")
            event.defer()

    def _on_peer_relation_changed(self, event: RelationChangedEvent) -> None:
        """Handle the relation changed event."""
<<<<<<< HEAD

=======
>>>>>>> a834d85b
        # This handler is only taking care of setting
        # active status for secondary units
        if not self._is_peer_data_set:
            # Avoid running too early
            event.defer()
            return

        instance_cluster_address = self._get_unit_hostname(self.unit.name)
        # Test if non-leader unit is ready
        if isinstance(self.unit.status, WaitingStatus) and self._mysql.is_instance_in_cluster(
            instance_cluster_address
        ):
            self.unit.status = ActiveStatus()
            logger.debug(f"Instance {instance_cluster_address} is cluster member")

<<<<<<< HEAD
    def _on_database_storage_detaching(self, _) -> None:
        """Handle the database storage detaching event."""
        # The following operation uses locks to ensure that only one instance is removed
        # from the cluster at a time (to avoid split-brain or lack of majority issues)
        unit_label = self._get_unit_hostname(self.unit.name)
        self._mysql.remove_instance(unit_label)

=======
>>>>>>> a834d85b
    # =========================================================================
    # Charm action handlers
    # =========================================================================
    def _on_get_cluster_admin_credentials(self, event: ActionEvent) -> None:
        """Action used to retrieve the cluster admin credentials."""
        event.set_results(
            {
                "cluster-admin-username": CLUSTER_ADMIN_USERNAME,
                "cluster-admin-password": self._peers.data[self.app].get(
                    "cluster-admin-password", "<to_be_generated>"
                ),
            }
        )

    def _on_get_server_config_credentials(self, event: ActionEvent) -> None:
        """Action used to retrieve the server config credentials."""
        event.set_results(
            {
                "server-config-username": SERVER_CONFIG_USERNAME,
                "server-config-password": self._peers.data[self.app].get(
                    "server-config-password", "<to_be_generated>"
                ),
            }
        )

    def _on_get_root_credentials(self, event: ActionEvent) -> None:
        """Action used to retrieve the root credentials."""
        event.set_results(
            {
                "root-username": "root",
                "root-password": self._peers.data[self.app].get(
                    "root-password", "<to_be_generated>"
                ),
            }
        )

    def _get_cluster_status(self, event: ActionEvent) -> None:
        """Get the cluster status without topology."""
        event.set_results(self._mysql._get_cluster_status())


if __name__ == "__main__":
    main(MySQLOperatorCharm)<|MERGE_RESOLUTION|>--- conflicted
+++ resolved
@@ -69,12 +69,9 @@
         self.framework.observe(self.on.config_changed, self._on_config_changed)
         self.framework.observe(self.on[PEER].relation_joined, self._on_peer_relation_joined)
         self.framework.observe(self.on[PEER].relation_changed, self._on_peer_relation_changed)
-<<<<<<< HEAD
         self.framework.observe(
             self.on.database_storage_detaching, self._on_database_storage_detaching
         )
-=======
->>>>>>> a834d85b
         # Actions events
         self.framework.observe(
             self.on.get_cluster_admin_credentials_action, self._on_get_cluster_admin_credentials
@@ -213,12 +210,9 @@
 
         container = event.workload
 
-<<<<<<< HEAD
         # Create custom server config file
         self._mysql.create_custom_config_file(report_host=self._get_unit_hostname(self.unit.name))
 
-=======
->>>>>>> a834d85b
         if container.exists(CONFIGURED_FILE):
             # When reusing a volume
             # Configure the layer when changed
@@ -236,23 +230,11 @@
         # First run setup
         self.unit.status = MaintenanceStatus("Initialising mysqld")
         try:
-<<<<<<< HEAD
-=======
-
->>>>>>> a834d85b
             # Run mysqld for the first time to
             # bootstrap the data directory and users
             logger.debug("Initialising instance")
             self._mysql.initialise_mysqld()
 
-<<<<<<< HEAD
-=======
-            # Create custom server config file
-            self._mysql.create_custom_config_file(
-                report_host=self._get_unit_hostname(self.unit.name)
-            )
-
->>>>>>> a834d85b
             # Add the pebble layer
             container.add_layer(MYSQLD_SERVICE, self._pebble_layer, combine=False)
             container.restart(MYSQLD_SERVICE)
@@ -344,10 +326,6 @@
 
     def _on_peer_relation_changed(self, event: RelationChangedEvent) -> None:
         """Handle the relation changed event."""
-<<<<<<< HEAD
-
-=======
->>>>>>> a834d85b
         # This handler is only taking care of setting
         # active status for secondary units
         if not self._is_peer_data_set:
@@ -363,7 +341,6 @@
             self.unit.status = ActiveStatus()
             logger.debug(f"Instance {instance_cluster_address} is cluster member")
 
-<<<<<<< HEAD
     def _on_database_storage_detaching(self, _) -> None:
         """Handle the database storage detaching event."""
         # The following operation uses locks to ensure that only one instance is removed
@@ -371,8 +348,6 @@
         unit_label = self._get_unit_hostname(self.unit.name)
         self._mysql.remove_instance(unit_label)
 
-=======
->>>>>>> a834d85b
     # =========================================================================
     # Charm action handlers
     # =========================================================================
