#!/usr/bin/env python3
# Copyright 2021 Canonical Ltd.
# See LICENSE file for licensing details.

"""Charm for MySQL."""

from charms.mysql.v0.architecture import WrongArchitectureWarningCharm, is_wrong_architecture
from ops.main import main

if is_wrong_architecture() and __name__ == "__main__":
    main(WrongArchitectureWarningCharm)

import logging
import random
from socket import getfqdn
from time import sleep
from typing import Optional

import ops
from charms.data_platform_libs.v0.data_models import TypedCharmBase
from charms.data_platform_libs.v0.s3 import S3Requirer
from charms.grafana_k8s.v0.grafana_dashboard import GrafanaDashboardProvider
from charms.loki_k8s.v0.loki_push_api import LogProxyConsumer
from charms.mysql.v0.async_replication import (
    MySQLAsyncReplicationConsumer,
    MySQLAsyncReplicationOffer,
)
from charms.mysql.v0.backups import S3_INTEGRATOR_RELATION_NAME, MySQLBackups
from charms.mysql.v0.mysql import (
    BYTES_1MB,
    MySQLAddInstanceToClusterError,
    MySQLCharmBase,
    MySQLConfigureInstanceError,
    MySQLConfigureMySQLUsersError,
    MySQLCreateClusterError,
    MySQLGetClusterPrimaryAddressError,
    MySQLGetMySQLVersionError,
    MySQLInitializeJujuOperationsTableError,
    MySQLLockAcquisitionError,
    MySQLNoMemberStateError,
    MySQLRebootFromCompleteOutageError,
    MySQLServiceNotRunningError,
    MySQLSetClusterPrimaryError,
    MySQLUnableToGetMemberStateError,
)
from charms.mysql.v0.tls import MySQLTLS
from charms.prometheus_k8s.v0.prometheus_scrape import MetricsEndpointProvider
from charms.rolling_ops.v0.rollingops import RollingOpsManager
from charms.tempo_coordinator_k8s.v0.charm_tracing import trace_charm
from charms.tempo_coordinator_k8s.v0.tracing import TracingEndpointRequirer
from ops import EventBase, RelationBrokenEvent, RelationCreatedEvent
from ops.charm import RelationChangedEvent, UpdateStatusEvent
from ops.model import (
    ActiveStatus,
    BlockedStatus,
    Container,
    MaintenanceStatus,
    Unit,
    WaitingStatus,
)
from ops.pebble import Layer

from config import CharmConfig, MySQLConfig
from constants import (
    BACKUPS_PASSWORD_KEY,
    BACKUPS_USERNAME,
    CLUSTER_ADMIN_PASSWORD_KEY,
    CLUSTER_ADMIN_USERNAME,
    CONTAINER_NAME,
    COS_AGENT_RELATION_NAME,
    GR_MAX_MEMBERS,
    MONITORING_PASSWORD_KEY,
    MONITORING_USERNAME,
    MYSQL_LOG_FILES,
    MYSQL_SYSTEM_GROUP,
    MYSQL_SYSTEM_USER,
    MYSQLD_CONFIG_FILE,
    MYSQLD_EXPORTER_PORT,
    MYSQLD_EXPORTER_SERVICE,
    MYSQLD_SAFE_SERVICE,
    PASSWORD_LENGTH,
    PEER,
    ROOT_PASSWORD_KEY,
    SERVER_CONFIG_PASSWORD_KEY,
    SERVER_CONFIG_USERNAME,
    TRACING_PROTOCOL,
    TRACING_RELATION_NAME,
)
from k8s_helpers import KubernetesHelpers
from log_rotate_manager import LogRotateManager
from mysql_k8s_helpers import MySQL, MySQLInitialiseMySQLDError
from relations.mysql import MySQLRelation
from relations.mysql_provider import MySQLProvider
from relations.mysql_root import MySQLRootRelation
from rotate_mysql_logs import RotateMySQLLogs, RotateMySQLLogsCharmEvents
from upgrade import MySQLK8sUpgrade, get_mysql_k8s_dependencies_model
from utils import compare_dictionaries, generate_random_password

logger = logging.getLogger(__name__)


@trace_charm(
    tracing_endpoint="tracing_endpoint",
    extra_types=(
        GrafanaDashboardProvider,
        KubernetesHelpers,
        LogProxyConsumer,
        LogRotateManager,
        MetricsEndpointProvider,
        MySQL,
        MySQLAsyncReplicationConsumer,
        MySQLAsyncReplicationOffer,
        MySQLBackups,
        MySQLConfig,
        MySQLK8sUpgrade,
        MySQLProvider,
        MySQLRelation,
        MySQLRootRelation,
        MySQLTLS,
        RollingOpsManager,
        RotateMySQLLogs,
        S3Requirer,
    ),
)
class MySQLOperatorCharm(MySQLCharmBase, TypedCharmBase[CharmConfig]):
    """Operator framework charm for MySQL."""

    config_type = CharmConfig
    # RotateMySQLLogsCharmEvents needs to be defined on the charm object for
    # the log rotate manager process (which runs juju-run/juju-exec to dispatch
    # a custom event)
    on = RotateMySQLLogsCharmEvents()  # type: ignore

    def __init__(self, *args):
        super().__init__(*args)

        # Lifecycle events
        self.framework.observe(self.on.mysql_pebble_ready, self._on_mysql_pebble_ready)
        self.framework.observe(self.on.leader_elected, self._on_leader_elected)
        self.framework.observe(self.on.config_changed, self._on_config_changed)
        self.framework.observe(self.on.update_status, self._on_update_status)
        self.framework.observe(
            self.on.database_storage_detaching, self._on_database_storage_detaching
        )

        self.framework.observe(self.on[PEER].relation_joined, self._on_peer_relation_joined)
        self.framework.observe(self.on[PEER].relation_changed, self._on_peer_relation_changed)

        self.framework.observe(
            self.on[COS_AGENT_RELATION_NAME].relation_created, self._reconcile_mysqld_exporter
        )
        self.framework.observe(
            self.on[COS_AGENT_RELATION_NAME].relation_broken, self._reconcile_mysqld_exporter
        )

        self.mysql_config = MySQLConfig()
        self.k8s_helpers = KubernetesHelpers(self)
        self.mysql_relation = MySQLRelation(self)
        self.database_relation = MySQLProvider(self)
        self.mysql_root_relation = MySQLRootRelation(self)
        self.tls = MySQLTLS(self)
        self.s3_integrator = S3Requirer(self, S3_INTEGRATOR_RELATION_NAME)
        self.backups = MySQLBackups(self, self.s3_integrator)
        self.upgrade = MySQLK8sUpgrade(
            self,
            dependency_model=get_mysql_k8s_dependencies_model(),
            relation_name="upgrade",
            substrate="k8s",
        )
        self.grafana_dashboards = GrafanaDashboardProvider(self)
        self.metrics_endpoint = MetricsEndpointProvider(
            self,
            refresh_event=self.on.start,
            jobs=[{"static_configs": [{"targets": [f"*:{MYSQLD_EXPORTER_PORT}"]}]}],
        )
        self.loki_push = LogProxyConsumer(
            self,
            log_files=MYSQL_LOG_FILES,
            relation_name="logging",
            container_name="mysql",
        )
        self.restart = RollingOpsManager(self, relation="restart", callback=self._restart)

        self.log_rotate_manager = LogRotateManager(self)
        self.log_rotate_manager.start_log_rotate_manager()

        self.rotate_mysql_logs = RotateMySQLLogs(self)
        self.replication_offer = MySQLAsyncReplicationOffer(self)
        self.replication_consumer = MySQLAsyncReplicationConsumer(self)

        self.tracing = TracingEndpointRequirer(
            self, protocols=[TRACING_PROTOCOL], relation_name=TRACING_RELATION_NAME
        )

    @property
    def tracing_endpoint(self) -> Optional[str]:
        """Otlp http endpoint for charm instrumentation."""
        if self.tracing.is_ready():
            return self.tracing.get_endpoint(TRACING_PROTOCOL)

    @property
    def _mysql(self) -> MySQL:
        """Returns an instance of the MySQL object from mysql_k8s_helpers."""
        return MySQL(
            self.get_unit_address(),
            self.app_peer_data["cluster-name"],
            self.app_peer_data["cluster-set-domain-name"],
            self.get_secret("app", ROOT_PASSWORD_KEY),  # pyright: ignore [reportArgumentType]
            SERVER_CONFIG_USERNAME,
            self.get_secret("app", SERVER_CONFIG_PASSWORD_KEY),  # pyright: ignore [reportArgumentType]
            CLUSTER_ADMIN_USERNAME,
            self.get_secret("app", CLUSTER_ADMIN_PASSWORD_KEY),  # pyright: ignore [reportArgumentType]
            MONITORING_USERNAME,
            self.get_secret("app", MONITORING_PASSWORD_KEY),  # pyright: ignore [reportArgumentType]
            BACKUPS_USERNAME,
            self.get_secret("app", BACKUPS_PASSWORD_KEY),  # pyright: ignore [reportArgumentType]
            self.unit.get_container(CONTAINER_NAME),
            self.k8s_helpers,
            self,
        )

    @property
    def _pebble_layer(self) -> Layer:
        """Return a layer for the mysqld pebble service."""
        layer = {
            "summary": "mysqld services layer",
            "description": "pebble config layer for mysqld safe and exporter",
            "services": {
                MYSQLD_SAFE_SERVICE: {
                    "override": "replace",
                    "summary": "mysqld safe",
                    "command": MYSQLD_SAFE_SERVICE,
                    "startup": "enabled",
                    "user": MYSQL_SYSTEM_USER,
                    "group": MYSQL_SYSTEM_GROUP,
                    "kill-delay": "24h",
                },
                MYSQLD_EXPORTER_SERVICE: {
                    "override": "replace",
                    "summary": "mysqld exporter",
                    "command": "/start-mysqld-exporter.sh",
                    "startup": "enabled" if self.has_cos_relation else "disabled",
                    "user": MYSQL_SYSTEM_USER,
                    "group": MYSQL_SYSTEM_GROUP,
                    "environment": {
                        "EXPORTER_USER": MONITORING_USERNAME,
                        "EXPORTER_PASS": self.get_secret("app", MONITORING_PASSWORD_KEY),
                    },
                },
            },
        }
        return Layer(layer)  # pyright: ignore [reportArgumentType]

    @property
    def restart_peers(self) -> Optional[ops.model.Relation]:
        """Retrieve the peer relation."""
        return self.model.get_relation("restart")

    @property
    def unit_address(self) -> str:
        """Return the address of this unit."""
        return self.get_unit_address()

    @property
    def is_new_unit(self) -> bool:
        """Return whether the unit is a clean state.

        e.g. scaling from zero units
        """
        _default_unit_data_keys = {
            "egress-subnets",
            "ingress-address",
            "private-address",
            "unit-status",
        }
        return self.unit_peer_data.keys() == _default_unit_data_keys

    def get_unit_hostname(self, unit_name: Optional[str] = None) -> str:
        """Get the hostname.localdomain for a unit.

        Translate juju unit name to hostname.localdomain, necessary
        for correct name resolution under k8s.

        Args:
            unit_name: unit name
        Returns:
            A string representing the hostname.localdomain of the unit.
        """
        unit_name = unit_name or self.unit.name
        return f"{unit_name.replace('/', '-')}.{self.app.name}-endpoints"

    def get_unit_address(self, unit: Optional[Unit] = None) -> str:
        """Get fqdn/address for a unit.

        Translate juju unit name to resolvable hostname.
        """
        if not unit:
            unit = self.unit

        return getfqdn(self.get_unit_hostname(unit.name))

    def is_unit_busy(self) -> bool:
        """Returns whether the unit is busy."""
        return self._is_cluster_blocked()

    def _get_primary_from_online_peer(self) -> Optional[str]:
        """Get the primary address from an online peer."""
        for unit in self.peers.units:
            if self.peers.data[unit].get("member-state") == "online":
                try:
                    return self._mysql.get_cluster_primary_address(
                        connect_instance_address=self.get_unit_address(unit),
                    )
                except MySQLGetClusterPrimaryAddressError:
                    # try next unit
                    continue

    def _is_unit_waiting_to_join_cluster(self) -> bool:
        """Return if the unit is waiting to join the cluster."""
        # check base conditions for join a unit to the cluster
        # - workload accessible
        # - unit waiting flag set
        # - unit configured (users created/unit set to be a cluster node)
        # - unit not node of this cluster or cluster does not report this unit as member
        # - cluster is initialized on any unit
        return (
            self.unit.get_container(CONTAINER_NAME).can_connect()
            and self.unit_peer_data.get("member-state") == "waiting"
            and self.unit_configured
            and (
                not self.unit_initialized
                or not self._mysql.is_instance_in_cluster(self.unit_label)
            )
            and self.cluster_initialized
        )

    def join_unit_to_cluster(self) -> None:
        """Join the unit to the cluster.

        Try to join the unit from the primary unit.
        """
        instance_label = self.unit.name.replace("/", "-")
        instance_address = self.get_unit_address(self.unit)

        if not self._mysql.is_instance_in_cluster(instance_label):
            # Add new instance to the cluster
            try:
                cluster_primary = self._get_primary_from_online_peer()
                if not cluster_primary:
                    self.unit.status = WaitingStatus("waiting to get cluster primary from peers")
                    logger.info("waiting: unable to retrieve the cluster primary from peers")
                    return

                if (
                    self._mysql.get_cluster_node_count(from_instance=cluster_primary)
                    == GR_MAX_MEMBERS
                ):
                    self.unit.status = WaitingStatus(
                        f"Cluster reached max size of {GR_MAX_MEMBERS} units. Standby."
                    )
                    logger.warning(
                        f"Cluster reached max size of {GR_MAX_MEMBERS} units. This unit will stay as standby."
                    )
                    return

                # If instance is part of a replica cluster, locks are managed by the
                # the primary cluster primary (i.e. cluster set global primary)
                lock_instance = None
                if self._mysql.is_cluster_replica(from_instance=cluster_primary):
                    lock_instance = self._mysql.get_cluster_set_global_primary_address(
                        connect_instance_address=cluster_primary
                    )

                # add random delay to mitigate collisions when multiple units are joining
                # due the difference between the time we test for locks and acquire them
                sleep(random.uniform(0, 1.5))

                if self._mysql.are_locks_acquired(from_instance=lock_instance or cluster_primary):
                    self.unit.status = WaitingStatus("waiting to join the cluster")
                    logger.info("waiting: cluster lock is held")
                    return

                self.unit.status = MaintenanceStatus("joining the cluster")

                # Stop GR for cases where the instance was previously part of the cluster
                # harmless otherwise
                self._mysql.stop_group_replication()

                # If instance already in cluster, before adding instance to cluster,
                # remove the instance from the cluster and call rescan_cluster()
                # without adding/removing instances to clean up stale users
                if (
                    instance_label
                    in self._mysql.get_cluster_status(from_instance=cluster_primary)[
                        "defaultreplicaset"
                    ]["topology"].keys()
                ):
                    self._mysql.execute_remove_instance(
                        connect_instance=cluster_primary, force=True
                    )
                    self._mysql.rescan_cluster(from_instance=cluster_primary)

                self._mysql.add_instance_to_cluster(
                    instance_address=instance_address,
                    instance_unit_label=instance_label,
                    from_instance=cluster_primary,
                    lock_instance=lock_instance,
                )
            except MySQLAddInstanceToClusterError:
                logger.info(f"Unable to add instance {instance_address} to cluster.")
                return
            except MySQLLockAcquisitionError:
                self.unit.status = WaitingStatus("waiting to join the cluster")
                logger.info("waiting: failed to acquire lock when adding instance to cluster")
                return

        self.unit_peer_data["member-state"] = "online"
        self.unit.status = ActiveStatus(self.active_status_message)
        logger.info(f"Instance {instance_label} added to cluster")

    def _reconcile_pebble_layer(self, container: Container) -> None:
        """Reconcile pebble layer."""
        current_layer = container.get_plan()
        new_layer = self._pebble_layer

        if new_layer.services != current_layer.services:
            logger.info("Reconciling the pebble layer")

            container.add_layer(MYSQLD_SAFE_SERVICE, new_layer, combine=True)
            container.replan()
            self._mysql.wait_until_mysql_connection()

            if (
                not self.has_cos_relation
                and container.get_services(MYSQLD_EXPORTER_SERVICE)[
                    MYSQLD_EXPORTER_SERVICE
                ].is_running()
            ):
                container.stop(MYSQLD_EXPORTER_SERVICE)

    def _restart(self, event: EventBase) -> None:
        """Restart the service."""
        if self.peers.units != self.restart_peers.units:
            # defer restart until all units are in the relation
            logger.debug("Deferring restart until all units are in the relation")
            event.defer()
            return
        if self.peers.units and self._mysql.is_unit_primary(self.unit_label):
            # delay primary on multi units
            restart_states = {
                self.restart_peers.data[unit].get("state", "unset") for unit in self.peers.units
            }
            if restart_states == {"unset"}:
                logger.info("Restarting primary")
            elif restart_states != {"release"}:
                # Wait other units restart first to minimize primary switchover
                message = "Primary restart deferred after other units"
                logger.info(message)
                self.unit.status = WaitingStatus(message)
                event.defer()
                return
        self.unit.status = MaintenanceStatus("restarting MySQL")
        container = self.unit.get_container(CONTAINER_NAME)
        if container.can_connect():
            logger.debug("Restarting mysqld")
            container.pebble.restart_services([MYSQLD_SAFE_SERVICE], timeout=3600)
            sleep(10)
            self._on_update_status(None)

    # =========================================================================
    # Charm event handlers
    # =========================================================================

    def _reconcile_mysqld_exporter(
        self, event: RelationCreatedEvent | RelationBrokenEvent
    ) -> None:
        """Handle a COS relation created or broken event."""
        if not self._is_peer_data_set:
            logger.debug("Unit not yet ready to reconcile mysqld exporter. Waiting...")
            return

        container = self.unit.get_container(CONTAINER_NAME)
        if not container.can_connect():
            # reconciliation is done on pebble ready
            logger.debug("Skip reconcile mysqld exporter: container not ready")
            return

        if not container.pebble.get_plan():
            # reconciliation is done on pebble ready
            logger.debug("Skip reconcile mysqld exporter: empty pebble layer")
            return

        if not self._mysql.is_data_dir_initialised():
            logger.debug("Skip reconcile mysqld exporter: mysql not initialised")
            return
        self.current_event = event
        self._reconcile_pebble_layer(container)

    def _on_peer_relation_joined(self, _) -> None:
        """Handle the peer relation joined event."""
        # set some initial unit data
        self.unit_peer_data.setdefault("member-role", "unknown")
        self.unit_peer_data.setdefault("member-state", "waiting")

    def _on_config_changed(self, _: EventBase) -> None:  # noqa: C901
        """Handle the config changed event."""
        container = self.unit.get_container(CONTAINER_NAME)
        if not container.can_connect():
            # configuration also take places on pebble ready handler
            return

        if not self._is_peer_data_set:
            # skip when not initialized
            return

        if not self.upgrade.idle:
            # skip when upgrade is in progress
            # the upgrade already restart the daemon
            return

        config_content = self._mysql.read_file_content(MYSQLD_CONFIG_FILE)
        if not config_content:
            # empty config means not initialized, skipping
            return

        previous_config_dict = self.mysql_config.custom_config(config_content)

        # render the new config
        memory_limit_bytes = (self.config.profile_limit_memory or 0) * BYTES_1MB
        new_config_content, new_config_dict = self._mysql.render_mysqld_configuration(
            profile=self.config.profile,
            audit_log_enabled=self.config.plugin_audit_enabled,
            audit_log_strategy=self.config.plugin_audit_strategy,
            memory_limit=memory_limit_bytes,
            experimental_max_connections=self.config.experimental_max_connections,
            binlog_retention_days=self.config.binlog_retention_days,
        )

        changed_config = compare_dictionaries(previous_config_dict, new_config_dict)

        if self.mysql_config.keys_requires_restart(changed_config):
            # there are static configurations in changed keys
            logger.info("Persisting configuration changes to file")

            # persist config to file
            self._mysql.write_content_to_file(path=MYSQLD_CONFIG_FILE, content=new_config_content)

            if self._mysql.is_mysqld_running():
                logger.info("Configuration change requires restart")
                if "loose-audit_log_format" in changed_config:
                    # plugins are manipulated running daemon
                    if self.config.plugin_audit_enabled:
                        self._mysql.install_plugins(["audit_log", "audit_log_filter"])
                    else:
                        self._mysql.uninstall_plugins(["audit_log", "audit_log_filter"])
                # restart the service
                self.on[f"{self.restart.name}"].acquire_lock.emit()
                return

        if dynamic_config := self.mysql_config.filter_static_keys(changed_config):
            # if only dynamic config changed, apply it
            logger.info("Configuration does not requires restart")
            for config in dynamic_config:
                self._mysql.set_dynamic_variable(config, new_config_dict[config])

    def _on_leader_elected(self, _) -> None:
        """Handle the leader elected event.

        Set config values in the peer relation databag if not already set.
        """
        # Set required passwords if not already set
        required_passwords = [
            ROOT_PASSWORD_KEY,
            SERVER_CONFIG_PASSWORD_KEY,
            CLUSTER_ADMIN_PASSWORD_KEY,
            MONITORING_PASSWORD_KEY,
            BACKUPS_PASSWORD_KEY,
        ]

        logger.info("Generating internal user credentials")
        for required_password in required_passwords:
            if not self.get_secret("app", required_password):
                self.set_secret(
                    "app", required_password, generate_random_password(PASSWORD_LENGTH)
                )

        # Create and set cluster and cluster-set names in the peer relation databag
        common_hash = self.generate_random_hash()
        self.app_peer_data.setdefault(
            "cluster-name", self.config.cluster_name or f"cluster-{common_hash}"
        )
        self.app_peer_data.setdefault(
            "cluster-set-domain-name", self.config.cluster_set_name or f"cluster-set-{common_hash}"
        )

    def _open_ports(self) -> None:
        """Open ports if supported.

        Used if `juju expose` ran on application
        """
        if ops.JujuVersion.from_environ().supports_open_port_on_k8s:
            try:
                self.unit.set_ports(3306, 33060)
            except ops.ModelError:
                logger.exception("failed to open port")

    def _write_mysqld_configuration(self):
        """Write the mysqld configuration to the file."""
        memory_limit_bytes = (self.config.profile_limit_memory or 0) * BYTES_1MB
        new_config_content, _ = self._mysql.render_mysqld_configuration(
            profile=self.config.profile,
            audit_log_enabled=self.config.plugin_audit_enabled,
            audit_log_strategy=self.config.plugin_audit_strategy,
            memory_limit=memory_limit_bytes,
            experimental_max_connections=self.config.experimental_max_connections,
            binlog_retention_days=self.config.binlog_retention_days,
        )
        self._mysql.write_content_to_file(path=MYSQLD_CONFIG_FILE, content=new_config_content)

    def _configure_instance(self, container) -> None:
        """Configure the instance for use in Group Replication."""
        # Run mysqld for the first time to
        # bootstrap the data directory and users
        logger.info("Initializing mysqld")
        try:
            self._mysql.fix_data_dir(container)
            self._mysql.initialise_mysqld()

            # Add the pebble layer
            logger.info("Adding pebble layer")
            container.add_layer(MYSQLD_SAFE_SERVICE, self._pebble_layer, combine=True)
            container.restart(MYSQLD_SAFE_SERVICE)

            logger.info("Waiting for instance to be ready")
            self._mysql.wait_until_mysql_connection(check_port=False)

            logger.info("Configuring initialized mysqld")
            # Configure all base users and revoke privileges from the root users
            self._mysql.configure_mysql_users(password_needed=False)

            if self.config.plugin_audit_enabled:
                # Enable the audit plugin
                self._mysql.install_plugins(["audit_log", "audit_log_filter"])

            # Configure instance as a cluster node
            self._mysql.configure_instance()
        except (
            MySQLInitialiseMySQLDError,
            MySQLServiceNotRunningError,
            MySQLConfigureMySQLUsersError,
            MySQLConfigureInstanceError,
        ):
            # On any error, reset the data directory so hook is retried
            # on empty data directory
            # https://github.com/canonical/mysql-k8s-operator/issues/447
            self._mysql.reset_data_dir()
            raise

        if self.has_cos_relation:
            if container.get_services(MYSQLD_EXPORTER_SERVICE)[
                MYSQLD_EXPORTER_SERVICE
            ].is_running():
                # Restart exporter service after configuration
                container.restart(MYSQLD_EXPORTER_SERVICE)
            else:
                container.start(MYSQLD_EXPORTER_SERVICE)

        self._open_ports()

        try:
            # Set workload version
            if workload_version := self._mysql.get_mysql_version():
                self.unit.set_workload_version(workload_version)
        except MySQLGetMySQLVersionError:
            # Do not block the charm if the version cannot be retrieved
            pass

    def _mysql_pebble_ready_checks(self, event) -> bool:
        """Executes some checks to see if it is safe to execute the pebble ready handler."""
        if not self._is_peer_data_set:
            self.unit.status = WaitingStatus("Waiting for leader election.")
            logger.debug("Leader not ready yet, waiting...")
            return True

        container = event.workload
        if not container.can_connect():
            logger.debug("Pebble in container not ready, waiting...")
            return True

        return False

    def _on_mysql_pebble_ready(self, event) -> None:
        """Pebble ready handler.

        Define and start a pebble service and bootstrap instance.
        """
        if self._mysql_pebble_ready_checks(event):
            event.defer()
            return

        if not self.upgrade.idle:
            # when upgrading pebble ready is
            # task delegated to upgrade code
            return

        container = event.workload
        self._write_mysqld_configuration()

        logger.info("Setting up the logrotate configurations")
        self._mysql.setup_logrotate_config()

        if self._mysql.is_data_dir_initialised():
            # Data directory is already initialised, skip configuration
            self.unit.status = MaintenanceStatus("Starting mysqld")
            logger.info("Data directory is already initialised, skipping configuration")
            self._reconcile_pebble_layer(container)
            if self.is_new_unit:
                # when unit is new and has data, it means the app is scaling out
                # from zero units
                logger.debug("Scaling out from zero units")
                if self.unit.is_leader():
                    # create the cluster due it being dissolved on scale-down
                    self.create_cluster()
                else:
                    # Non-leader units try to join cluster
                    self.unit.status = WaitingStatus("Waiting for instance to join the cluster")
                    self.unit_peer_data.update(
                        {"member-role": "secondary", "member-state": "waiting"}
                    )
            self._on_update_status(None)
            return

        self.unit.status = MaintenanceStatus("Initialising mysqld")

        # First run setup
        self._configure_instance(container)

        # We consider cluster initialized only if a primary already exists
        # (as there can be metadata in the database but no primary if pod
        # crashes while cluster is being created)
        if not self.unit.is_leader() or (
            self.cluster_initialized and self._get_primary_from_online_peer()
        ):
            # Non-leader units try to join cluster
            self.unit.status = WaitingStatus("Waiting for instance to join the cluster")
            self.unit_peer_data.update({"member-role": "secondary", "member-state": "waiting"})
            self.join_unit_to_cluster()
            return

        try:
            # Create the cluster when is the leader unit
            logger.info(f"Creating cluster {self.app_peer_data['cluster-name']}")
            self.unit.status = MaintenanceStatus("Creating cluster")
            self.create_cluster()
            self.unit.status = ops.ActiveStatus(self.active_status_message)

        except (
            MySQLCreateClusterError,
            MySQLUnableToGetMemberStateError,
            MySQLNoMemberStateError,
            MySQLInitializeJujuOperationsTableError,
            MySQLCreateClusterError,
        ):
            logger.exception("Failed to initialize primary")
            raise

    def _handle_potential_cluster_crash_scenario(self) -> bool:
        """Handle potential full cluster crash scenarios.

        Returns:
            bool indicating whether the caller should return
        """
<<<<<<< HEAD
        if not self.cluster_initialized or not self.unit_peer_data.get("member-role"):
            # health checks are only after cluster and members are initialized
            logger.debug("Cluster not initialized yet. Skipping.")
            return True

        if not self._mysql.is_mysqld_running():
            logger.debug("MySQL is not running. Skipping.")
=======
        if not self._mysql.is_mysqld_running():
            return True

        only_single_uninitialized_node_across_cluster = (
            self.only_one_cluster_node_thats_uninitialized
        )

        if (
            not self.cluster_initialized and not only_single_uninitialized_node_across_cluster
        ) or not self.unit_peer_data.get("member-role"):
>>>>>>> db6ee23d
            return True

        # retrieve and persist state for every unit
        try:
            state, role = self._mysql.get_member_state()
            self.unit_peer_data["member-state"] = state
            self.unit_peer_data["member-role"] = role
        except (MySQLNoMemberStateError, MySQLUnableToGetMemberStateError):
            logger.error("Error getting member state. Avoiding potential cluster crash recovery")
            self.unit.status = MaintenanceStatus("Unable to get member state")
            return True

        logger.info(f"Unit workload member-state is {state} with member-role {role}")

        # set unit status based on member-{state,role}
        self.unit.status = (
            ActiveStatus(self.active_status_message)
            if state == "online"
            else MaintenanceStatus(state)
        )

        if state == "recovering":
            return True

        if state == "offline":
            # Group Replication is active but the member does not belong to any group
            all_states = {
                self.peers.data[unit].get("member-state", "unknown") for unit in self.peers.units
            }

            # Add state 'offline' for this unit (self.peers.unit does not
            # include this unit)
            if (all_states | {"offline"} == {"offline"} and self.unit.is_leader()) or (
                only_single_uninitialized_node_across_cluster and all_states == {"waiting"}
            ):
                # All instance are off, reboot cluster from outage from the leader unit

                logger.info("Attempting reboot from complete outage.")
                try:
                    # Need condition to avoid rebooting on all units of application
                    if self.unit.is_leader() or only_single_uninitialized_node_across_cluster:
                        self._mysql.reboot_from_complete_outage()
                except MySQLRebootFromCompleteOutageError:
                    logger.error("Failed to reboot cluster from complete outage.")

                    if only_single_uninitialized_node_across_cluster and all_states == {"waiting"}:
                        self._mysql.drop_group_replication_metadata_schema()
                        self.create_cluster()
                        self.unit.status = ActiveStatus(self.active_status_message)
                    else:
                        self.unit.status = BlockedStatus("failed to recover cluster.")

            return True

        return False

    def _is_cluster_blocked(self) -> bool:
        """Performs cluster state checks for the update-status handler.

        Returns: a boolean indicating whether the update-status (caller) should
            no-op and return.
        """
        # We need to query member state from the server since member state would
        # be 'offline' if pod rescheduled during cluster creation, however
        # member-state in the unit peer databag will be 'waiting'
        try:
            member_state, _ = self._mysql.get_member_state()
        except MySQLUnableToGetMemberStateError:
            logger.error("Error getting member state while checking if cluster is blocked")
            self.unit.status = MaintenanceStatus("Unable to get member state")
            return True
        except MySQLNoMemberStateError:
            member_state = None

        if not member_state or member_state == "restarting":
            # avoid changing status while tls is being set up or charm is being initialized
            logger.info(f"Unit {member_state=}")
            return True

        # avoid changing status while async replication is setting up
        return not (self.replication_consumer.idle and self.replication_offer.idle)

    def _on_update_status(self, _: Optional[UpdateStatusEvent]) -> None:
        """Handle the update status event."""
        if not self.upgrade.idle:
            # avoid changing status while upgrade is in progress
            logger.info("Application is upgrading. Skipping.")
            return
        if not self.unit.is_leader() and self._is_unit_waiting_to_join_cluster():
            # join cluster test takes precedence over blocked test
            # due to matching criteria
            logger.debug("Attempting to join cluster")
            self.join_unit_to_cluster()
            return

        if self._is_cluster_blocked():
            logger.debug("Cluster is blocked. Skipping.")
            return
        del self.restart_peers.data[self.unit]["state"]

        container = self.unit.get_container(CONTAINER_NAME)
        if not container.can_connect():
<<<<<<< HEAD
            logger.debug("Container not ready. Skipping.")
=======
            logger.info("Cannot connect to pebble in the mysql container")
>>>>>>> db6ee23d
            return

        if self._handle_potential_cluster_crash_scenario():
            return

        if not self.unit.is_leader():
            return

        self._set_app_status()

    def _set_app_status(self) -> None:
        """Set the application status based on the cluster state."""
        try:
            primary_address = self._mysql.get_cluster_primary_address()
        except MySQLGetClusterPrimaryAddressError:
            return

        if not primary_address:
            return

        # Set active status when primary is known
        self.app.status = ActiveStatus()

    def _on_peer_relation_changed(self, event: RelationChangedEvent) -> None:
        """Handle the relation changed event."""
        # This handler is only taking care of setting
        # active status for secondary units
        if not self._is_peer_data_set:
            # Avoid running too early
            event.defer()
            return

        if self._is_unit_waiting_to_join_cluster():
            self.join_unit_to_cluster()

    def _on_database_storage_detaching(self, _) -> None:
        """Handle the database storage detaching event."""
        # Only executes if the unit was initialised
        if not self.unit_initialized:
            return

        # No need to remove the instance from the cluster if it is not a member of the cluster
        if not self._mysql.is_instance_in_cluster(self.unit_label):
            return

        if (
            self._mysql.get_primary_label() == self.unit_label
            and self.unit.name.split("/")[1] != "0"
        ):
            # Preemptively switch primary to unit 0
            logger.info("Switching primary to unit 0")
            try:
                self._mysql.set_cluster_primary(
                    new_primary_address=getfqdn(self.get_unit_hostname(f"{self.app.name}/0"))
                )
            except MySQLSetClusterPrimaryError:
                logger.warning("Failed to switch primary to unit 0")

        # If instance is part of a replica cluster, locks are managed by the
        # the primary cluster primary (i.e. cluster set global primary)
        lock_instance = None
        if self._mysql.is_cluster_replica():
            lock_instance = self._mysql.get_cluster_set_global_primary_address()

        # The following operation uses locks to ensure that only one instance is removed
        # from the cluster at a time (to avoid split-brain or lack of majority issues)
        self._mysql.remove_instance(self.unit_label, lock_instance=lock_instance)

        # Inform other hooks of current status
        self.unit_peer_data["unit-status"] = "removing"

        if self.unit.is_leader():
            # Update 'units-added-to-cluster' counter in the peer relation databag
            units = int(self.app_peer_data.get("units-added-to-cluster", 1))
            self.app_peer_data["units-added-to-cluster"] = str(units - 1)


if __name__ == "__main__":
    main(MySQLOperatorCharm)<|MERGE_RESOLUTION|>--- conflicted
+++ resolved
@@ -770,15 +770,6 @@
         Returns:
             bool indicating whether the caller should return
         """
-<<<<<<< HEAD
-        if not self.cluster_initialized or not self.unit_peer_data.get("member-role"):
-            # health checks are only after cluster and members are initialized
-            logger.debug("Cluster not initialized yet. Skipping.")
-            return True
-
-        if not self._mysql.is_mysqld_running():
-            logger.debug("MySQL is not running. Skipping.")
-=======
         if not self._mysql.is_mysqld_running():
             return True
 
@@ -789,7 +780,6 @@
         if (
             not self.cluster_initialized and not only_single_uninitialized_node_across_cluster
         ) or not self.unit_peer_data.get("member-role"):
->>>>>>> db6ee23d
             return True
 
         # retrieve and persist state for every unit
@@ -892,11 +882,7 @@
 
         container = self.unit.get_container(CONTAINER_NAME)
         if not container.can_connect():
-<<<<<<< HEAD
-            logger.debug("Container not ready. Skipping.")
-=======
             logger.info("Cannot connect to pebble in the mysql container")
->>>>>>> db6ee23d
             return
 
         if self._handle_potential_cluster_crash_scenario():
