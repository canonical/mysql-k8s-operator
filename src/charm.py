--- conflicted
+++ resolved
@@ -672,11 +672,6 @@
         if nodes > 0:
             self.app_peer_data["units-added-to-cluster"] = str(nodes)
 
-<<<<<<< HEAD
-=======
-        # Check if there are any scaled down units that need to be removed from the cluster
-        self._remove_scaled_down_units()
-
         try:
             primary_address = self._mysql.get_cluster_primary_address()
         except MySQLGetClusterPrimaryAddressError:
@@ -688,7 +683,6 @@
         # Set active status when primary is known
         self.app.status = ActiveStatus()
 
->>>>>>> 3bdf0129
     def _on_peer_relation_changed(self, event: RelationChangedEvent) -> None:
         """Handle the relation changed event."""
         # This handler is only taking care of setting
