--- conflicted
+++ resolved
@@ -301,28 +301,19 @@
             return True
 
         if profile == "testing":
-<<<<<<< HEAD
             innodb_buffer_pool_size = 20 * BYTES_1MB
             innodb_buffer_pool_chunk_size = 1 * BYTES_1MB
             group_replication_message_cache_size = 128 * BYTES_1MB
-=======
-            innodb_buffer_pool_size = 20971520
-            innodb_buffer_pool_chunk_size = 1048576
             max_connections = 20
->>>>>>> be86a11d
         else:
             try:
                 (
                     innodb_buffer_pool_size,
                     innodb_buffer_pool_chunk_size,
                 ) = self._mysql.get_innodb_buffer_pool_parameters()
-<<<<<<< HEAD
                 group_replication_message_cache_size = None
-            except MySQLGetInnoDBBufferPoolParametersError:
-=======
                 max_connections = self._mysql.get_max_connections()
             except MySQLGetAutoTunningParametersError:
->>>>>>> be86a11d
                 self.unit.status = BlockedStatus("Error computing innodb_buffer_pool_size")
                 return False
 
@@ -331,11 +322,8 @@
                 report_host=self._get_unit_fqdn(self.unit.name),
                 innodb_buffer_pool_size=innodb_buffer_pool_size,
                 innodb_buffer_pool_chunk_size=innodb_buffer_pool_chunk_size,
-<<<<<<< HEAD
                 gr_message_cache_size=group_replication_message_cache_size,
-=======
                 max_connections=max_connections,
->>>>>>> be86a11d
             )
         except MySQLCreateCustomConfigFileError:
             self.unit.status = BlockedStatus("Failed to copy custom mysql config file")
