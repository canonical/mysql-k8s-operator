#!/usr/bin/env python3
# Copyright 2022 Canonical Ltd.
# See LICENSE file for licensing details.

"""Helper class to manage the MySQL InnoDB cluster lifecycle with MySQL Shell."""

import json
import logging
from time import sleep
from typing import Dict, List, Optional, Tuple

from charms.mysql.v0.mysql import (
    Error,
    MySQLBase,
    MySQLClientError,
    MySQLConfigureMySQLUsersError,
    MySQLExecError,
    MySQLStartMySQLDError,
    MySQLStopMySQLDError,
)
from ops.model import Container
from ops.pebble import ChangeError, ExecError
from tenacity import (
    retry,
    retry_if_exception_type,
    stop_after_attempt,
    stop_after_delay,
    wait_fixed,
)

from constants import (
    CHARMED_MYSQL_XBCLOUD_LOCATION,
    CHARMED_MYSQL_XBSTREAM_LOCATION,
    CHARMED_MYSQL_XTRABACKUP_LOCATION,
    MYSQL_CLI_LOCATION,
    MYSQL_DATA_DIR,
    MYSQL_SYSTEM_GROUP,
    MYSQL_SYSTEM_USER,
    MYSQLD_CONFIG_FILE,
    MYSQLD_DEFAULTS_CONFIG_FILE,
    MYSQLD_LOCATION,
    MYSQLD_SAFE_SERVICE,
    MYSQLD_SOCK_FILE,
    MYSQLSH_LOCATION,
    MYSQLSH_SCRIPT_FILE,
    ROOT_SYSTEM_GROUP,
    ROOT_SYSTEM_USER,
    TMP_DIR,
    XTRABACKUP_PLUGIN_DIR,
)

logger = logging.getLogger(__name__)


class MySQLInstallDependenciesError(Error):
    """Exception raised when there is an issue install dependencies in the container."""


class MySQLInitialiseMySQLDError(Error):
    """Exception raised when there is an issue initialising an instance."""


class MySQLServiceNotRunningError(Error):
    """Exception raised when the MySQL service is not running."""


class MySQLCreateCustomConfigFileError(Error):
    """Exception raised when there is an issue creating custom config file."""


class MySQLCreateDatabaseError(Error):
    """Exception raised when there is an issue creating a database."""


class MySQLCreateUserError(Error):
    """Exception raised when there is an issue creating a user."""


class MySQLEscalateUserPrivilegesError(Error):
    """Exception raised when there is an issue escalating user privileges."""


class MySQLDeleteUsersWithLabelError(Error):
    """Exception raised when there is an issue deleting users with a label."""


class MySQLForceRemoveUnitFromClusterError(Error):
    """Exception raised when there is an issue force removing a unit from the cluster."""


class MySQLWaitUntilUnitRemovedFromClusterError(Error):
    """Exception raised when there is an issue checking if a unit is removed from the cluster."""


class MySQLExecuteBackupCommandsError(Error):
    """Exception raised when there is an error executing the backup commands.

    The backup commands are executed in the workload container using the pebble API.
    """


class MySQLGetInnoDBBufferPoolParametersError(Error):
    """Exception raised when there is an error computing the innodb buffer pool parameters."""


class MySQLRetrieveBackupWithXBCloudError(Error):
    """Exception raised when there is an error retrieving a backup from S3 with xbcloud."""


class MySQLPrepareBackupForRestoreError(Error):
    """Exception raised when there is an error preparing a backup for restore."""


class MySQLEmptyDataDirectoryError(Error):
    """Exception raised when there is an error emptying the mysql data directory."""


class MySQLRestoreBackupError(Error):
    """Exception raised when there is an error restoring a backup."""


class MySQLDeleteTempBackupDirectoryError(Error):
    """Exception raised when there is an error deleting the temp backup directory."""


class MySQLDeleteTempRestoreDirectory(Error):
    """Exception raised when there is an error deleting the temp restore directory."""


class MySQL(MySQLBase):
    """Class to encapsulate all operations related to the MySQL instance and cluster.

    This class handles the configuration of MySQL instances, and also the
    creation and configuration of MySQL InnoDB clusters via Group Replication.
    """

    def __init__(
        self,
        instance_address: str,
        cluster_name: str,
        root_password: str,
        server_config_user: str,
        server_config_password: str,
        cluster_admin_user: str,
        cluster_admin_password: str,
        container: Container,
    ):
        """Initialize the MySQL class.

        Args:
            instance_address: address of the targeted instance
            cluster_name: cluster name
            root_password: password for the 'root' user
            server_config_user: user name for the server config user
            server_config_password: password for the server config user
            cluster_admin_user: user name for the cluster admin user
            cluster_admin_password: password for the cluster admin user
            container: workload container object
        """
        super().__init__(
            instance_address=instance_address,
            cluster_name=cluster_name,
            root_password=root_password,
            server_config_user=server_config_user,
            server_config_password=server_config_password,
            cluster_admin_user=cluster_admin_user,
            cluster_admin_password=cluster_admin_password,
        )
        self.container = container

<<<<<<< HEAD
    @staticmethod
    def get_mysqlsh_bin() -> str:
        """Determine binary path for MySQL Shell.

        Returns:
            Path to binary mysqlsh
        """
        # Allow for various versions of the mysql-shell snap
        # When we get the alias use /snap/bin/mysqlsh
        paths = ("/usr/bin/mysqlsh", "/snap/bin/mysqlsh", "/snap/bin/mysql-shell.mysqlsh")

        for path in paths:
            if os.path.exists(path):
                return path

        # Default to the full path version
        return "/snap/bin/mysql-shell"

    def install_dependencies(self) -> None:
        """Installs necessary apt packages that were not possible during ROCK build."""
        try:
            self._execute_commands(
                "apt-get update && apt-get install -y ca-certificates".split(),
                bash=True,
                user=ROOT_SYSTEM_USER,
                group=ROOT_SYSTEM_GROUP,
            )
        except MySQLExecError as e:
            logger.exception("Failed to install apt packages in mysql container")
            raise MySQLInstallDependenciesError(e)

=======
>>>>>>> 5c27d85e
    def initialise_mysqld(self) -> None:
        """Execute instance first run.

        Initialise mysql data directory and create blank password root@localhost user.
        Raises MySQLInitialiseMySQLDError if the instance bootstrap fails.
        """
        bootstrap_command = [MYSQLD_LOCATION, "--initialize-insecure", "-u", MYSQL_SYSTEM_USER]

        try:
            process = self.container.exec(
                command=bootstrap_command,
                user=MYSQL_SYSTEM_USER,
                group=MYSQL_SYSTEM_GROUP,
            )
            process.wait_output()
        except ExecError as e:
            logger.error("Exited with code %d. Stderr:", e.exit_code)
            if e.stderr:
                for line in e.stderr.splitlines():
                    logger.error("  %s", line)
            raise MySQLInitialiseMySQLDError(e.stderr if e.stderr else "")

    @retry(reraise=True, stop=stop_after_delay(30), wait=wait_fixed(5))
    def wait_until_mysql_connection(self) -> None:
        """Wait until a connection to MySQL daemon is possible.

        Retry every 5 seconds for 30 seconds if there is an issue obtaining a connection.
        """
        if not self.container.exists(MYSQLD_SOCK_FILE):
            raise MySQLServiceNotRunningError()

    def configure_mysql_users(self) -> None:
        """Configure the MySQL users for the instance.

        Creates base `root@%` and `<server_config>@%` users with the
        appropriate privileges, and reconfigure `root@localhost` user password.

        Raises MySQLConfigureMySQLUsersError if the user creation fails.
        """
        # SYSTEM_USER and SUPER privileges to revoke from the root users
        # Reference: https://dev.mysql.com/doc/refman/8.0/en/privileges-provided.html#priv_super
        privileges_to_revoke = (
            "SYSTEM_USER",
            "SYSTEM_VARIABLES_ADMIN",
            "SUPER",
            "REPLICATION_SLAVE_ADMIN",
            "GROUP_REPLICATION_ADMIN",
            "BINLOG_ADMIN",
            "SET_USER_ID",
            "ENCRYPTION_KEY_ADMIN",
            "VERSION_TOKEN_ADMIN",
            "CONNECTION_ADMIN",
        )

        # Configure root@%, root@localhost and serverconfig@% users
        configure_users_commands = (
            f"CREATE USER 'root'@'%' IDENTIFIED BY '{self.root_password}'",
            "GRANT ALL ON *.* TO 'root'@'%' WITH GRANT OPTION",
            f"CREATE USER '{self.server_config_user}'@'%' IDENTIFIED BY '{self.server_config_password}'",
            f"GRANT ALL ON *.* TO '{self.server_config_user}'@'%' WITH GRANT OPTION",
            "UPDATE mysql.user SET authentication_string=null WHERE User='root' and Host='localhost'",
            f"ALTER USER 'root'@'localhost' IDENTIFIED BY '{self.root_password}'",
            f"REVOKE {', '.join(privileges_to_revoke)} ON *.* FROM 'root'@'%'",
            f"REVOKE {', '.join(privileges_to_revoke)} ON *.* FROM 'root'@'localhost'",
            "FLUSH PRIVILEGES",
        )

        try:
            logger.debug("Configuring users")
            self._run_mysqlcli_script("; ".join(configure_users_commands))
        except MySQLClientError as e:
            logger.exception("Error configuring MySQL users", exc_info=e)
            raise MySQLConfigureMySQLUsersError(e.message)

    def create_custom_config_file(
        self,
        report_host: str,
        innodb_buffer_pool_size: int,
        innodb_buffer_pool_chunk_size: int,
    ) -> None:
        """Create custom configuration file.

        Necessary for k8s deployments.
        Raises MySQLCreateCustomConfigFileError if the script gets a non-zero return code.
        """
        content = [
            "[mysqld]",
            f"report_host = {report_host}",
            f"innodb_buffer_pool_size = {innodb_buffer_pool_size}",
        ]

        if innodb_buffer_pool_chunk_size:
            content.append(f"innodb_buffer_pool_chunk_size = {innodb_buffer_pool_chunk_size}")
        content.append("")

        try:
            self.container.push(MYSQLD_CONFIG_FILE, source="\n".join(content))
        except Exception:
            raise MySQLCreateCustomConfigFileError()

    def execute_backup_commands(
        self,
        s3_bucket: str,
        s3_directory: str,
        s3_access_key: str,
        s3_secret_key: str,
        s3_endpoint: str,
    ) -> Tuple[str, str]:
        """Executes commands to create a backup."""
        return super().execute_backup_commands(
            s3_bucket,
            s3_directory,
            s3_access_key,
            s3_secret_key,
            s3_endpoint,
            CHARMED_MYSQL_XTRABACKUP_LOCATION,
            CHARMED_MYSQL_XBCLOUD_LOCATION,
            XTRABACKUP_PLUGIN_DIR,
            MYSQLD_SOCK_FILE,
            TMP_DIR,
            MYSQLD_DEFAULTS_CONFIG_FILE,
            user=MYSQL_SYSTEM_USER,
            group=MYSQL_SYSTEM_GROUP,
        )

    def delete_temp_backup_directory(self) -> None:
        """Delete the temp backup directory in /tmp."""
        super().delete_temp_backup_directory(
            MYSQL_DATA_DIR,
            user=MYSQL_SYSTEM_USER,
            group=MYSQL_SYSTEM_GROUP,
        )

    def retrieve_backup_with_xbcloud(
        self,
        s3_bucket: str,
        s3_path: str,
        s3_access_key: str,
        s3_secret_key: str,
        s3_endpoint: str,
        backup_id: str,
    ) -> Tuple[str, str, str]:
        """Retrieve the specified backup from S3.

        The backup is retrieved using xbcloud and stored in a temp dir in the
        mysql container.
        """
        return super().retrieve_backup_with_xbcloud(
            s3_bucket,
            s3_path,
            s3_access_key,
            s3_secret_key,
            s3_endpoint,
            backup_id,
            MYSQL_DATA_DIR,
            CHARMED_MYSQL_XBCLOUD_LOCATION,
            CHARMED_MYSQL_XBSTREAM_LOCATION,
            user=MYSQL_SYSTEM_USER,
            group=MYSQL_SYSTEM_GROUP,
        )

    def prepare_backup_for_restore(self, backup_location: str) -> Tuple[str, str]:
        """Prepare the backup in the provided dir for restore."""
        return super().prepare_backup_for_restore(
            backup_location,
            CHARMED_MYSQL_XTRABACKUP_LOCATION,
            XTRABACKUP_PLUGIN_DIR,
            user=MYSQL_SYSTEM_USER,
            group=MYSQL_SYSTEM_GROUP,
        )

    def empty_data_files(self) -> None:
        """Empty the mysql data directory in preparation of backup restore."""
        super().empty_data_files(
            MYSQL_DATA_DIR,
            user=MYSQL_SYSTEM_USER,
            group=MYSQL_SYSTEM_GROUP,
        )

    def restore_backup(self, backup_location: str) -> Tuple[str, str]:
        """Restore the provided prepared backup."""
        return super().restore_backup(
            backup_location,
            CHARMED_MYSQL_XTRABACKUP_LOCATION,
            MYSQLD_DEFAULTS_CONFIG_FILE,
            MYSQL_DATA_DIR,
            XTRABACKUP_PLUGIN_DIR,
            user=MYSQL_SYSTEM_USER,
            group=MYSQL_SYSTEM_GROUP,
        )

    def delete_temp_restore_directory(self) -> None:
        """Delete the temp restore directory from the mysql data directory."""
        super().delete_temp_restore_directory(
            MYSQL_DATA_DIR,
            user=MYSQL_SYSTEM_USER,
            group=MYSQL_SYSTEM_GROUP,
        )

    @retry(
        retry=retry_if_exception_type(MySQLWaitUntilUnitRemovedFromClusterError),
        stop=stop_after_attempt(10),
        wait=wait_fixed(60),
    )
    def _wait_until_unit_removed_from_cluster(self, unit_address: str) -> None:
        """Waits until the provided unit is no longer in the cluster.

        Retries every minute for 10 minutes if the unit is still present in the cluster.

        Args:
            unit_address: The address of the unit that was removed
                and needs to be waited until
        """
        cluster_status = self.get_cluster_status()
        if not cluster_status:
            raise MySQLWaitUntilUnitRemovedFromClusterError("Unable to get cluster status")

        members_in_cluster = [
            member["address"]
            for member in cluster_status["defaultreplicaset"]["topology"].values()
        ]

        if unit_address in members_in_cluster:
            raise MySQLWaitUntilUnitRemovedFromClusterError("Remove member still in cluster")

    def force_remove_unit_from_cluster(self, unit_address: str) -> None:
        """Force removes the provided unit from the cluster.

        Args:
            unit_address: The address of unit to force remove from cluster

        Raises:
            MySQLForceRemoveUnitFromClusterError - if there was an issue force
                removing the unit from the cluster
        """
        cluster_status = self.get_cluster_status()
        if not cluster_status:
            raise MySQLForceRemoveUnitFromClusterError()

        remove_instance_options = {
            "force": "true",
        }
        remove_instance_commands = (
            f"shell.connect('{self.cluster_admin_user}:{self.cluster_admin_password}@{self.instance_address}')",
            f"cluster = dba.get_cluster('{self.cluster_name}')",
            f"cluster.remove_instance('{unit_address}', {json.dumps(remove_instance_options)})",
        )

        try:
            if cluster_status["defaultreplicaset"]["status"] == "no_quorum":
                logger.warning("Cluster has no quorum. Forcing quorum using this instance.")

                force_quorum_commands = (
                    f"shell.connect('{self.cluster_admin_user}:{self.cluster_admin_password}@{self.instance_address}')",
                    f"cluster = dba.get_cluster('{self.cluster_name}')",
                    f"cluster.force_quorum_using_partition_of('{self.cluster_admin_user}@{self.instance_address}', '{self.cluster_admin_password}')",
                )

                self._run_mysqlsh_script("\n".join(force_quorum_commands))

            self._run_mysqlsh_script("\n".join(remove_instance_commands))

            self._wait_until_unit_removed_from_cluster(unit_address)
        except (
            MySQLClientError,
            MySQLWaitUntilUnitRemovedFromClusterError,
        ) as e:
            logger.exception(
                f"Failed to force remove instance {unit_address} from cluster", exc_info=e
            )
            raise MySQLForceRemoveUnitFromClusterError(e.message)

    def create_database(self, database_name: str) -> None:
        """Creates a database.

        Args:
            database_name: Name of database to create

        Raises:
            MySQLCreateDatabaseError if there is an issue creating specified database
        """
        try:
            primary_address = self.get_cluster_primary_address()

            create_database_commands = (
                f"shell.connect('{self.server_config_user}:{self.server_config_password}@{primary_address}')",
                f'session.run_sql("CREATE DATABASE IF NOT EXISTS `{database_name}`;")',
            )

            self._run_mysqlsh_script("\n".join(create_database_commands))
        except MySQLClientError as e:
            logger.exception(f"Failed to create database {database_name}", exc_info=e)
            raise MySQLCreateDatabaseError(e.message)

    def create_user(self, username: str, password: str, label: str, hostname: str = "%") -> None:
        """Creates a new user.

        Args:
            username: The username of the user to create
            password: THe user's password
            label: The label to tag the user with (to be able to delete it later)
            hostname: (Optional) The hostname of the new user to create (% by default)

        Raises:
            MySQLCreateUserError if there is an issue creating specified user
        """
        try:
            primary_address = self.get_cluster_primary_address()

            escaped_user_attributes = json.dumps({"label": label}).replace('"', r"\"")
            create_user_commands = (
                f"shell.connect('{self.server_config_user}:{self.server_config_password}@{primary_address}')",
                f"session.run_sql(\"CREATE USER `{username}`@`{hostname}` IDENTIFIED BY '{password}' ATTRIBUTE '{escaped_user_attributes}';\")",
            )

            self._run_mysqlsh_script("\n".join(create_user_commands))
        except MySQLClientError as e:
            logger.exception(f"Failed to create user {username}@{hostname}", exc_info=e)
            raise MySQLCreateUserError(e.message)

    def escalate_user_privileges(self, username: str, hostname: str = "%") -> None:
        """Escalates the provided user's privileges.

        Args:
            username: The username of the user to escalate privileges for
            hostname: The hostname of the user to escalate privileges for

        Raises:
            MySQLEscalateUserPrivilegesError if there is an error escalating user privileges
        """
        try:
            super_privileges_to_revoke = (
                "SYSTEM_USER",
                "SYSTEM_VARIABLES_ADMIN",
                "SUPER",
                "REPLICATION_SLAVE_ADMIN",
                "GROUP_REPLICATION_ADMIN",
                "BINLOG_ADMIN",
                "SET_USER_ID",
                "ENCRYPTION_KEY_ADMIN",
                "VERSION_TOKEN_ADMIN",
                "CONNECTION_ADMIN",
            )

            primary_address = self.get_cluster_primary_address()

            escalate_user_privileges_commands = (
                f"shell.connect('{self.server_config_user}:{self.server_config_password}@{primary_address}')",
                f'session.run_sql("GRANT ALL ON *.* TO `{username}`@`{hostname}` WITH GRANT OPTION;")',
                f"session.run_sql(\"REVOKE {', '.join(super_privileges_to_revoke)} ON *.* FROM `{username}`@`{hostname}`;\")",
                'session.run_sql("FLUSH PRIVILEGES;")',
            )

            self._run_mysqlsh_script("\n".join(escalate_user_privileges_commands))
        except MySQLClientError as e:
            logger.exception(
                f"Failed to escalate user privileges for {username}@{hostname}", exc_info=e
            )
            raise MySQLEscalateUserPrivilegesError(e.message)

    def delete_users_with_label(self, label_name: str, label_value: str) -> None:
        """Delete users with the provided label.

        Args:
            label_name: The name of the label for users to be deleted
            label_value: The value of the label for users to be deleted

        Raises:
            MySQLDeleteUsersWIthLabelError if there is an error deleting users for the label
        """
        get_label_users = (
            "SELECT CONCAT(user.user, '@', user.host) FROM mysql.user AS user "
            "JOIN information_schema.user_attributes AS attributes"
            " ON (user.user = attributes.user AND user.host = attributes.host) "
            f'WHERE attributes.attribute LIKE \'%"{label_name}": "{label_value}"%\'',
        )

        try:
            output = self._run_mysqlcli_script(
                "; ".join(get_label_users),
                user=self.server_config_user,
                password=self.server_config_password,
            )
            users = [line.strip() for line in output.split("\n") if line.strip()][1:]
            users = [f"'{user.split('@')[0]}'@'{user.split('@')[1]}'" for user in users]

            if len(users) == 0:
                logger.debug(f"There are no users to drop for label {label_name}={label_value}")
                return

            primary_address = self.get_cluster_primary_address()

            # Using server_config_user as we are sure it has drop user grants
            drop_users_command = (
                f"shell.connect('{self.server_config_user}:{self.server_config_password}@{primary_address}')",
                f"session.run_sql(\"DROP USER IF EXISTS {', '.join(users)};\")",
            )
            self._run_mysqlsh_script("\n".join(drop_users_command))
        except MySQLClientError as e:
            logger.exception(
                f"Failed to query and delete users for label {label_name}={label_value}",
                exc_info=e,
            )
            raise MySQLDeleteUsersWithLabelError(e.message)

    def is_mysqld_running(self) -> bool:
        """Returns whether mysqld is running."""
        return self.container.exists(MYSQLD_SOCK_FILE)

    def is_server_connectable(self) -> bool:
        """Returns whether the server is connectable."""
        return self.container.can_connect()

    def stop_mysqld(self) -> None:
        """Stops the mysqld process."""
        try:
            self.container.stop(MYSQLD_SAFE_SERVICE)
        except ChangeError:
            error_message = f"Failed to stop service {MYSQLD_SAFE_SERVICE}"
            logger.exception(error_message)
            raise MySQLStopMySQLDError(error_message)

    def start_mysqld(self) -> None:
        """Starts the mysqld process."""
        try:
            self.container.start(MYSQLD_SAFE_SERVICE)
            self.wait_until_mysql_connection()
        except (
            ChangeError,
            MySQLServiceNotRunningError,
        ):
            error_message = f"Failed to start service {MYSQLD_SAFE_SERVICE}"
            logger.exception(error_message)
            raise MySQLStartMySQLDError(error_message)

    def _execute_commands(
        self,
        commands: List[str],
        bash: bool = False,
        user: str = None,
        group: str = None,
        env: Dict = {},
    ) -> Tuple[str, str]:
        """Execute commands on the server where MySQL is running."""
        try:
            if bash:
                commands = ["bash", "-c", " ".join(commands)]

            process = self.container.exec(
                commands,
                user=user,
                group=group,
                environment=env,
            )
            stdout, stderr = process.wait_output()
            return (stdout, stderr)
        except ExecError as e:
            raise MySQLExecError(e.stderr)

    def _run_mysqlsh_script(
        self, script: str, verbose: int = 1, timeout: Optional[int] = None
    ) -> str:
        """Execute a MySQL shell script.

        Raises ExecError if the script gets a non-zero return code.

        Args:
            script: mysql-shell python script string
            verbose: mysqlsh verbosity level

        Returns:
            stdout of the script
        """
        # TODO: remove timeout from _run_mysqlsh_script contract/signature in the mysql lib
        self.container.push(path=MYSQLSH_SCRIPT_FILE, source=script)

        # render command with remove file after run
        cmd = [
            MYSQLSH_LOCATION,
            "--no-wizard",
            "--python",
            f"--verbose={verbose}",
            "-f",
            MYSQLSH_SCRIPT_FILE,
            ";",
            "rm",
            MYSQLSH_SCRIPT_FILE,
        ]

        try:
            process = self.container.exec(cmd, timeout=timeout)
            stdout, _ = process.wait_output()
            return stdout
        except ExecError as e:
            raise MySQLClientError(e.stderr)

    def _run_mysqlcli_script(
        self, script: str, password: Optional[str] = None, user: str = "root"
    ) -> str:
        """Execute a MySQL CLI script.

        Execute SQL script as instance root user.
        Raises ExecError if the script gets a non-zero return code.

        Args:
            script: raw SQL script string
            password: root password to use for the script when needed
            user: user to run the script
        """
        command = [
            MYSQL_CLI_LOCATION,
            "-u",
            user,
            "--protocol=SOCKET",
            f"--socket={MYSQLD_SOCK_FILE}",
            "-e",
            script,
        ]
        if password:
            # password is needed after user
            command.append(f"--password={password}")

        try:
            process = self.container.exec(command)
            stdout, _ = process.wait_output()
            return stdout
        except ExecError as e:
            raise MySQLClientError(e.stderr)

    def write_content_to_file(
        self,
        path: str,
        content: str,
        owner: str = MYSQL_SYSTEM_USER,
        group: str = MYSQL_SYSTEM_USER,
        permission: int = 0o640,
    ) -> None:
        """Write content to file.

        Args:
            path: filesystem full path (with filename)
            content: string content to write
            owner: file owner
            group: file group
            permission: file permission
        """
        self.container.push(path, content, permissions=permission, user=owner, group=group)

    def remove_file(self, path: str) -> None:
        """Remove a file (if it exists) from container workload.

        Args:
            path: Full filesystem path to remove
        """
        if self.container.exists(path):
            self.container.remove_path(path)

    def check_if_mysqld_process_stopped(self) -> bool:
        """Checks if the mysqld process is stopped on the container."""
        command = ["ps", "-eo", "comm,stat"]

        try:
            process = self.container.exec(command)
            stdout, _ = process.wait_output()

            for line in stdout.strip().split("\n"):
                [comm, stat] = line.split()

                if comm == MYSQLD_SAFE_SERVICE:
                    return "T" in stat

            return True
        except ExecError as e:
            raise MySQLClientError(e.stderr)

    def safe_stop_mysqld_safe(self):
        """Safely stop mysqld.

        TODO: remove when https://github.com/canonical/pebble/pull/190 is merged/released
        """

        def get_mysqld_safe_pid(self):
            try:
                process = self.container.exec(["pgrep", "-x", MYSQLD_SAFE_SERVICE])
                pid, _ = process.wait_output()
                return pid
            except ExecError:
                return 0

        logger.debug("Safe stopping mysqld safe")
        pid = initial_pid = get_mysqld_safe_pid(self)
        if pid == 0:
            return
        self.container.exec(["pkill", "-15", MYSQLD_SAFE_SERVICE])

        # Wait for mysqld to stop
        while initial_pid == pid:
            pid = get_mysqld_safe_pid(self)
            sleep(0.1)<|MERGE_RESOLUTION|>--- conflicted
+++ resolved
@@ -168,25 +168,6 @@
         )
         self.container = container
 
-<<<<<<< HEAD
-    @staticmethod
-    def get_mysqlsh_bin() -> str:
-        """Determine binary path for MySQL Shell.
-
-        Returns:
-            Path to binary mysqlsh
-        """
-        # Allow for various versions of the mysql-shell snap
-        # When we get the alias use /snap/bin/mysqlsh
-        paths = ("/usr/bin/mysqlsh", "/snap/bin/mysqlsh", "/snap/bin/mysql-shell.mysqlsh")
-
-        for path in paths:
-            if os.path.exists(path):
-                return path
-
-        # Default to the full path version
-        return "/snap/bin/mysql-shell"
-
     def install_dependencies(self) -> None:
         """Installs necessary apt packages that were not possible during ROCK build."""
         try:
@@ -200,8 +181,6 @@
             logger.exception("Failed to install apt packages in mysql container")
             raise MySQLInstallDependenciesError(e)
 
-=======
->>>>>>> 5c27d85e
     def initialise_mysqld(self) -> None:
         """Execute instance first run.
 
