--- conflicted
+++ resolved
@@ -79,7 +79,6 @@
     """
 
 
-<<<<<<< HEAD
 class MySQLGetInnoDBBufferPoolParametersError(Error):
     """Exception raised when there is an error computing the innodb buffer pool parameters."""
 
@@ -104,8 +103,6 @@
     """Exception raised when there is an error reconfiguring an instance for InnoDB cluster."""
 
 
-=======
->>>>>>> 0ea3d22a
 class MySQL(MySQLBase):
     """Class to encapsulate all operations related to the MySQL instance and cluster.
 
@@ -226,9 +223,7 @@
             "restart": "false",
         }
 
-        configure_instance_command = (
-            f"dba.configure_instance('{self.server_config_user}:{self.server_config_password}@{self.instance_address}', {json.dumps(options)})",
-        )
+        configure_instance_command = f"dba.configure_instance('{self.server_config_user}:{self.server_config_password}@{self.instance_address}', {json.dumps(options)})"
 
         try:
             logger.info(f"Reconfiguring instance for InnoDB on {self.instance_address}")
@@ -351,15 +346,11 @@
             process = self.container.exec(nproc_command)
             nproc, _ = process.wait_output()
 
-<<<<<<< HEAD
             process = self.container.exec(
                 make_temp_dir_command,
                 user="mysql",
                 group="mysql",
             )
-=======
-            process = self.container.exec(make_temp_dir_command)
->>>>>>> 0ea3d22a
             tmp_dir, _ = process.wait_output()
         except ExecError as e:
             logger.exception("Failed to execute commands prior to running backup", exc_info=e)
@@ -416,20 +407,13 @@
             stdout, stderr = process.wait_output()
             return (stdout, stderr)
         except ExecError as e:
-<<<<<<< HEAD
             logger.exception("Failed to execute backup commands", exc_info=e)
             logger.error(f"Stdout: {e.stdout}")
             logger.error(f"Stderr: {e.stderr}")
-=======
-            logger.exception("Failed to execute backup script", exc_info=e)
-            logger.error(f"Stdout of script: {e.stdout}")
-            logger.error(f"Stderr of script: {e.stderr}")
->>>>>>> 0ea3d22a
             raise MySQLExecuteBackupCommandsError(e.stderr)
         except Exception as e:
             # Catch all other exceptions to prevent the database being stuck in
             # a bad state due to pre-backup operations
-<<<<<<< HEAD
             logger.exception("Failed to execute backup commands", exc_info=e)
             raise MySQLExecuteBackupCommandsError(e)
 
@@ -640,11 +624,6 @@
             logger.exception("Failed to compute innodb buffer pool parameters", exc_info=e)
             raise MySQLGetInnoDBBufferPoolParametersError("Error retrieving total free memory")
 
-=======
-            logger.exception("Failed to execute backup script", exc_info=e)
-            raise MySQLExecuteBackupCommandsError(e)
-
->>>>>>> 0ea3d22a
     @retry(
         retry=retry_if_exception_type(MySQLWaitUntilUnitRemovedFromClusterError),
         stop=stop_after_attempt(10),
