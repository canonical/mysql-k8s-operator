--- conflicted
+++ resolved
@@ -6,11 +6,7 @@
 
 import json
 import logging
-<<<<<<< HEAD
-from typing import TYPE_CHECKING, Dict, Iterable, List, Optional, Tuple
-=======
 from typing import TYPE_CHECKING, Any, Dict, List, Optional, Tuple, Union
->>>>>>> 7c6b1206
 
 import jinja2
 from charms.mysql.v0.mysql import (
@@ -536,13 +532,6 @@
 
             # Using server_config_user as we are sure it has drop user grants
             drop_users_command = (
-<<<<<<< HEAD
-                (
-                    f"shell.connect_to_primary('{self.server_config_user}:"
-                    f"{self.server_config_password}@{self.instance_address}')"
-                ),
-                f'session.run_sql("DROP USER IF EXISTS {", ".join(users)};")',
-=======
                 "shell.connect_to_primary()",
                 f'session.run_sql("DROP USER IF EXISTS {", ".join(users)};")',
             )
@@ -551,7 +540,6 @@
                 user=self.server_config_user,
                 host=self.instance_address,
                 password=self.server_config_password,
->>>>>>> 7c6b1206
             )
         except MySQLClientError as e:
             logger.exception(
