--- conflicted
+++ resolved
@@ -23,7 +23,7 @@
       Amount of memory in Megabytes to limit MySQL and associated process to.
       If unset, this will be decided according to the default memory limit in the selected profile.
       Only comes into effect when the `production` profile is selected.
-# Config options for the legacy 'mysql' interface
+  # Config options for the legacy 'mysql' interface
   mysql-interface-user:
     description: The database username for the legacy 'mysql' interface
     type: string
@@ -34,14 +34,6 @@
     description: The database username for the legacy 'mysql' interface (root level access)
     type: string
   mysql-root-interface-database:
-<<<<<<< HEAD
-    description: "The database name for the legacy 'mysql' interface (root level access)"
-    type: "string"
-  binlog_retention_days:
-    description: Number of days for binary logs retention
-    type: int
-    default: 7
-=======
     description: The database name for the legacy 'mysql' interface (root level access)
     type: string
   plugin-audit-enabled:
@@ -54,8 +46,11 @@
       Ref. at https://docs.percona.com/percona-server/8.0/audit-log-plugin.html#audit_log_strategy
     type: string
     default: async
->>>>>>> 2fee0fa8
-# Experimental features
+  binlog_retention_days:
+    description: Number of days for binary logs retention
+    type: int
+    default: 7
+  # Experimental features
   experimental-max-connections:
     type: int
     description: |
