# Copyright 2022 Canonical Ltd.
# See LICENSE file for licensing details.
name: Tests

concurrency:
  group: ${{ github.workflow }}-${{ github.ref }}
  cancel-in-progress: true

on:
  pull_request:
  schedule:
    - cron: '53 0 * * *' # Daily at 00:53 UTC
  # Triggered on push to branch "main" by .github/workflows/release.yaml
  workflow_call:

jobs:
  lint:
<<<<<<< HEAD
    uses: canonical/data-platform-workflows/.github/workflows/lint.yaml@v2
=======
    name: Lint
    runs-on: ubuntu-latest
    timeout-minutes: 5
    steps:
      - name: 'Foresight: Collect workflow telemetry'
        uses: runforesight/foresight-workflow-kit-action@v1
      - name: Checkout
        uses: actions/checkout@v3
      - name: Install tox
        # TODO: Consider replacing with custom image on self-hosted runner OR pinning version
        run: python3 -m pip install tox
      - name: Run linters
        run: tox run -e lint
>>>>>>> fbcfbb07

  unit-test:
    name: Unit tests
    runs-on: ubuntu-latest
    timeout-minutes: 5
    steps:
      - name: 'Foresight: Collect workflow telemetry'
        uses: runforesight/foresight-workflow-kit-action@v1
      - name: Checkout
        uses: actions/checkout@v3
      - name: Install tox
        # TODO: Consider replacing with custom image on self-hosted runner OR pinning version
        run: python3 -m pip install tox
      - name: Run tests
        run: tox run -e unit -- --junit-xml=pytest_report.xml
      - name: 'Foresight: Collect test results'
        uses: runforesight/foresight-test-kit-action@v1
        if: ${{ success() || failure() }}
        with:
          test_framework: PYTEST
          test_format: JUNIT
          test_path: pytest_report.xml
          coverage_format: LCOV/TXT
          coverage_path: coverage.lcov

  build:
    name: Build charms
    uses: canonical/data-platform-workflows/.github/workflows/build_charms_with_cache.yaml@v2

  integration-test:
    strategy:
      fail-fast: false
      matrix:
        tox-environments:
          - integration-charm
          - integration-database-relation
          - integration-osm-mysql
          - integration-replication
          - integration-self-healing
          - integration-tls
          - integration-backups
    name: ${{ matrix.tox-environments }}
    needs:
      - lint
      - unit-test
      - build
    runs-on: ubuntu-latest
    timeout-minutes: 120
    steps:
      - name: 'Foresight: Collect workflow telemetry'
        uses: runforesight/foresight-workflow-kit-action@v1
      - name: Checkout
        uses: actions/checkout@v3
      - name: Setup operator environment
        # TODO: Replace with custom image on self-hosted runner
        uses: charmed-kubernetes/actions-operator@main
        with:
          provider: microk8s
          # This is needed until https://bugs.launchpad.net/juju/+bug/1977582 is fixed
          bootstrap-options: "--agent-version 2.9.29"
      - name: Download packed charm(s)
        uses: actions/download-artifact@v3
        with:
          name: ${{ needs.build.outputs.artifact-name }}
      - name: Select tests
        id: select-tests
        run: |
          if [[ "${{ github.event_name }}" == "schedule" ]]
          then
            echo Running unstable and stable tests
            echo "mark_expression=" >> "$GITHUB_OUTPUT"
          else
            echo Skipping unstable tests
            echo "mark_expression=not unstable" >> "$GITHUB_OUTPUT"
          fi
      - name: Run integration tests
<<<<<<< HEAD
        run: tox run -e "${{ matrix.tox-environments }}" -- -m '${{ steps.select-tests.outputs.mark_expression }}'
        env:
          AWS_ACCESS_KEY: ${{ matrix.tox-environments != 'integration-backups' || secrets.AWS_ACCESS_KEY }}
          AWS_SECRET_KEY: ${{ matrix.tox-environments != 'integration-backups' || secrets.AWS_SECRET_KEY }}
          GCP_ACCESS_KEY: ${{ matrix.tox-environments != 'integration-backups' || secrets.GCP_ACCESS_KEY }}
          GCP_SECRET_KEY: ${{ matrix.tox-environments != 'integration-backups' || secrets.GCP_SECRET_KEY }}
          CI_PACKED_CHARMS: ${{ needs.build.outputs.charms }}
=======
        run: tox run -e ${{ matrix.tox-environments }} -- -m '${{ steps.select-tests.outputs.mark_expression }}' --junit-xml=pytest_report.xml
        env:
          AWS_ACCESS_KEY: "${{ matrix.tox-environments != 'integration-backups' || secrets.AWS_ACCESS_KEY }}"
          AWS_SECRET_KEY: "${{ matrix.tox-environments != 'integration-backups' || secrets.AWS_SECRET_KEY }}"
          GCP_ACCESS_KEY: "${{ matrix.tox-environments != 'integration-backups' || secrets.GCP_ACCESS_KEY }}"
          GCP_SECRET_KEY: "${{ matrix.tox-environments != 'integration-backups' || secrets.GCP_SECRET_KEY }}"
          CI_PACKED_CHARMS: ${{ needs.build.outputs.charms }}
      - name: 'Foresight: Collect test results'
        uses: runforesight/foresight-test-kit-action@v1
        if: ${{ success() || failure() }}
        with:
          test_framework: PYTEST
          test_format: JUNIT
          test_path: pytest_report.xml
>>>>>>> fbcfbb07
<|MERGE_RESOLUTION|>--- conflicted
+++ resolved
@@ -15,23 +15,7 @@
 
 jobs:
   lint:
-<<<<<<< HEAD
     uses: canonical/data-platform-workflows/.github/workflows/lint.yaml@v2
-=======
-    name: Lint
-    runs-on: ubuntu-latest
-    timeout-minutes: 5
-    steps:
-      - name: 'Foresight: Collect workflow telemetry'
-        uses: runforesight/foresight-workflow-kit-action@v1
-      - name: Checkout
-        uses: actions/checkout@v3
-      - name: Install tox
-        # TODO: Consider replacing with custom image on self-hosted runner OR pinning version
-        run: python3 -m pip install tox
-      - name: Run linters
-        run: tox run -e lint
->>>>>>> fbcfbb07
 
   unit-test:
     name: Unit tests
@@ -108,21 +92,12 @@
             echo "mark_expression=not unstable" >> "$GITHUB_OUTPUT"
           fi
       - name: Run integration tests
-<<<<<<< HEAD
-        run: tox run -e "${{ matrix.tox-environments }}" -- -m '${{ steps.select-tests.outputs.mark_expression }}'
+        run: tox run -e "${{ matrix.tox-environments }}" -- -m '${{ steps.select-tests.outputs.mark_expression }}' --junit-xml=pytest_report.xml
         env:
           AWS_ACCESS_KEY: ${{ matrix.tox-environments != 'integration-backups' || secrets.AWS_ACCESS_KEY }}
           AWS_SECRET_KEY: ${{ matrix.tox-environments != 'integration-backups' || secrets.AWS_SECRET_KEY }}
           GCP_ACCESS_KEY: ${{ matrix.tox-environments != 'integration-backups' || secrets.GCP_ACCESS_KEY }}
           GCP_SECRET_KEY: ${{ matrix.tox-environments != 'integration-backups' || secrets.GCP_SECRET_KEY }}
-          CI_PACKED_CHARMS: ${{ needs.build.outputs.charms }}
-=======
-        run: tox run -e ${{ matrix.tox-environments }} -- -m '${{ steps.select-tests.outputs.mark_expression }}' --junit-xml=pytest_report.xml
-        env:
-          AWS_ACCESS_KEY: "${{ matrix.tox-environments != 'integration-backups' || secrets.AWS_ACCESS_KEY }}"
-          AWS_SECRET_KEY: "${{ matrix.tox-environments != 'integration-backups' || secrets.AWS_SECRET_KEY }}"
-          GCP_ACCESS_KEY: "${{ matrix.tox-environments != 'integration-backups' || secrets.GCP_ACCESS_KEY }}"
-          GCP_SECRET_KEY: "${{ matrix.tox-environments != 'integration-backups' || secrets.GCP_SECRET_KEY }}"
           CI_PACKED_CHARMS: ${{ needs.build.outputs.charms }}
       - name: 'Foresight: Collect test results'
         uses: runforesight/foresight-test-kit-action@v1
@@ -130,5 +105,4 @@
         with:
           test_framework: PYTEST
           test_format: JUNIT
-          test_path: pytest_report.xml
->>>>>>> fbcfbb07
+          test_path: pytest_report.xml