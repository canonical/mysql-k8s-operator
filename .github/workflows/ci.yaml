--- conflicted
+++ resolved
@@ -34,13 +34,7 @@
 
   build:
     name: Build charm
-<<<<<<< HEAD
     uses: canonical/data-platform-workflows/.github/workflows/build_charms_with_cache.yaml@v4.2.0
-=======
-    uses: canonical/data-platform-workflows/.github/workflows/build_charms_with_cache.yaml@v4.2.3
-    with:
-      charmcraft-snap-revision: 1349  # version 2.3.0
->>>>>>> 5730d539
     permissions:
       actions: write  # Needed to manage GitHub Actions cache
 
