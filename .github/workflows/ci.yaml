name: integration and other tests

on:
  workflow_call:
  pull_request:

jobs:
  lint:
    name: Lint
    runs-on: ubuntu-latest
    steps:
      - name: Checkout
        uses: actions/checkout@v2
      - name: Install dependencies
        run: python3 -m pip install tox
      - name: Run linters
        run: tox -e lint

  unit-test:
    name: Unit tests
    runs-on: ubuntu-latest
    steps:
      - name: Checkout
        uses: actions/checkout@v2
      - name: Install dependencies
        run: python -m pip install tox
      - name: Run tests
        run: tox -e unit

  integration-test-microk8s-charm:
    name: Charm integration tests (microk8s)
    needs:
      - lint
      - unit-test
    runs-on: ubuntu-latest
    steps:
      - name: Checkout
        uses: actions/checkout@v2
      - name: Setup operator environment
        uses: charmed-kubernetes/actions-operator@main
        with:
          provider: microk8s
          # This is needed until https://bugs.launchpad.net/juju/+bug/1977582 is fixed
          channel: 1.23/stable
          bootstrap-options: "--agent-version 2.9.29"
      - name: Run charm integration tests
        run: tox -e integration-charm

  integration-test-database-relation:
    name: Integration tests for database relation
    needs:
      - lint
      - unit-test
    runs-on: ubuntu-latest
    steps:
      - name: Checkout
        uses: actions/checkout@v2
      - name: Setup operator environment
        uses: charmed-kubernetes/actions-operator@main
        with:
          provider: microk8s
          # This is needed until https://bugs.launchpad.net/juju/+bug/1977582 is fixed
          channel: 1.23/stable
          bootstrap-options: "--agent-version 2.9.29"
      - name: Run integration database tests
        run: tox -e integration-database-relation

  integration-test-microk8s-osm-mysql:
    name: Integration osm-msyql relation tests (microk8s)
    needs:
      - lint
      - unit-test
    runs-on: ubuntu-latest
    steps:
      - name: Checkout
        uses: actions/checkout@v2
      - name: Setup operator environment
        uses: charmed-kubernetes/actions-operator@main
        with:
          provider: microk8s
          # This is needed until https://bugs.launchpad.net/juju/+bug/1977582 is fixed
          channel: 1.23/stable
          bootstrap-options: "--agent-version 2.9.29"
      - name: Run osm-mysql relation integration tests
        run: tox -e integration-osm-mysql

  integration-test-microk8s-replication:
    name: Integration replication relation tests (microk8s)
    needs:
      - lint
      - unit-test
    runs-on: ubuntu-latest
    steps:
      - name: Checkout
        uses: actions/checkout@v2
      - name: Setup operator environment
        uses: charmed-kubernetes/actions-operator@main
        with:
          provider: microk8s
          # This is needed until https://bugs.launchpad.net/juju/+bug/1977582 is fixed
          channel: 1.23/stable
          bootstrap-options: "--agent-version 2.9.29"
      - name: Run replication integration tests
<<<<<<< HEAD
        run: tox -e integration-replication
=======
        run: tox -e integration-replication

  integration-test-tls:
    needs:
      - lint
      - unit-test
    runs-on: ubuntu-latest
    steps:
      - name: Checkout
        uses: actions/checkout@v2
      - name: Setup operator environment
        uses: charmed-kubernetes/actions-operator@main
        with:
          provider: microk8s
          # This is needed until https://bugs.launchpad.net/juju/+bug/1977582 is fixed
          channel: 1.23/stable
          bootstrap-options: "--agent-version 2.9.29"
      - name: Integration tls relation tests
        run: tox -e integration-tls
>>>>>>> 7a96379a
<|MERGE_RESOLUTION|>--- conflicted
+++ resolved
@@ -101,9 +101,6 @@
           channel: 1.23/stable
           bootstrap-options: "--agent-version 2.9.29"
       - name: Run replication integration tests
-<<<<<<< HEAD
-        run: tox -e integration-replication
-=======
         run: tox -e integration-replication
 
   integration-test-tls:
@@ -122,5 +119,4 @@
           channel: 1.23/stable
           bootstrap-options: "--agent-version 2.9.29"
       - name: Integration tls relation tests
-        run: tox -e integration-tls
->>>>>>> 7a96379a
+        run: tox -e integration-tls