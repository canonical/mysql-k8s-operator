--- conflicted
+++ resolved
@@ -25,42 +25,9 @@
         run: python -m pip install tox
       - name: Run tests
         run: tox -e unit
-<<<<<<< HEAD
-  # This job is needed until the OCI image is published to ROCKS.
-  build-oci-image:
-    name: Build OCI image for integration tests
-    runs-on: ubuntu-latest
-    steps:
-      - name: Checkout
-        uses: actions/checkout@v2
-        with:
-          repository: "canonical/mysql-container"
-      - name: Set up Docker Buildx
-        uses: docker/setup-buildx-action@v1
-      - name: Build Image and Export
-        uses: docker/build-push-action@v2
-        with:
-          context: ./
-          file: ./Dockerfile
-          builder: ${{ steps.buildx.outputs.name }}
-          # Do not publish the image.
-          push: false
-          # Set the tag to retrieve the image in Deploy tests.
-          tags: mysql-dp:8.0
-          outputs: type=docker,dest=/tmp/image.tar
-      - name: Upload image to be used in integration tests
-        uses: actions/upload-artifact@v2
-        with:
-          name: image
-          path: /tmp/image.tar
+
   integration-ha-test-microk8s:
     name: Integration HA tests (microk8s)
-    needs: build-oci-image
-=======
-
-  integration-test-microk8s:
-    name: Integration tests (microk8s)
->>>>>>> 9109354c
     runs-on: ubuntu-latest
     steps:
       - name: Checkout
