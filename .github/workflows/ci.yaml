name: integration and other tests

on:
  workflow_call:
  pull_request:

jobs:
  lint:
    name: Lint
    runs-on: ubuntu-latest
    steps:
      - name: Checkout
        uses: actions/checkout@v2
      - name: Install dependencies
        run: python3 -m pip install tox
      - name: Run linters
        run: tox -e lint

  unit-test:
    name: Unit tests
    runs-on: ubuntu-latest
    steps:
      - name: Checkout
        uses: actions/checkout@v2
      - name: Install dependencies
        run: python -m pip install tox
      - name: Run tests
        run: tox -e unit

  integration-test-microk8s-charm:
    name: Charm integration tests (microk8s)
    needs:
      - lint
      - unit-test
    runs-on: ubuntu-latest
    steps:
      - name: Checkout
        uses: actions/checkout@v2
      - name: Setup operator environment
        uses: charmed-kubernetes/actions-operator@main
        with:
          provider: microk8s
          # This is needed until https://bugs.launchpad.net/juju/+bug/1977582 is fixed
          channel: 1.23/stable
          bootstrap-options: "--agent-version 2.9.29"
      - name: Run charm integration tests
        run: tox -e integration-charm

  integration-test-database-relation:
    name: Integration tests for database relation
    needs:
      - lint
      - unit-test
    runs-on: ubuntu-latest
    steps:
      - name: Checkout
        uses: actions/checkout@v2
      - name: Setup operator environment
        uses: charmed-kubernetes/actions-operator@main
        with:
          provider: microk8s
          # This is needed until https://bugs.launchpad.net/juju/+bug/1977582 is fixed
          channel: 1.23/stable
          bootstrap-options: "--agent-version 2.9.29"
      - name: Run integration database tests
        run: tox -e integration-database-relation

  integration-test-microk8s-osm-mysql:
    name: Integration osm-msyql relation tests (microk8s)
    needs:
      - lint
      - unit-test
    runs-on: ubuntu-latest
    steps:
      - name: Checkout
        uses: actions/checkout@v2
      - name: Setup operator environment
        uses: charmed-kubernetes/actions-operator@main
        with:
          provider: microk8s
          # This is needed until https://bugs.launchpad.net/juju/+bug/1977582 is fixed
          channel: 1.23/stable
          bootstrap-options: "--agent-version 2.9.29"
      - name: Run osm-mysql relation integration tests
        run: tox -e integration-osm-mysql

<<<<<<< HEAD
  integration-test-microk8s-replication:
    name: Integration replication relation tests (microk8s)
=======
  integration-test-tls:
    name: Integration tls relation tests
>>>>>>> a53083d8
    needs:
      - lint
      - unit-test
    runs-on: ubuntu-latest
    steps:
      - name: Checkout
        uses: actions/checkout@v2
      - name: Setup operator environment
        uses: charmed-kubernetes/actions-operator@main
        with:
          provider: microk8s
          # This is needed until https://bugs.launchpad.net/juju/+bug/1977582 is fixed
          channel: 1.23/stable
          bootstrap-options: "--agent-version 2.9.29"
<<<<<<< HEAD
      - name: Run replication integration tests
        run: tox -e integration-replication
=======
      - name: Run osm-mysql relation integration tests
        run: tox -e integration-tls
>>>>>>> a53083d8
<|MERGE_RESOLUTION|>--- conflicted
+++ resolved
@@ -84,13 +84,8 @@
       - name: Run osm-mysql relation integration tests
         run: tox -e integration-osm-mysql
 
-<<<<<<< HEAD
   integration-test-microk8s-replication:
     name: Integration replication relation tests (microk8s)
-=======
-  integration-test-tls:
-    name: Integration tls relation tests
->>>>>>> a53083d8
     needs:
       - lint
       - unit-test
@@ -105,10 +100,24 @@
           # This is needed until https://bugs.launchpad.net/juju/+bug/1977582 is fixed
           channel: 1.23/stable
           bootstrap-options: "--agent-version 2.9.29"
-<<<<<<< HEAD
       - name: Run replication integration tests
         run: tox -e integration-replication
-=======
+
+  integration-test-tls:
+    needs:
+      - lint
+      - unit-test
+    runs-on: ubuntu-latest
+    steps:
+      - name: Checkout
+        uses: actions/checkout@v2
+      - name: Setup operator environment
+        uses: charmed-kubernetes/actions-operator@main
+        with:
+          provider: microk8s
+          # This is needed until https://bugs.launchpad.net/juju/+bug/1977582 is fixed
+          channel: 1.23/stable
+          bootstrap-options: "--agent-version 2.9.29"
+    name: Integration tls relation tests
       - name: Run osm-mysql relation integration tests
-        run: tox -e integration-tls
->>>>>>> a53083d8
+        run: tox -e integration-tls