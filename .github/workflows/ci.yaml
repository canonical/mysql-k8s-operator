--- conflicted
+++ resolved
@@ -39,19 +39,11 @@
           # This is needed until https://bugs.launchpad.net/juju/+bug/1977582 is fixed
           channel: 1.23/stable
           bootstrap-options: "--agent-version 2.9.29"
-<<<<<<< HEAD
-      - name: Run integration tests
-        run: tox -e integration
+      - name: Run HA integration tests
+        run: tox -e integration-ha
 
   integration-test-database-relation:
     name: Integration tests for database relation
-=======
-      - name: Run HA integration tests
-        run: tox -e integration-ha
-
-  integration-test-microk8s-osm-mysql:
-    name: Integration osm-msyql relation tests (microk8s)
->>>>>>> 2cef8f26
     runs-on: ubuntu-latest
     steps:
       - name: Checkout
@@ -63,10 +55,21 @@
           # This is needed until https://bugs.launchpad.net/juju/+bug/1977582 is fixed
           channel: 1.23/stable
           bootstrap-options: "--agent-version 2.9.29"
-<<<<<<< HEAD
       - name: Run integration database tests
         run: tox -e integration-database-relation
-=======
+
+  integration-test-microk8s-osm-mysql:
+    name: Integration osm-msyql relation tests (microk8s)
+    runs-on: ubuntu-latest
+    steps:
+      - name: Checkout
+        uses: actions/checkout@v2
+      - name: Setup operator environment
+        uses: charmed-kubernetes/actions-operator@main
+        with:
+          provider: microk8s
+          # This is needed until https://bugs.launchpad.net/juju/+bug/1977582 is fixed
+          channel: 1.23/stable
+          bootstrap-options: "--agent-version 2.9.29"
       - name: Run osm-mysql relation integration tests
-        run: tox -e integration-osm-mysql
->>>>>>> 2cef8f26
+        run: tox -e integration-osm-mysql