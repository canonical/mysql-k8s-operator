name: Tests
on:
  push:
    branches:
      - main
  pull_request:
jobs:
  lint:
    name: Lint
    runs-on: ubuntu-latest
    steps:
      - name: Checkout
        uses: actions/checkout@v2
      - name: Install dependencies
        run: python3 -m pip install tox
      - name: Run linters
        run: tox -e lint
  unit-test:
    name: Unit tests
    runs-on: ubuntu-latest
    steps:
      - name: Checkout
        uses: actions/checkout@v2
      - name: Install dependencies
        run: python -m pip install tox
      - name: Run tests
        run: tox -e unit

  integration-test-microk8s:
    name: Integration tests (microk8s)
    runs-on: ubuntu-latest
    steps:
      - name: Checkout
        uses: actions/checkout@v2
      - name: Setup operator environment
        uses: charmed-kubernetes/actions-operator@main
        with:
          provider: microk8s
<<<<<<< HEAD
          # workaround for https://github.com/charmed-kubernetes/actions-operator/issues/37
          channel: 1.23/stable
          bootstrap-options: "--agent-version 2.9.29"
      # These two steps (download and load image) are needed until the OCI image is published to ROCKS.
      - name: Download image built in build oci image step
        uses: actions/download-artifact@v2
        with:
          name: image
          path: /tmp
      - name: Load Image into microk8s
        run: |
          /usr/bin/sg microk8s -c "microk8s ctr image import /tmp/image.tar"
=======
>>>>>>> 96ade4c3
      - name: Run integration tests
        run: tox -e integration<|MERGE_RESOLUTION|>--- conflicted
+++ resolved
@@ -36,20 +36,5 @@
         uses: charmed-kubernetes/actions-operator@main
         with:
           provider: microk8s
-<<<<<<< HEAD
-          # workaround for https://github.com/charmed-kubernetes/actions-operator/issues/37
-          channel: 1.23/stable
-          bootstrap-options: "--agent-version 2.9.29"
-      # These two steps (download and load image) are needed until the OCI image is published to ROCKS.
-      - name: Download image built in build oci image step
-        uses: actions/download-artifact@v2
-        with:
-          name: image
-          path: /tmp
-      - name: Load Image into microk8s
-        run: |
-          /usr/bin/sg microk8s -c "microk8s ctr image import /tmp/image.tar"
-=======
->>>>>>> 96ade4c3
       - name: Run integration tests
         run: tox -e integration