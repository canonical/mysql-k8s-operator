# Copyright 2022 Canonical Ltd.
# See LICENSE file for licensing details.
name: Tests

concurrency:
  group: ${{ github.workflow }}-${{ github.ref }}
  cancel-in-progress: true

on:
  pull_request:
  schedule:
    - cron: '53 0 * * *' # Daily at 00:53 UTC
  # Triggered on push to branch "main" by .github/workflows/release.yaml
  workflow_call:

jobs:
  lint:
    name: Lint
    uses: canonical/data-platform-workflows/.github/workflows/lint.yaml@v20.0.2

  unit-test:
    name: Unit test charm
    runs-on: ubuntu-latest
    timeout-minutes: 5
    steps:
      - name: Checkout
        uses: actions/checkout@v4
      - name: Install tox & poetry
        run: |
          pipx install tox
          pipx install poetry
      - name: Run tests
        run: tox run -e unit
      - name: Upload Coverage to Codecov
        uses: codecov/codecov-action@v4

  lib-check:
    name: Check libraries
    runs-on: ubuntu-latest
    timeout-minutes: 5
    steps:
      - name: Checkout
        uses: actions/checkout@v4
        with:
          fetch-depth: 0
      - run: |
          # Workaround for https://github.com/canonical/charmcraft/issues/1389#issuecomment-1880921728
          touch requirements.txt
      - name: Check libs
        uses: canonical/charming-actions/check-libraries@2.6.2
        with:
          credentials: ${{ secrets.CHARMHUB_TOKEN }}
          github-token: ${{ secrets.GITHUB_TOKEN }}
          use-labels: false
          fail-build: ${{ github.event_name == 'pull_request' }}

  build:
    name: Build charm
    uses: canonical/data-platform-workflows/.github/workflows/build_charm.yaml@v20.0.2
    with:
      cache: true

  integration-test:
    strategy:
      fail-fast: false
      matrix:
        juju:
          - agent: 2.9.50  # renovate: juju-agent-pin-minor
            libjuju: ^2
            allure_on_amd64: false
          - agent: 3.4.5  # renovate: juju-agent-pin-minor
            allure_on_amd64: true
          - snap_channel: 3.6/beta
            allure_on_amd64: false
        architecture:
          - amd64
        include:
          - juju:
              agent: 3.4.5  # renovate: juju-agent-pin-minor
              allure_on_amd64: true
            architecture: arm64
          - juju:
              snap_channel: 3.6/beta
              allure_on_amd64: false
            architecture: arm64
    name: Integration | ${{ matrix.juju.agent || matrix.juju.snap_channel }} | ${{ matrix.architecture }}
    needs:
      - lint
      - unit-test
      - build
<<<<<<< HEAD
    uses: canonical/data-platform-workflows/.github/workflows/integration_test_charm.yaml@v21.0.0
=======
    uses: canonical/data-platform-workflows/.github/workflows/integration_test_charm.yaml@v20.0.2
>>>>>>> a301a4a7
    with:
      artifact-prefix: ${{ needs.build.outputs.artifact-prefix }}
      architecture: ${{ matrix.architecture }}
      cloud: microk8s
      microk8s-snap-channel: 1.28-strict/stable  # renovate: latest microk8s
      juju-agent-version: ${{ matrix.juju.agent }}
      juju-snap-channel: ${{ matrix.juju.snap_channel }}
      libjuju-version-constraint: ${{ matrix.juju.libjuju }}
      _beta_allure_report: ${{ matrix.juju.allure_on_amd64 && matrix.architecture == 'amd64' }}
    secrets:
      # GitHub appears to redact each line of a multi-line secret
      # Avoid putting `{` or `}` on a line by itself so that it doesn't get redacted in logs
      integration-test: |
        { "AWS_ACCESS_KEY": "${{ secrets.AWS_ACCESS_KEY }}",
          "AWS_SECRET_KEY": "${{ secrets.AWS_SECRET_KEY }}",
          "GCP_ACCESS_KEY": "${{ secrets.GCP_ACCESS_KEY }}",
          "GCP_SECRET_KEY": "${{ secrets.GCP_SECRET_KEY }}", }
    permissions:
      contents: write  # Needed for Allure Report beta<|MERGE_RESOLUTION|>--- conflicted
+++ resolved
@@ -88,11 +88,7 @@
       - lint
       - unit-test
       - build
-<<<<<<< HEAD
     uses: canonical/data-platform-workflows/.github/workflows/integration_test_charm.yaml@v21.0.0
-=======
-    uses: canonical/data-platform-workflows/.github/workflows/integration_test_charm.yaml@v20.0.2
->>>>>>> a301a4a7
     with:
       artifact-prefix: ${{ needs.build.outputs.artifact-prefix }}
       architecture: ${{ matrix.architecture }}
