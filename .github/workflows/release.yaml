name: Release to latest/edge

on:
  push:
    branches:
      - main

jobs:
  lib-check:
    name: Check libraries
    runs-on: ubuntu-latest
    steps:
      - name: Checkout
        uses: actions/checkout@v2
        with:
          fetch-depth: 0
      - name: Check libs
        uses: canonical/charming-actions/check-libraries@1.0.3
        with:
          credentials: "${{ secrets.CHARMHUB_TOKEN }}" # FIXME: current token will expire in 2023-07-04
          github-token: "${{ secrets.GITHUB_TOKEN }}"

  lint:
    name: Lint
    runs-on: ubuntu-latest
    steps:
      - name: Checkout
        uses: actions/checkout@v2
      - name: Install dependencies
        run: python3 -m pip install tox
      - name: Run linters
        run: tox -e lint

  unit-test:
    name: Unit tests
    runs-on: ubuntu-latest
    steps:
      - name: Checkout
        uses: actions/checkout@v2
      - name: Install dependencies
        run: python -m pip install tox
      - name: Run tests
        run: tox -e unit

  integration-test-ha:
    name: Integration HA tests (microk8s)
    runs-on: ubuntu-latest
    steps:
      - name: Checkout
        uses: actions/checkout@v2
      - name: Setup operator environment
        uses: charmed-kubernetes/actions-operator@main
        with:
          provider: microk8s
          # workaround for https://github.com/charmed-kubernetes/actions-operator/issues/37
          channel: 1.23/stable
          bootstrap-options: "--agent-version 2.9.29"
      - name: Run HA integration tests
        run: tox -e integration-ha

  integration-test-osm-mysql:
    name: Integration osm-msyql relation tests (microk8s)
    runs-on: ubuntu-latest
    steps:
      - name: Checkout
        uses: actions/checkout@v2
      - name: Setup operator environment
        uses: charmed-kubernetes/actions-operator@main
        with:
          provider: microk8s
          # This is needed until https://bugs.launchpad.net/juju/+bug/1977582 is fixed
          channel: 1.23/stable
          bootstrap-options: "--agent-version 2.9.29"
      - name: Run osm-mysql relation integration tests
        run: tox -e integration-osm-mysql

  integration-test-database-relation:
    name: Integration tests for database relation
    runs-on: ubuntu-latest
    steps:
      - name: Checkout
        uses: actions/checkout@v2
      - name: Setup operator environment
        uses: charmed-kubernetes/actions-operator@main
        with:
          provider: microk8s
          # This is needed until https://bugs.launchpad.net/juju/+bug/1977582 is fixed
          channel: 1.23/stable
          bootstrap-options: "--agent-version 2.9.29"
      - name: Run integration database tests
        run: tox -e integration-database-relation

  release-to-charmhub:
    name: Release to CharmHub
    needs:
      - lib-check
      - lint
      - unit-test
<<<<<<< HEAD
      - integration-test
      - integration-test-database-relation
=======
      - integration-test-ha
      - integration-test-osm-mysql
>>>>>>> 2cef8f26
    runs-on: ubuntu-latest
    steps:
      - name: Checkout
        uses: actions/checkout@v2
        with:
          fetch-depth: 0
      - name: Select charmhub channel
        uses: canonical/charming-actions/channel@1.0.3
        id: channel
      - name: Upload charm to charmhub
        uses: canonical/charming-actions/upload-charm@1.0.3
        with:
          credentials: "${{ secrets.CHARMHUB_TOKEN }}"
          github-token: "${{ secrets.GITHUB_TOKEN }}"
          channel: "${{ steps.channel.outputs.name }}"<|MERGE_RESOLUTION|>--- conflicted
+++ resolved
@@ -96,13 +96,9 @@
       - lib-check
       - lint
       - unit-test
-<<<<<<< HEAD
-      - integration-test
       - integration-test-database-relation
-=======
       - integration-test-ha
       - integration-test-osm-mysql
->>>>>>> 2cef8f26
     runs-on: ubuntu-latest
     steps:
       - name: Checkout
